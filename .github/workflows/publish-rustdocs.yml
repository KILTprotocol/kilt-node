name: Deploy rustdoc

on:
  workflow_dispatch:
  workflow_run:
    workflows: ["Check codebase"]
    branches:
      - develop
      - master
      - 'refs/tags/[0-9]+.[0-9]+.[0-9]+*'
    types:
      - completed

permissions:
  contents: write
  pages: write
  id-token: write

concurrency:
  group: ${{ github.workflow }}-${{ github.ref_name }}
  cancel-in-progress: true

jobs:
  build-rustdocs:
    name: Build rustdoc
    runs-on: ubuntu-latest
    if: ${{ github.event_name == 'workflow_dispatch' || (github.event_name == 'workflow_run' && github.event.workflow_run.conclusion == 'success') }}
    env:
      DOCS_TARGET: target/doc
<<<<<<< HEAD
      BRANCH: gh-pages
=======
    if: ${{ github.event_name == 'workflow_dispatch' || (github.event_name == 'workflow_run' && github.event.workflow_run.conclusion == 'success') }}
>>>>>>> 2fe71950

    steps:
      - name: Checkout repository
        uses: actions/checkout@v4

      - name: Set up Cargo cache
        uses: actions/cache@v4
        with:
          path: |
            ~/.cargo/bin/
            ~/.cargo/registry/index/
            ~/.cargo/registry/cache/
            ~/.cargo/git/db/
          key: ${{ github.job }}-${{ github.ref }}-${{ hashFiles('**/Cargo.lock') }}

      - name: Run `cargo doc`
        run: |
          docker run --rm \
            -v "${GITHUB_WORKSPACE}:/workspace" \
            -v "${HOME}/.cargo:/root/.cargo" \
            -w /workspace \
            paritytech/ci-unified:bullseye-1.74.0 \
            bash -c "
              RUSTDOCFLAGS='-D warnings' cargo doc --all-features --no-deps --locked && \
              mv $DOCS_TARGET/help.html $DOCS_TARGET/index.html && chown -R $(id -u):$(id -g) $DOCS_TARGET"

      - name: Push to gh-pages for master branch
        if: github.ref_name == 'master'
        uses: JamesIves/github-pages-deploy-action@v4
        with:
          branch: ${{ env.BRANCH }}
          folder: ${{ env.DOCS_TARGET }}

      - name: Push to gh-pages for tags and develop
        if: github.ref_name != 'master'
        uses: JamesIves/github-pages-deploy-action@v4
        with:
          branch: ${{ env.BRANCH }}
          folder: ${{ env.DOCS_TARGET }}
          target-folder: ${{ github.ref_name }}

  deploy-rustdoc:
    name: Deploy rustdoc
    environment:
      name: github-pages
      url: ${{ steps.deployment.outputs.page_url }}
    runs-on: ubuntu-latest
    needs: build-rustdoc
    steps:
      - name: Checkout
        uses: actions/checkout@v4
        with:
          ref: ${{ env.BRANCH }}

      - name: Setup Pages
        uses: actions/configure-pages@v5

      - name: Build with Jekyll
        uses: actions/jekyll-build-pages@v1
        with:
          source: ./
          destination: ./_site

      - name: Upload artifact
        uses: actions/upload-pages-artifact@v3

      - name: Deploy to GitHub Pages
        id: deployment
        uses: actions/deploy-pages@v4<|MERGE_RESOLUTION|>--- conflicted
+++ resolved
@@ -21,17 +21,13 @@
   cancel-in-progress: true
 
 jobs:
-  build-rustdocs:
+  build-rustdoc:
     name: Build rustdoc
     runs-on: ubuntu-latest
     if: ${{ github.event_name == 'workflow_dispatch' || (github.event_name == 'workflow_run' && github.event.workflow_run.conclusion == 'success') }}
     env:
       DOCS_TARGET: target/doc
-<<<<<<< HEAD
       BRANCH: gh-pages
-=======
-    if: ${{ github.event_name == 'workflow_dispatch' || (github.event_name == 'workflow_run' && github.event.workflow_run.conclusion == 'success') }}
->>>>>>> 2fe71950
 
     steps:
       - name: Checkout repository
