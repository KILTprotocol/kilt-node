--- conflicted
+++ resolved
@@ -16,13 +16,8 @@
 
 // If you feel like getting in touch with us, you can do so at <hello@kilt.io>
 
-<<<<<<< HEAD
-use pallet_bonded_coins::{curves::Curve, BondedCurrenciesSettings, PoolDetails};
-use parity_scale_codec::{alloc::string::String, Decode, Encode};
-=======
 use pallet_bonded_coins::{curves::Curve, Locks, PoolStatus};
 use parity_scale_codec::{alloc::string::String, Decode, Encode, MaxEncodedLen};
->>>>>>> 832af66b
 use scale_info::TypeInfo;
 use sp_std::vec::Vec;
 
@@ -35,18 +30,11 @@
 /// Human readable pool details.
 pub type PoolDetailsOf<AccountId, Balance, AssetId, CollateralAssetId> = PoolDetails<
 	AccountId,
-<<<<<<< HEAD
-=======
 	AccountId,
->>>>>>> 832af66b
 	CurveOf,
 	CurrenciesOf<AssetId, Balance>,
 	CollateralDetails<CollateralAssetId>,
 	Balance,
-<<<<<<< HEAD
-	BondedCurrenciesSettings,
-=======
->>>>>>> 832af66b
 >;
 
 #[derive(Default, Clone, Encode, Decode, PartialEq, Eq, TypeInfo, MaxEncodedLen, Debug)]
