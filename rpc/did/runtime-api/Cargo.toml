--- conflicted
+++ resolved
@@ -10,15 +10,9 @@
 scale-info = { version = "2.1.1", default-features = false, features = ["derive"] }
 serde = { version = "1.0.136", optional = true, features = ["derive"] }
 
-<<<<<<< HEAD
 sp-api = {git = "https://github.com/paritytech/substrate", default-features = false, branch = "master"}
 sp-runtime = {git = "https://github.com/paritytech/substrate", default-features = false, branch = "master"}
 sp-std = {git = "https://github.com/paritytech/substrate", default-features = false, branch = "master"}
-=======
-sp-api = {git = "https://github.com/paritytech/substrate", default-features = false, branch = "polkadot-v0.9.28"}
-sp-runtime = {git = "https://github.com/paritytech/substrate", default-features = false, branch = "polkadot-v0.9.28"}
-sp-std = {git = "https://github.com/paritytech/substrate", default-features = false, branch = "polkadot-v0.9.28"}
->>>>>>> 32908878
 
 did = {path = "../../../pallets/did", default-features = false}
 pallet-did-lookup = {path = "../../../pallets/pallet-did-lookup", default-features = false}
