[package]
edition = "2021"
name = "did-rpc"
<<<<<<< HEAD
version = "1.7.2"
=======
version = "1.7.4"
>>>>>>> 21d5268c

# See more keys and their definitions at https://doc.rust-lang.org/cargo/reference/manifest.html

[dependencies]
codec = { package = "parity-scale-codec", version = "3.1.5" }
jsonrpsee = { version = "0.15.1", features = ["server", "macros"] }

did-rpc-runtime-api = {version = "1.7.2", path = "./runtime-api"}

sp-api = {git = "https://github.com/paritytech/substrate", default-features = false, branch = "polkadot-v0.9.29"}
sp-blockchain = {git = "https://github.com/paritytech/substrate", default-features = false, branch = "polkadot-v0.9.29"}
sp-core = {git = "https://github.com/paritytech/substrate", default-features = false, branch = "polkadot-v0.9.29"}
sp-runtime = {git = "https://github.com/paritytech/substrate", default-features = false, branch = "polkadot-v0.9.29"}

[features]
default = ["std"]
std = [
  "codec/std",
  "did-rpc-runtime-api/std",
  "sp-api/std",
  "sp-core/std",
  "sp-runtime/std",
]<|MERGE_RESOLUTION|>--- conflicted
+++ resolved
@@ -1,11 +1,7 @@
 [package]
 edition = "2021"
 name = "did-rpc"
-<<<<<<< HEAD
-version = "1.7.2"
-=======
 version = "1.7.4"
->>>>>>> 21d5268c
 
 # See more keys and their definitions at https://doc.rust-lang.org/cargo/reference/manifest.html
 
