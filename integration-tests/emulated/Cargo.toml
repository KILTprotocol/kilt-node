[package]
authors       = { workspace = true }
description   = "Emulated integration tests for XCM config"
documentation = { workspace = true }
edition       = { workspace = true }
homepage      = { workspace = true }
license-file  = { workspace = true }
name          = "xcm-integration-tests"
readme        = { workspace = true }
repository    = { workspace = true }
version       = { workspace = true }

<<<<<<< HEAD
[dependencies]
asset-hub-kusama-runtime = {workspace = true, default-features = true }
asset-hub-polkadot-runtime = {workspace = true, default-features = true }
asset-hub-westend-runtime = {workspace = true, default-features = true }
attestation = {workspace = true, default-features = true }
bridge-hub-kusama-runtime = {workspace = true, default-features = true }
bridge-hub-polkadot-runtime = {workspace = true, default-features = true }
bridge-hub-rococo-runtime = {workspace = true, default-features = true }
collectives-polkadot-runtime = {workspace = true, default-features = true }
ctype = {workspace = true, default-features = true }
cumulus-pallet-dmp-queue = {workspace = true, default-features = true }
cumulus-pallet-xcmp-queue = {workspace = true, default-features = true }
cumulus-primitives-core = {workspace = true, default-features = true }
did = {workspace = true, default-features = true }
frame-support = {workspace = true, default-features = true }
frame-system = {workspace = true, default-features = true }
integration-tests-common = {workspace = true, default-features = true }
kilt-asset-dids = {workspace = true, default-features = true }
pallet-bags-list = {workspace = true, default-features = true }
pallet-did-lookup = {workspace = true, default-features = true }
pallet-message-queue = {workspace = true, default-features = true }
pallet-web3-names = {workspace = true, default-features = true }
pallet-xcm = {workspace = true, default-features = true }
parity-scale-codec = {workspace = true, default-features = true, features = ["derive"]}
penpal-runtime = {workspace = true, default-features = true }
peregrine-runtime = {workspace = true, default-features = true }
polkadot-parachain = {workspace = true, default-features = true }
polkadot-primitives = {workspace = true, default-features = true }
polkadot-runtime-constants = {workspace = true, default-features = true }
polkadot-runtime-parachains = {workspace = true, default-features = true }
polkadot-runtime = {workspace = true, default-features = true }
polkadot-service = {workspace = true, default-features = true }
public-credentials = {workspace = true, default-features = true, features = ["mock"]}
rococo-runtime = {workspace = true, default-features = true }
runtime-common = {workspace = true, default-features = true }
sc-consensus-grandpa = {workspace = true, default-features = true }
sp-authority-discovery = {workspace = true, default-features = true }
sp-consensus-babe = {workspace = true, default-features = true }
sp-consensus-beefy = {workspace = true, default-features = true }
sp-core = {workspace = true, default-features = true }
sp-io = {workspace = true, default-features = true }
sp-runtime = {workspace = true, default-features = true }
sp-tracing = {workspace = true, default-features = true }
spiritnet-runtime = {workspace = true, default-features = true }
xcm-emulator = {workspace = true, default-features = true }
xcm-executor = {workspace = true, default-features = true }
xcm = {workspace = true, default-features = true }

[features]
runtime-benchmarks = [
  "integration-tests-common/runtime-benchmarks", # "asset-hub-polkadot-runtime/runtime-benchmarks",  # "polkadot-runtime/runtime-benchmarks",  # "rococo-runtime/runtime-benchmarks",  # "collectives-polkadot-runtime/runtime-benchmarks",  # "bridge-hub-rococo-runtime/runtime-benchmarks",
  "runtime-common/runtime-benchmarks", # "asset-hub-westend-runtime/runtime-benchmarks",  # "asset-hub-kusama-runtime/runtime-benchmarks",
  # "penpal-runtime/runtime-benchmarks",
  "did/runtime-benchmarks",
  "ctype/runtime-benchmarks", # "bridge-hub-polkadot-runtime/runtime-benchmarks",
  # "bridge-hub-kusama-runtime/runtime-benchmarks",
  # "polkadot-test-runtime/runtime-benchmarks",
=======
[dev-dependencies]
asset-hub-kusama-runtime     = { workspace = true }
asset-hub-polkadot-runtime   = { workspace = true }
asset-hub-westend-runtime    = { workspace = true }
attestation                  = { workspace = true }
bridge-hub-kusama-runtime    = { workspace = true }
bridge-hub-polkadot-runtime  = { workspace = true }
bridge-hub-rococo-runtime    = { workspace = true }
collectives-polkadot-runtime = { workspace = true }
ctype                        = { workspace = true }
cumulus-pallet-dmp-queue     = { workspace = true }
cumulus-pallet-xcmp-queue    = { workspace = true }
cumulus-primitives-core      = { workspace = true }
did                          = { workspace = true }
frame-support                = { workspace = true }
frame-system                 = { workspace = true }
integration-tests-common     = { workspace = true }
kilt-asset-dids              = { workspace = true }
pallet-did-lookup            = { workspace = true }
pallet-message-queue         = { workspace = true }
pallet-web3-names            = { workspace = true }
pallet-xcm                   = { workspace = true }
parity-scale-codec           = { workspace = true, features = ["derive"] }
penpal-runtime               = { workspace = true }
peregrine-runtime            = { workspace = true, default-features = true }
polkadot-parachain           = { workspace = true }
polkadot-primitives          = { workspace = true }
polkadot-runtime             = { workspace = true }
polkadot-runtime-constants   = { workspace = true }
polkadot-runtime-parachains  = { workspace = true }
polkadot-service             = { workspace = true }
polkadot-test-runtime        = { workspace = true }
public-credentials           = { workspace = true, features = ["mock"] }
rococo-runtime               = { workspace = true }
runtime-common               = { workspace = true }
sc-consensus-grandpa         = { workspace = true }
sp-authority-discovery       = { workspace = true }
sp-consensus-babe            = { workspace = true }
sp-consensus-beefy           = { workspace = true }
sp-core                      = { workspace = true }
sp-io                        = { workspace = true }
sp-runtime                   = { workspace = true }
sp-tracing                   = { workspace = true }
spiritnet-runtime            = { workspace = true, default-features = true }
xcm                          = { workspace = true }
xcm-emulator                 = { workspace = true }
xcm-executor                 = { workspace = true }

[features]
runtime-benchmarks = [
  "asset-hub-kusama-runtime/runtime-benchmarks",
  "asset-hub-polkadot-runtime/runtime-benchmarks",
  "asset-hub-westend-runtime/runtime-benchmarks",
  "bridge-hub-kusama-runtime/runtime-benchmarks",
  "bridge-hub-polkadot-runtime/runtime-benchmarks",
  "bridge-hub-rococo-runtime/runtime-benchmarks",
  "collectives-polkadot-runtime/runtime-benchmarks",
  "ctype/runtime-benchmarks",
  "did/runtime-benchmarks",
  "integration-tests-common/runtime-benchmarks",
  "penpal-runtime/runtime-benchmarks",
>>>>>>> 193190d2
  "peregrine-runtime/runtime-benchmarks",
  "polkadot-runtime/runtime-benchmarks",
  "polkadot-test-runtime/runtime-benchmarks",
  "rococo-runtime/runtime-benchmarks",
  "runtime-common/runtime-benchmarks",
  "spiritnet-runtime/runtime-benchmarks",
]

try-runtime = [
  "did/try-runtime",
  "ctype/try-runtime",
  "peregrine-runtime/try-runtime",
  "spiritnet-runtime/try-runtime",
  "pallet-bags-list/try-runtime",
]<|MERGE_RESOLUTION|>--- conflicted
+++ resolved
@@ -10,65 +10,6 @@
 repository    = { workspace = true }
 version       = { workspace = true }
 
-<<<<<<< HEAD
-[dependencies]
-asset-hub-kusama-runtime = {workspace = true, default-features = true }
-asset-hub-polkadot-runtime = {workspace = true, default-features = true }
-asset-hub-westend-runtime = {workspace = true, default-features = true }
-attestation = {workspace = true, default-features = true }
-bridge-hub-kusama-runtime = {workspace = true, default-features = true }
-bridge-hub-polkadot-runtime = {workspace = true, default-features = true }
-bridge-hub-rococo-runtime = {workspace = true, default-features = true }
-collectives-polkadot-runtime = {workspace = true, default-features = true }
-ctype = {workspace = true, default-features = true }
-cumulus-pallet-dmp-queue = {workspace = true, default-features = true }
-cumulus-pallet-xcmp-queue = {workspace = true, default-features = true }
-cumulus-primitives-core = {workspace = true, default-features = true }
-did = {workspace = true, default-features = true }
-frame-support = {workspace = true, default-features = true }
-frame-system = {workspace = true, default-features = true }
-integration-tests-common = {workspace = true, default-features = true }
-kilt-asset-dids = {workspace = true, default-features = true }
-pallet-bags-list = {workspace = true, default-features = true }
-pallet-did-lookup = {workspace = true, default-features = true }
-pallet-message-queue = {workspace = true, default-features = true }
-pallet-web3-names = {workspace = true, default-features = true }
-pallet-xcm = {workspace = true, default-features = true }
-parity-scale-codec = {workspace = true, default-features = true, features = ["derive"]}
-penpal-runtime = {workspace = true, default-features = true }
-peregrine-runtime = {workspace = true, default-features = true }
-polkadot-parachain = {workspace = true, default-features = true }
-polkadot-primitives = {workspace = true, default-features = true }
-polkadot-runtime-constants = {workspace = true, default-features = true }
-polkadot-runtime-parachains = {workspace = true, default-features = true }
-polkadot-runtime = {workspace = true, default-features = true }
-polkadot-service = {workspace = true, default-features = true }
-public-credentials = {workspace = true, default-features = true, features = ["mock"]}
-rococo-runtime = {workspace = true, default-features = true }
-runtime-common = {workspace = true, default-features = true }
-sc-consensus-grandpa = {workspace = true, default-features = true }
-sp-authority-discovery = {workspace = true, default-features = true }
-sp-consensus-babe = {workspace = true, default-features = true }
-sp-consensus-beefy = {workspace = true, default-features = true }
-sp-core = {workspace = true, default-features = true }
-sp-io = {workspace = true, default-features = true }
-sp-runtime = {workspace = true, default-features = true }
-sp-tracing = {workspace = true, default-features = true }
-spiritnet-runtime = {workspace = true, default-features = true }
-xcm-emulator = {workspace = true, default-features = true }
-xcm-executor = {workspace = true, default-features = true }
-xcm = {workspace = true, default-features = true }
-
-[features]
-runtime-benchmarks = [
-  "integration-tests-common/runtime-benchmarks", # "asset-hub-polkadot-runtime/runtime-benchmarks",  # "polkadot-runtime/runtime-benchmarks",  # "rococo-runtime/runtime-benchmarks",  # "collectives-polkadot-runtime/runtime-benchmarks",  # "bridge-hub-rococo-runtime/runtime-benchmarks",
-  "runtime-common/runtime-benchmarks", # "asset-hub-westend-runtime/runtime-benchmarks",  # "asset-hub-kusama-runtime/runtime-benchmarks",
-  # "penpal-runtime/runtime-benchmarks",
-  "did/runtime-benchmarks",
-  "ctype/runtime-benchmarks", # "bridge-hub-polkadot-runtime/runtime-benchmarks",
-  # "bridge-hub-kusama-runtime/runtime-benchmarks",
-  # "polkadot-test-runtime/runtime-benchmarks",
-=======
 [dev-dependencies]
 asset-hub-kusama-runtime     = { workspace = true }
 asset-hub-polkadot-runtime   = { workspace = true }
@@ -130,7 +71,6 @@
   "did/runtime-benchmarks",
   "integration-tests-common/runtime-benchmarks",
   "penpal-runtime/runtime-benchmarks",
->>>>>>> 193190d2
   "peregrine-runtime/runtime-benchmarks",
   "polkadot-runtime/runtime-benchmarks",
   "polkadot-test-runtime/runtime-benchmarks",
@@ -140,9 +80,9 @@
 ]
 
 try-runtime = [
+  "ctype/try-runtime",
   "did/try-runtime",
-  "ctype/try-runtime",
+  "pallet-bags-list/try-runtime",
   "peregrine-runtime/try-runtime",
   "spiritnet-runtime/try-runtime",
-  "pallet-bags-list/try-runtime",
 ]