import { beforeEach, afterEach } from 'vitest'
import { connectParachains, connectVertical } from '@acala-network/chopsticks'
import { setTimeout } from 'timers/promises'

import * as SpiritnetConfig from '../network/spiritnet.js'
import * as PolkadotConfig from '../network/polkadot.js'
import * as HydraDxConfig from '../network/hydraDx.js'
<<<<<<< HEAD
import * as AssetHubConfig from '../network/assethub.js'
import * as RococoConfig from '../network/rococo.js'
import * as BasiliskConfig from '../network/basilisk.js'
import * as PeregrineConfig from '../network/peregrine.js'
=======
import * as AssetHubConfig from '../network/assetHub.js'
>>>>>>> 89889bf5
import type { Config } from '../network/types.js'

export let spiritnetContext: Config
export let hydradxContext: Config
export let polkadotContext: Config
<<<<<<< HEAD
export let assethubContext: Config
export let peregrineContext: Config
export let rococoContext: Config
export let basiliskContext: Config
=======
export let assetHubContext: Config
>>>>>>> 89889bf5

beforeEach(async () => {
	spiritnetContext = await SpiritnetConfig.getContext()
	hydradxContext = await HydraDxConfig.getContext()
	polkadotContext = await PolkadotConfig.getContext()
<<<<<<< HEAD
	assethubContext = await AssetHubConfig.getContext()
	rococoContext = await RococoConfig.getContext()
	peregrineContext = await PeregrineConfig.getContext()
	basiliskContext = await BasiliskConfig.getContext()

	// Setup Polkadot network
	await connectVertical(polkadotContext.chain, spiritnetContext.chain)
	await connectVertical(polkadotContext.chain, hydradxContext.chain)
	await connectParachains([spiritnetContext.chain, hydradxContext.chain])
=======
	assetHubContext = await AssetHubConfig.getContext()

	// Setup network

	await connectVertical(polkadotContext.chain, spiritnetContext.chain)
	await connectVertical(polkadotContext.chain, hydradxContext.chain)
	await connectVertical(polkadotContext.chain, assetHubContext.chain)
	await connectParachains([spiritnetContext.chain, hydradxContext.chain, assetHubContext.chain])
>>>>>>> 89889bf5

	// setup Rococo Network
	await connectVertical(rococoContext.chain, assethubContext.chain)
	await connectVertical(rococoContext.chain, peregrineContext.chain)
	await connectVertical(rococoContext.chain, basiliskContext.chain)
	await connectParachains([peregrineContext.chain, basiliskContext.chain, assethubContext.chain])

	const newBlockConfig = { count: 2 }
	// fixes api runtime disconnect warning
	await setTimeout(50)
	// Perform runtime upgrade and establish xcm connections.
	await Promise.all([
		polkadotContext.dev.newBlock(newBlockConfig),
		spiritnetContext.dev.newBlock(newBlockConfig),
		hydradxContext.dev.newBlock(newBlockConfig),
<<<<<<< HEAD
		assethubContext.dev.newBlock(newBlockConfig),
		rococoContext.dev.newBlock(newBlockConfig),
		peregrineContext.dev.newBlock(newBlockConfig),
		basiliskContext.dev.newBlock(newBlockConfig),
=======
		assetHubContext.dev.newBlock(newBlockConfig),
>>>>>>> 89889bf5
	])
}, 90_000)

<<<<<<< HEAD
afterEach(async () => {
	// fixes api runtime disconnect warning
	try {
=======
afterAll(async () => {
	try {
		await setTimeout(50)
>>>>>>> 89889bf5
		await Promise.all([
			spiritnetContext.teardown(),
			hydradxContext.teardown(),
			polkadotContext.teardown(),
<<<<<<< HEAD
			assethubContext.teardown(),
			rococoContext.teardown(),
			peregrineContext.teardown(),
			basiliskContext.teardown(),
		])
	} catch (error) {
		if (!(error instanceof TypeError)) {
			console.error(error)
		}
	}
	await setTimeout(50)
=======
			assetHubContext.teardown(),
		])
	} catch (e) {
		console.error(e)
	}
>>>>>>> 89889bf5
})

export async function getFreeBalanceSpiritnet(account: string): Promise<bigint> {
	const accountInfo = await spiritnetContext.api.query.system.account(account)
	return accountInfo.data.free.toBigInt()
}

export async function getFreeBalancePeregrine(account: string): Promise<bigint> {
	const accountInfo = await peregrineContext.api.query.system.account(account)
	return accountInfo.data.free.toBigInt()
}

export async function getFreeRocPeregrine(account: string): Promise<bigint> {
	// eslint-disable-next-line @typescript-eslint/no-explicit-any
	const accountInfo: any = await peregrineContext.api.query.fungibles.account(AssetHubConfig.ROC, account)
	if (accountInfo.isNone) {
		return BigInt(0)
	}
	return accountInfo.unwrap().balance.toBigInt()
}

export async function getFreeRocAssetHub(account: string): Promise<bigint> {
	const accountInfo = await assethubContext.api.query.system.account(account)
	return accountInfo.data.free.toBigInt()
}

export async function getRemoteLockedSupply(): Promise<bigint> {
	// eslint-disable-next-line @typescript-eslint/no-explicit-any
	const switchPairInfo: any = await peregrineContext.api.query.assetSwitchPool1.switchPair()

	if (switchPairInfo.isNone) {
		return BigInt(0)
	}

	return switchPairInfo.unwrap().remoteAssetBalance.toBigInt()
}

export async function getFreeEkiltAssetHub(account: string): Promise<bigint> {
	// eslint-disable-next-line @typescript-eslint/no-explicit-any
	const accountInfo: any = await assethubContext.api.query.foreignAssets.account(
		AssetHubConfig.eKiltLocation,
		account
	)
	if (accountInfo.isNone) {
		return BigInt(0)
	}

	return accountInfo.unwrap().balance.toBigInt()
}

export async function getFreeBalanceHydraDxKilt(account: string): Promise<bigint> {
	// eslint-disable-next-line @typescript-eslint/no-explicit-any
	const accountInfo: any = await hydradxContext.api.query.tokens.accounts(account, HydraDxConfig.kiltTokenId)
	return accountInfo.free.toBigInt()
}<|MERGE_RESOLUTION|>--- conflicted
+++ resolved
@@ -5,33 +5,24 @@
 import * as SpiritnetConfig from '../network/spiritnet.js'
 import * as PolkadotConfig from '../network/polkadot.js'
 import * as HydraDxConfig from '../network/hydraDx.js'
-<<<<<<< HEAD
 import * as AssetHubConfig from '../network/assethub.js'
 import * as RococoConfig from '../network/rococo.js'
 import * as BasiliskConfig from '../network/basilisk.js'
 import * as PeregrineConfig from '../network/peregrine.js'
-=======
-import * as AssetHubConfig from '../network/assetHub.js'
->>>>>>> 89889bf5
 import type { Config } from '../network/types.js'
 
 export let spiritnetContext: Config
 export let hydradxContext: Config
 export let polkadotContext: Config
-<<<<<<< HEAD
 export let assethubContext: Config
 export let peregrineContext: Config
 export let rococoContext: Config
 export let basiliskContext: Config
-=======
-export let assetHubContext: Config
->>>>>>> 89889bf5
 
 beforeEach(async () => {
 	spiritnetContext = await SpiritnetConfig.getContext()
 	hydradxContext = await HydraDxConfig.getContext()
 	polkadotContext = await PolkadotConfig.getContext()
-<<<<<<< HEAD
 	assethubContext = await AssetHubConfig.getContext()
 	rococoContext = await RococoConfig.getContext()
 	peregrineContext = await PeregrineConfig.getContext()
@@ -40,19 +31,10 @@
 	// Setup Polkadot network
 	await connectVertical(polkadotContext.chain, spiritnetContext.chain)
 	await connectVertical(polkadotContext.chain, hydradxContext.chain)
-	await connectParachains([spiritnetContext.chain, hydradxContext.chain])
-=======
-	assetHubContext = await AssetHubConfig.getContext()
+	await connectVertical(polkadotContext.chain, assethubContext.chain)
+	await connectParachains([spiritnetContext.chain, hydradxContext.chain, assethubContext.chain])
 
-	// Setup network
-
-	await connectVertical(polkadotContext.chain, spiritnetContext.chain)
-	await connectVertical(polkadotContext.chain, hydradxContext.chain)
-	await connectVertical(polkadotContext.chain, assetHubContext.chain)
-	await connectParachains([spiritnetContext.chain, hydradxContext.chain, assetHubContext.chain])
->>>>>>> 89889bf5
-
-	// setup Rococo Network
+	// Setup Rococo network
 	await connectVertical(rococoContext.chain, assethubContext.chain)
 	await connectVertical(rococoContext.chain, peregrineContext.chain)
 	await connectVertical(rococoContext.chain, basiliskContext.chain)
@@ -66,31 +48,20 @@
 		polkadotContext.dev.newBlock(newBlockConfig),
 		spiritnetContext.dev.newBlock(newBlockConfig),
 		hydradxContext.dev.newBlock(newBlockConfig),
-<<<<<<< HEAD
 		assethubContext.dev.newBlock(newBlockConfig),
 		rococoContext.dev.newBlock(newBlockConfig),
 		peregrineContext.dev.newBlock(newBlockConfig),
 		basiliskContext.dev.newBlock(newBlockConfig),
-=======
-		assetHubContext.dev.newBlock(newBlockConfig),
->>>>>>> 89889bf5
 	])
 }, 90_000)
 
-<<<<<<< HEAD
 afterEach(async () => {
 	// fixes api runtime disconnect warning
 	try {
-=======
-afterAll(async () => {
-	try {
-		await setTimeout(50)
->>>>>>> 89889bf5
 		await Promise.all([
 			spiritnetContext.teardown(),
 			hydradxContext.teardown(),
 			polkadotContext.teardown(),
-<<<<<<< HEAD
 			assethubContext.teardown(),
 			rococoContext.teardown(),
 			peregrineContext.teardown(),
@@ -102,13 +73,6 @@
 		}
 	}
 	await setTimeout(50)
-=======
-			assetHubContext.teardown(),
-		])
-	} catch (e) {
-		console.error(e)
-	}
->>>>>>> 89889bf5
 })
 
 export async function getFreeBalanceSpiritnet(account: string): Promise<bigint> {
