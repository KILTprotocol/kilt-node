--- conflicted
+++ resolved
@@ -50,11 +50,8 @@
 pub use runtime_primitives::{Permill, Perbill};
 pub use timestamp::BlockPeriod;
 pub use srml_support::{StorageValue, RuntimeMetadata};
-<<<<<<< HEAD
 
 mod demo;
-=======
->>>>>>> 82782553
 
 /// Alias to Ed25519 pubkey that identifies an account on the chain.
 pub type AccountId = primitives::H256;
@@ -170,14 +167,12 @@
 	type Event = Event;
 }
 
-<<<<<<< HEAD
-impl demo::Trait for Runtime {}
-=======
 impl upgrade_key::Trait for Runtime {
 	/// The uniquitous event type.
 	type Event = Event;
 }
->>>>>>> 82782553
+
+impl demo::Trait for Runtime {}
 
 construct_runtime!(
 	pub enum Runtime with Log(InternalLog: DigestItem<Hash, AuthorityId>) where
@@ -188,11 +183,8 @@
 		Timestamp: timestamp::{Module, Call, Storage, Config<T>, Inherent},
 		Consensus: consensus::{Module, Call, Storage, Config<T>, Log(AuthoritiesChange), Inherent},
 		Balances: balances,
-<<<<<<< HEAD
+		UpgradeKey: upgrade_key,
 		Demo: demo::{Module, Call, Storage, Config<T>},
-=======
-		UpgradeKey: upgrade_key,
->>>>>>> 82782553
 	}
 );
 
