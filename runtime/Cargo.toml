[package]
name = "template-node-runtime"
version = "0.9.0"
authors = ["Parity Technologies <admin@parity.io>"]

[dependencies]
rustc-hex = "1.0"
hex-literal = "0.1.0"
serde = { version = "1.0", default-features = false }
serde_derive = { version = "1.0", optional = true }
safe-mix = { version = "1.0", default-features = false }
parity-codec = "2.0"
parity-codec-derive = "2.0"
<<<<<<< HEAD
sr-api = { git = "https://github.com/paritytech/substrate", default-features = false }
=======
>>>>>>> cadb2f69
sr-std = { git = "https://github.com/paritytech/substrate" }
sr-io = { git = "https://github.com/paritytech/substrate" }
srml-support = { git = "https://github.com/paritytech/substrate" }
substrate-primitives = { git = "https://github.com/paritytech/substrate" }
substrate-keyring = { git = "https://github.com/paritytech/substrate" }
srml-balances = { git = "https://github.com/paritytech/substrate" }
srml-consensus = { git = "https://github.com/paritytech/substrate" }
srml-executive = { git = "https://github.com/paritytech/substrate" }
sr-primitives = { git = "https://github.com/paritytech/substrate" }
srml-system = { git = "https://github.com/paritytech/substrate" }
srml-timestamp = { git = "https://github.com/paritytech/substrate" }
srml-upgrade-key = { git = "https://github.com/paritytech/substrate" }
substrate-client = { git = "https://github.com/paritytech/substrate", optional = true }
sr-version = { git = "https://github.com/paritytech/substrate" }

[features]
default = ["std"]
std = [
	"parity-codec/std",
	"substrate-primitives/std",
	"substrate-client/std",
	"sr-std/std",
	"sr-io/std",
	"srml-support/std",
	"srml-balances/std",
	"srml-consensus/std",
	"srml-executive/std",
	"sr-primitives/std",
	"srml-system/std",
	"srml-timestamp/std",
	"srml-upgrade-key/std",
	"sr-version/std",
	"serde_derive",
	"serde/std",
	"safe-mix/std",
	"substrate-client"
]<|MERGE_RESOLUTION|>--- conflicted
+++ resolved
@@ -11,10 +11,6 @@
 safe-mix = { version = "1.0", default-features = false }
 parity-codec = "2.0"
 parity-codec-derive = "2.0"
-<<<<<<< HEAD
-sr-api = { git = "https://github.com/paritytech/substrate", default-features = false }
-=======
->>>>>>> cadb2f69
 sr-std = { git = "https://github.com/paritytech/substrate" }
 sr-io = { git = "https://github.com/paritytech/substrate" }
 srml-support = { git = "https://github.com/paritytech/substrate" }
