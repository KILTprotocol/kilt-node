--- conflicted
+++ resolved
@@ -20,44 +20,6 @@
 
 [dependencies]
 # External dependencies
-<<<<<<< HEAD
-clap = { workspace = true, features = ["derive"] }
-jsonrpsee = { workspace = true, features = ["server"] }
-futures = { workspace = true, features = ["thread-pool"] }
-
-# Internal dependencies
-kestrel-runtime = { workspace = true, features = ["std"] }
-runtime-common = { workspace = true, features = ["std"] }
-
-# Substrate dependencies
-frame-system = { workspace = true, features = ["std"] }
-pallet-transaction-payment = { workspace = true, features = ["std"] }
-sc-basic-authorship.workspace = true
-sc-cli.workspace = true
-sc-client-api.workspace = true
-sc-consensus.workspace = true
-sc-offchain.workspace = true
-sc-consensus-aura.workspace = true
-sc-executor.workspace = true
-sc-consensus-grandpa.workspace = true
-sc-keystore.workspace = true
-sc-service.workspace = true
-sc-network.workspace = true
-sc-telemetry.workspace = true
-sc-transaction-pool.workspace = true
-sc-transaction-pool-api.workspace = true
-sp-api = { workspace = true, features = ["std"] }
-sp-block-builder = { workspace = true, features = ["std"] }
-sp-blockchain.workspace = true
-sp-consensus-aura = { workspace = true, features = ["std"] }
-sp-core = { workspace = true, features = ["std"] }
-sp-consensus-grandpa = { workspace = true, features = ["std"] }
-sp-inherents = { workspace = true, features = ["std"] }
-sp-io = { workspace = true, features = ["std"] }
-sp-keyring.workspace = true
-sp-runtime = { workspace = true, features = ["std"] }
-sp-timestamp = { workspace = true, features = ["std"] }
-=======
 clap        = { workspace = true, features = ["derive"] }
 futures     = { workspace = true, features = ["thread-pool"] }
 hex-literal = { workspace = true }
@@ -95,7 +57,6 @@
 sp-keyring                 = { workspace = true }
 sp-runtime                 = { workspace = true, features = ["std"] }
 sp-timestamp               = { workspace = true, features = ["std"] }
->>>>>>> 193190d2
 
 # RPC related dependencies
 pallet-transaction-payment-rpc = { workspace = true }
@@ -103,13 +64,8 @@
 substrate-frame-rpc-system     = { workspace = true }
 
 # Benchmarking
-<<<<<<< HEAD
-frame-benchmarking = { workspace = true, features = ["std"] }
-frame-benchmarking-cli.workspace = true
-=======
 frame-benchmarking     = { workspace = true, features = ["std"] }
 frame-benchmarking-cli = { workspace = true }
->>>>>>> 193190d2
 
 # Runtime tests
 try-runtime-cli = { workspace = true, optional = true }
