[package]
authors = ["KILT <info@kilt.io>"]
build = "build.rs"
edition = "2018"
name = "mashnet-node"
<<<<<<< HEAD
version = "1.1.0"
=======
version = "1.1.1"
>>>>>>> ba08a359

[[bin]]
name = "mashnet-node"
path = "src/main.rs"

[build-dependencies]
build-script-utils = {package = "substrate-build-script-utils", git = "https://github.com/paritytech/substrate", branch = "polkadot-v0.9.12"}
vergen = "3.1.0"

[dependencies]

# Internal dependencies
kilt-primitives = {path = "../../primitives"}
mashnet-node-runtime = {path = "../../runtimes/standalone"}

# External dependencies
futures = "0.3"
hex-literal = "0.2.1"
log = "0.4"
serde = {version = "1.0.124", features = ["derive"]}
serde_json = "1.0.64"
structopt = "0.3.8"

# Substrate dependencies
sc-basic-authorship = {git = "https://github.com/paritytech/substrate", branch = "polkadot-v0.9.12"}
sc-cli = {git = "https://github.com/paritytech/substrate", branch = "polkadot-v0.9.12"}
sc-client-api = {git = "https://github.com/paritytech/substrate", branch = "polkadot-v0.9.12"}
sc-consensus = {git = "https://github.com/paritytech/substrate", branch = "polkadot-v0.9.12"}
sc-consensus-aura = {git = "https://github.com/paritytech/substrate", branch = "polkadot-v0.9.12"}
sc-executor = {git = "https://github.com/paritytech/substrate", branch = "polkadot-v0.9.12"}
sc-finality-grandpa = {git = "https://github.com/paritytech/substrate", branch = "polkadot-v0.9.12"}
sc-keystore = {git = "https://github.com/paritytech/substrate", branch = "polkadot-v0.9.12"}
sc-network = {git = "https://github.com/paritytech/substrate", branch = "polkadot-v0.9.12"}
sc-service = {git = "https://github.com/paritytech/substrate", branch = "polkadot-v0.9.12"}
sc-telemetry = {git = "https://github.com/paritytech/substrate", branch = "polkadot-v0.9.12"}
sc-transaction-pool = {git = "https://github.com/paritytech/substrate", branch = "polkadot-v0.9.12"}
sc-transaction-pool-api = {git = "https://github.com/paritytech/substrate", branch = "polkadot-v0.9.12"}
sp-api = {git = "https://github.com/paritytech/substrate", branch = "polkadot-v0.9.12"}
sp-block-builder = {git = "https://github.com/paritytech/substrate", branch = "polkadot-v0.9.12"}
sp-blockchain = {git = "https://github.com/paritytech/substrate", branch = "polkadot-v0.9.12"}
sp-consensus = {git = "https://github.com/paritytech/substrate", branch = "polkadot-v0.9.12"}
sp-consensus-aura = {git = "https://github.com/paritytech/substrate", branch = "polkadot-v0.9.12"}
sp-core = {git = "https://github.com/paritytech/substrate", branch = "polkadot-v0.9.12"}
sp-finality-grandpa = {git = "https://github.com/paritytech/substrate", branch = "polkadot-v0.9.12"}
sp-inherents = {git = "https://github.com/paritytech/substrate", branch = "polkadot-v0.9.12"}
sp-runtime = {git = "https://github.com/paritytech/substrate", branch = "polkadot-v0.9.12"}
sp-timestamp = {git = "https://github.com/paritytech/substrate", branch = "polkadot-v0.9.12"}
sp-transaction-pool = {git = "https://github.com/paritytech/substrate", branch = "polkadot-v0.9.12"}

# RPC related dependencies
frame-rpc-system = {package = "substrate-frame-rpc-system", git = "https://github.com/paritytech/substrate", branch = "polkadot-v0.9.12"}
jsonrpc-core = "18.0.0"
pallet-transaction-payment-rpc = {git = "https://github.com/paritytech/substrate", branch = "polkadot-v0.9.12"}
sc-rpc = {git = "https://github.com/paritytech/substrate", branch = "polkadot-v0.9.12"}
sc-rpc-api = {git = "https://github.com/paritytech/substrate", branch = "polkadot-v0.9.12"}

# Benchmarking
frame-benchmarking = {git = "https://github.com/paritytech/substrate", branch = "polkadot-v0.9.12"}
frame-benchmarking-cli = {git = "https://github.com/paritytech/substrate", branch = "polkadot-v0.9.12"}

# Runtime tests
node-executor = {git = "https://github.com/paritytech/substrate", branch = "polkadot-v0.9.12", optional = true}
try-runtime-cli = {git = "https://github.com/paritytech/substrate", branch = "polkadot-v0.9.12", optional = true}

[features]
default = []
runtime-benchmarks = [
  "mashnet-node-runtime/runtime-benchmarks",
]
try-runtime = [
  "mashnet-node-runtime/try-runtime",
  "node-executor",
  "try-runtime-cli",
]<|MERGE_RESOLUTION|>--- conflicted
+++ resolved
@@ -3,11 +3,7 @@
 build = "build.rs"
 edition = "2018"
 name = "mashnet-node"
-<<<<<<< HEAD
-version = "1.1.0"
-=======
 version = "1.1.1"
->>>>>>> ba08a359
 
 [[bin]]
 name = "mashnet-node"
