// KILT Blockchain – https://botlabs.org
// Copyright (C) 2019-2021 BOTLabs GmbH

// The KILT Blockchain is free software: you can redistribute it and/or modify
// it under the terms of the GNU General Public License as published by
// the Free Software Foundation, either version 3 of the License, or
// (at your option) any later version.

// The KILT Blockchain is distributed in the hope that it will be useful,
// but WITHOUT ANY WARRANTY; without even the implied warranty of
// MERCHANTABILITY or FITNESS FOR A PARTICULAR PURPOSE.  See the
// GNU General Public License for more details.

// You should have received a copy of the GNU General Public License
// along with this program.  If not, see <https://www.gnu.org/licenses/>.

// If you feel like getting in touch with us, you can do so at info@botlabs.org

//! KILT chain specification

<<<<<<< HEAD
use kilt_primitives::{constants::MONTHS, AccountId, AccountPublic, Balance, BlockNumber};
use mashnet_node_runtime::{
	BalanceLocksConfig, BalancesConfig, GenesisConfig, SessionConfig, SudoConfig, SystemConfig,
	VestingConfig, WASM_BINARY,
};
=======
use kilt_primitives::{AccountId, AccountPublic};
use mashnet_node_runtime::{BalancesConfig, GenesisConfig, SessionConfig, SudoConfig, SystemConfig, WASM_BINARY};
>>>>>>> 222c5ef1

use hex_literal::hex;

use sc_service::{self, ChainType, Properties};
use sp_consensus_aura::ed25519::AuthorityId as AuraId;
use sp_core::{crypto::UncheckedInto, ed25519, Pair, Public};
use sp_finality_grandpa::AuthorityId as GrandpaId;
use sp_runtime::traits::IdentifyAccount;

// Note this is the URL for the telemetry server
//const STAGING_TELEMETRY_URL: &str = "wss://telemetry.polkadot.io/submit/";

/// Specialised `ChainSpec`. This is a specialisation of the general Substrate
/// ChainSpec type.
pub type ChainSpec = sc_service::GenericChainSpec<GenesisConfig>;

/// The chain specification option. This is expected to come in from the CLI and
/// is little more than one of a number of alternatives which can easily be
/// converted from a string (`--chain=...`) into a `ChainSpec`.
#[derive(Clone, Debug)]
pub enum Alternative {
	/// Whatever the current runtime is, with just Alice as an auth.
	Development,
	/// Whatever the current runtime is, with simple Alice/Bob auths.
	KiltTestnet,
	KiltDevnet,
}

/// Helper function to generate a crypto pair from seed
fn get_from_secret<TPublic: Public>(seed: &str) -> <TPublic::Pair as Pair>::Public {
	TPublic::Pair::from_string(seed, None)
		.unwrap_or_else(|_| panic!("Invalid string '{}'", seed))
		.public()
}

/// Helper function to generate an account ID from seed
fn get_account_id_from_secret<TPublic: Public>(seed: &str) -> AccountId
where
	AccountPublic: From<<TPublic::Pair as Pair>::Public>,
{
	AccountPublic::from(get_from_secret::<TPublic>(seed)).into_account()
}

/// Helper function to generate an authority key for Aura
fn get_authority_keys_from_secret(seed: &str) -> (AccountId, AuraId, GrandpaId) {
	(
		get_account_id_from_secret::<ed25519::Public>(seed),
		get_from_secret::<AuraId>(seed),
		get_from_secret::<GrandpaId>(seed),
	)
}

/// Build a pair of public keys from a given hex string. This method will panic
/// if the hex string is malformed.
///
/// public_key – the public key formatted as a hex string
fn as_authority_key(public_key: [u8; 32]) -> (AccountId, AuraId, GrandpaId) {
	(
		public_key.into(),
		public_key.unchecked_into(),
		public_key.unchecked_into(),
	)
}

const DEV_AUTH_ALICE: [u8; 32] = hex!("d44da634611d9c26837e3b5114a7d460a4cb7d688119739000632ed2d3794ae9");
const DEV_AUTH_BOB: [u8; 32] = hex!("06815321f16a5ae0fe246ee19285f8d8858fe60d5c025e060922153fcf8e54f9");
const DEV_AUTH_CHARLIE: [u8; 32] = hex!("6d2d775fdc628134e3613a766459ccc57a29fd380cd410c91c6c79bc9c03b344");
const DEV_FAUCET: [u8; 32] = hex!("2c9e9c40e15a2767e2d04dc1f05d824dd76d1d37bada3d7bb1d40eca29f3a4ff");

impl Alternative {
	/// Get an actual chain config from one of the alternatives.
	pub(crate) fn load(self) -> Result<ChainSpec, String> {
		let wasm_binary = WASM_BINARY.ok_or_else(|| "Development wasm binary not available".to_string())?;

		let mut properties = Properties::new();
		properties.insert("tokenSymbol".into(), "KILT".into());
		properties.insert("tokenDecimals".into(), 15.into());

		Ok(match self {
			Alternative::Development => {
				ChainSpec::from_genesis(
					"Development",
					"development",
					ChainType::Development,
					move || {
						testnet_genesis(
							wasm_binary,
							vec![get_authority_keys_from_secret("//Alice")],
							get_account_id_from_secret::<ed25519::Public>("//Alice"),
							vec![
								// Dev Faucet account
								get_account_id_from_secret::<ed25519::Public>("receive clutch item involve chaos clutch furnace arrest claw isolate okay together"),
								get_account_id_from_secret::<ed25519::Public>("//Bob"),
								get_account_id_from_secret::<ed25519::Public>("//Alice"),
							],
							true
						)
					},
					vec![],
					None,
					None,
					Some(properties),
					None,
				)
			}
			Alternative::KiltTestnet => ChainSpec::from_json_bytes(&include_bytes!("../res/testnet.json")[..])?,
			Alternative::KiltDevnet => {
				ChainSpec::from_genesis(
					"KILT Devnet",
					"kilt_devnet",
					ChainType::Live,
					move || {
						testnet_genesis(
							wasm_binary,
							// Initial Authorities
							vec![
								as_authority_key(DEV_AUTH_ALICE),
								as_authority_key(DEV_AUTH_BOB),
								as_authority_key(DEV_AUTH_CHARLIE),
							],
							DEV_AUTH_ALICE.into(),
							vec![
								DEV_FAUCET.into(),
								DEV_AUTH_ALICE.into(),
								DEV_AUTH_BOB.into(),
								DEV_AUTH_CHARLIE.into(),
							],
							true,
						)
					},
					vec![],
					None,
					None,
					Some(properties),
					None,
				)
			}
		})
	}

	pub(crate) fn from(s: &str) -> Option<Self> {
		match s {
			"dev" => Some(Alternative::Development),
			"kilt-testnet" => Some(Alternative::KiltTestnet),
			"kilt-devnet" => Some(Alternative::KiltDevnet),
			_ => None,
		}
	}
}

fn testnet_genesis(
	wasm_binary: &[u8],
	initial_authorities: Vec<(AccountId, AuraId, GrandpaId)>,
	root_key: AccountId,
	endowed_accounts: Vec<AccountId>,
	_enable_println: bool,
) -> GenesisConfig {
	type VestingPeriod = BlockNumber;
	type LockingPeriod = BlockNumber;

	let airdrop_accounts_json =
		&include_bytes!("../../../dev-specs/genesis-testing/genesis_accounts.json")[..];
	let airdrop_accounts: Vec<(AccountId, Balance, VestingPeriod, LockingPeriod)> =
		serde_json::from_slice(airdrop_accounts_json)
			.expect("Could not read from genesis_accounts.json");
	
	// TODO: Check whether user with 100% vested tokens can stake from beginning, e.g. how to handle tx fee

	GenesisConfig {
		frame_system: SystemConfig {
			code: wasm_binary.to_vec(),
			changes_trie_config: Default::default(),
		},
		balances: BalancesConfig {
<<<<<<< HEAD
			balances: endowed_accounts
				.iter()
				.cloned()
				.map(|a| (a, 1u128 << 90))
				.chain(airdrop_accounts.iter().cloned().map(|(a, b, _, _)| (a, b)))
				.collect(),
=======
			balances: endowed_accounts.iter().cloned().map(|k| (k, 1u128 << 90)).collect(),
>>>>>>> 222c5ef1
		},
		session: SessionConfig {
			keys: initial_authorities
				.iter()
				.map(|x| {
					(
						x.0.clone(),
						x.0.clone(),
						mashnet_node_runtime::opaque::SessionKeys {
							aura: x.1.clone(),
							grandpa: x.2.clone(),
						},
					)
				})
				.collect::<Vec<_>>(),
		},
		aura: Default::default(),
		grandpa: Default::default(),
		sudo: SudoConfig { key: root_key },
		pallet_vesting: VestingConfig {
			vesting: airdrop_accounts
				.iter()
				.cloned()
				// enable 1 KILT tokent to be spendable apart from vesting to allow the user to call `vest``
				// which is required to actually remove the lock
				.map(|(who, _, l, _)| (who, 0u64, l * MONTHS, 1u128))
				.collect(),
		},
		balance_locks: BalanceLocksConfig {
			balance_locks: airdrop_accounts
				.iter()
				.cloned()
				.map(|(who, _, _, l)| (who.to_owned(), l))
				.collect(),
			// TODO: Set this to another address (PRE-LAUNCH)
			transfer_account: get_account_id_from_secret::<ed25519::Public>("//Alice"),
		},
	}
}

pub fn load_spec(id: &str) -> Result<Box<dyn sc_service::ChainSpec>, String> {
	Ok(match Alternative::from(id) {
		Some(spec) => Box::new(spec.load()?),
		None => Box::new(ChainSpec::from_json_file(std::path::PathBuf::from(id))?),
	})
}<|MERGE_RESOLUTION|>--- conflicted
+++ resolved
@@ -18,16 +18,11 @@
 
 //! KILT chain specification
 
-<<<<<<< HEAD
 use kilt_primitives::{constants::MONTHS, AccountId, AccountPublic, Balance, BlockNumber};
 use mashnet_node_runtime::{
 	BalanceLocksConfig, BalancesConfig, GenesisConfig, SessionConfig, SudoConfig, SystemConfig,
 	VestingConfig, WASM_BINARY,
 };
-=======
-use kilt_primitives::{AccountId, AccountPublic};
-use mashnet_node_runtime::{BalancesConfig, GenesisConfig, SessionConfig, SudoConfig, SystemConfig, WASM_BINARY};
->>>>>>> 222c5ef1
 
 use hex_literal::hex;
 
@@ -202,16 +197,12 @@
 			changes_trie_config: Default::default(),
 		},
 		balances: BalancesConfig {
-<<<<<<< HEAD
 			balances: endowed_accounts
 				.iter()
 				.cloned()
 				.map(|a| (a, 1u128 << 90))
 				.chain(airdrop_accounts.iter().cloned().map(|(a, b, _, _)| (a, b)))
 				.collect(),
-=======
-			balances: endowed_accounts.iter().cloned().map(|k| (k, 1u128 << 90)).collect(),
->>>>>>> 222c5ef1
 		},
 		session: SessionConfig {
 			keys: initial_authorities
