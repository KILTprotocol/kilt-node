// KILT Blockchain – https://botlabs.org
// Copyright (C) 2019-2021 BOTLabs GmbH

// The KILT Blockchain is free software: you can redistribute it and/or modify
// it under the terms of the GNU General Public License as published by
// the Free Software Foundation, either version 3 of the License, or
// (at your option) any later version.

// The KILT Blockchain is distributed in the hope that it will be useful,
// but WITHOUT ANY WARRANTY; without even the implied warranty of
// MERCHANTABILITY or FITNESS FOR A PARTICULAR PURPOSE.  See the
// GNU General Public License for more details.

// You should have received a copy of the GNU General Public License
// along with this program.  If not, see <https://www.gnu.org/licenses/>.

// If you feel like getting in touch with us, you can do so at info@botlabs.org

use cumulus_client_consensus_aura::{build_aura_consensus, BuildAuraConsensusParams, SlotProportion};
use cumulus_client_consensus_common::ParachainConsensus;
use cumulus_client_network::build_block_announce_validator;
use cumulus_client_service::{
	prepare_node_config, start_collator, start_full_node, StartCollatorParams, StartFullNodeParams,
};
use cumulus_primitives_core::ParaId;
use kilt_primitives::{AccountId, AuthorityId, Balance, BlockNumber, Index};
use polkadot_primitives::v1::CollatorPair;

use polkadot_service::NativeExecutionDispatch;
use sc_client_api::ExecutorProvider;
use sc_executor::native_executor_instance;
use sc_network::NetworkService;
use sc_service::{Configuration, Role, RpcExtensionBuilder, TFullBackend, TFullClient, TaskManager};
use sc_telemetry::{Telemetry, TelemetryHandle, TelemetryWorker, TelemetryWorkerHandle};
use sp_api::ConstructRuntimeApi;
use sp_consensus::SlotData;
use sp_keystore::SyncCryptoStorePtr;
use sp_runtime::traits::BlakeTwo256;
use std::sync::Arc;
use substrate_prometheus_endpoint::Registry;

pub use sc_executor::NativeExecutor;

type Header = sp_runtime::generic::Header<BlockNumber, sp_runtime::traits::BlakeTwo256>;
pub type Block = sp_runtime::generic::Block<Header, sp_runtime::OpaqueExtrinsic>;
type Hash = sp_core::H256;
pub type TransactionPool<Block, RuntimeApi, Executor> =
	sc_transaction_pool::FullPool<Block, TFullClient<Block, RuntimeApi, Executor>>;
type PartialComponents<Block, RuntimeApi, Executor, Telemetry, TelemetryWorkerHandle> = sc_service::PartialComponents<
	TFullClient<Block, RuntimeApi, Executor>,
	TFullBackend<Block>,
	(),
	sp_consensus::DefaultImportQueue<Block, TFullClient<Block, RuntimeApi, Executor>>,
	TransactionPool<Block, RuntimeApi, Executor>,
	(Option<Telemetry>, Option<TelemetryWorkerHandle>),
>;

// Native executor instance.
native_executor_instance!(
	pub MashRuntimeExecutor,
	kilt_parachain_runtime::api::dispatch,
	kilt_parachain_runtime::native_version,
	frame_benchmarking::benchmarking::HostFunctions,
);

// Native executor instance.
native_executor_instance!(
	pub SpiritRuntimeExecutor,
	spiritnet_runtime::api::dispatch,
	spiritnet_runtime::native_version,
	frame_benchmarking::benchmarking::HostFunctions,
);

<<<<<<< HEAD
pub type TransactionPool<Block, RuntimeApi, Executor> =
	sc_transaction_pool::FullPool<Block, TFullClient<Block, RuntimeApi, Executor>>;

pub type PartialComponents<Block, RuntimeApi, Executor, Telemetry, TelemetryWorkerHandle> =
	sc_service::PartialComponents<
		TFullClient<Block, RuntimeApi, Executor>,
		TFullBackend<Block>,
		(),
		sp_consensus::DefaultImportQueue<Block, TFullClient<Block, RuntimeApi, Executor>>,
		TransactionPool<Block, RuntimeApi, Executor>,
		(Option<Telemetry>, Option<TelemetryWorkerHandle>),
	>;

=======
>>>>>>> 60baee1f
/// Starts a `ServiceBuilder` for a full service.
///
/// Use this macro if you don't actually need the full service, but just the
/// builder in order to be able to perform chain operations.
pub fn new_partial<RuntimeApi, Executor, BIQ>(
	config: &Configuration,
	build_import_queue: BIQ,
) -> Result<PartialComponents<Block, RuntimeApi, Executor, Telemetry, TelemetryWorkerHandle>, sc_service::Error>
where
	RuntimeApi: ConstructRuntimeApi<Block, TFullClient<Block, RuntimeApi, Executor>> + Send + Sync + 'static,
	RuntimeApi::RuntimeApi: sp_transaction_pool::runtime_api::TaggedTransactionQueue<Block>
		+ sp_api::Metadata<Block>
		+ sp_session::SessionKeys<Block>
		+ sp_api::ApiExt<Block, StateBackend = sc_client_api::StateBackendFor<TFullBackend<Block>, Block>>
		+ sp_offchain::OffchainWorkerApi<Block>
		+ sp_block_builder::BlockBuilder<Block>,
	sc_client_api::StateBackendFor<TFullBackend<Block>, Block>: sp_api::StateBackend<BlakeTwo256>,
	Executor: sc_executor::NativeExecutionDispatch + 'static,
	BIQ: FnOnce(
		Arc<TFullClient<Block, RuntimeApi, Executor>>,
		&Configuration,
		Option<TelemetryHandle>,
		&TaskManager,
	) -> Result<
		sp_consensus::DefaultImportQueue<Block, TFullClient<Block, RuntimeApi, Executor>>,
		sc_service::Error,
	>,
{
	let telemetry = config
		.telemetry_endpoints
		.clone()
		.filter(|x| !x.is_empty())
		.map(|endpoints| -> Result<_, sc_telemetry::Error> {
			let worker = TelemetryWorker::new(16)?;
			let telemetry = worker.handle().new_telemetry(endpoints);
			Ok((worker, telemetry))
		})
		.transpose()?;

	let (client, backend, keystore_container, task_manager) = sc_service::new_full_parts::<Block, RuntimeApi, Executor>(
		&config,
		telemetry.as_ref().map(|(_, telemetry)| telemetry.handle()),
	)?;
	let client = Arc::new(client);

	let telemetry_worker_handle = telemetry.as_ref().map(|(worker, _)| worker.handle());

	let telemetry = telemetry.map(|(worker, telemetry)| {
		task_manager.spawn_handle().spawn("telemetry", worker.run());
		telemetry
	});

	let transaction_pool = sc_transaction_pool::BasicPool::new_full(
		config.transaction_pool.clone(),
		config.role.is_authority().into(),
		config.prometheus_registry(),
		task_manager.spawn_handle(),
		client.clone(),
	);

	let import_queue = build_import_queue(
		client.clone(),
		config,
		telemetry.as_ref().map(|telemetry| telemetry.handle()),
		&task_manager,
	)?;

	let params = PartialComponents {
		backend,
		client,
		import_queue,
		keystore_container,
		task_manager,
		transaction_pool,
		select_chain: (),
		other: (telemetry, telemetry_worker_handle),
	};

	Ok(params)
}

/// Start a node with the given parachain `Configuration` and relay chain
/// `Configuration`.
///
/// This is the actual implementation that is abstract over the executor and the
/// runtime api.
#[sc_tracing::logging::prefix_logs_with("Parachain")]
async fn start_node_impl<RuntimeApi, Executor, RB, BIQ, BIC>(
	parachain_config: Configuration,
	collator_key: CollatorPair,
	polkadot_config: Configuration,
	id: ParaId,
	rpc_ext_builder: RB,
	build_import_queue: BIQ,
	build_consensus: BIC,
) -> sc_service::error::Result<(TaskManager, Arc<TFullClient<Block, RuntimeApi, Executor>>)>
where
	RuntimeApi: ConstructRuntimeApi<Block, TFullClient<Block, RuntimeApi, Executor>> + Send + Sync + 'static,
	RuntimeApi::RuntimeApi: sp_transaction_pool::runtime_api::TaggedTransactionQueue<Block>
		+ sp_api::Metadata<Block>
		+ sp_session::SessionKeys<Block>
		+ sp_api::ApiExt<Block, StateBackend = sc_client_api::StateBackendFor<TFullBackend<Block>, Block>>
		+ sp_offchain::OffchainWorkerApi<Block>
		+ sp_block_builder::BlockBuilder<Block>
		+ cumulus_primitives_core::CollectCollationInfo<Block>,
	sc_client_api::StateBackendFor<TFullBackend<Block>, Block>: sp_api::StateBackend<BlakeTwo256>,
	Executor: sc_executor::NativeExecutionDispatch + 'static,
	RB: FnOnce(
			Arc<TFullClient<Block, RuntimeApi, Executor>>,
			Arc<TransactionPool<Block, RuntimeApi, Executor>>,
		) -> Box<dyn RpcExtensionBuilder<Output = jsonrpc_core::IoHandler<sc_rpc::Metadata>> + Send>
		+ Send
		+ 'static,
	BIQ: FnOnce(
		Arc<TFullClient<Block, RuntimeApi, Executor>>,
		&Configuration,
		Option<TelemetryHandle>,
		&TaskManager,
	) -> Result<
		sp_consensus::DefaultImportQueue<Block, TFullClient<Block, RuntimeApi, Executor>>,
		sc_service::Error,
	>,
	BIC: FnOnce(
		Arc<TFullClient<Block, RuntimeApi, Executor>>,
		Option<&Registry>,
		Option<TelemetryHandle>,
		&TaskManager,
		&polkadot_service::NewFull<polkadot_service::Client>,
		Arc<TransactionPool<Block, RuntimeApi, Executor>>,
		Arc<NetworkService<Block, Hash>>,
		SyncCryptoStorePtr,
		bool,
	) -> Result<Box<dyn ParachainConsensus<Block>>, sc_service::Error>,
{
	if matches!(parachain_config.role, Role::Light) {
		return Err("Light client not supported!".into());
	}

	let parachain_config = prepare_node_config(parachain_config);

	let params = new_partial::<RuntimeApi, Executor, BIQ>(&parachain_config, build_import_queue)?;
	let (mut telemetry, telemetry_worker_handle) = params.other;

	let relay_chain_full_node = cumulus_client_service::build_polkadot_full_node(
		polkadot_config,
		collator_key.clone(),
		telemetry_worker_handle,
	)
	.map_err(|e| match e {
		polkadot_service::Error::Sub(x) => x,
		s => format!("{}", s).into(),
	})?;

	let client = params.client.clone();
	let backend = params.backend.clone();
	let block_announce_validator = build_block_announce_validator(
		relay_chain_full_node.client.clone(),
		id,
		Box::new(relay_chain_full_node.network.clone()),
		relay_chain_full_node.backend.clone(),
	);

	let force_authoring = parachain_config.force_authoring;
	let validator = parachain_config.role.is_authority();
	let prometheus_registry = parachain_config.prometheus_registry().cloned();
	let transaction_pool = params.transaction_pool.clone();
	let mut task_manager = params.task_manager;
	let import_queue = cumulus_client_service::SharedImportQueue::new(params.import_queue);
	let (network, network_status_sinks, system_rpc_tx, start_network) =
		sc_service::build_network(sc_service::BuildNetworkParams {
			config: &parachain_config,
			client: client.clone(),
			transaction_pool: transaction_pool.clone(),
			spawn_handle: task_manager.spawn_handle(),
			import_queue: import_queue.clone(),
			on_demand: None,
			block_announce_validator_builder: Some(Box::new(|_| block_announce_validator)),
		})?;

	sc_service::spawn_tasks(sc_service::SpawnTasksParams {
		on_demand: None,
		remote_blockchain: None,
		rpc_extensions_builder: rpc_ext_builder(client.clone(), transaction_pool.clone()),
		client: client.clone(),
		transaction_pool: transaction_pool.clone(),
		task_manager: &mut task_manager,
		config: parachain_config,
		keystore: params.keystore_container.sync_keystore(),
		backend: backend.clone(),
		network: network.clone(),
		network_status_sinks,
		system_rpc_tx,
		telemetry: telemetry.as_mut(),
	})?;

	let announce_block = {
		let network = network.clone();
		Arc::new(move |hash, data| network.announce_block(hash, data))
	};

	if validator {
		let parachain_consensus = build_consensus(
			client.clone(),
			prometheus_registry.as_ref(),
			telemetry.as_ref().map(|t| t.handle()),
			&task_manager,
			&relay_chain_full_node,
			transaction_pool,
			network,
			params.keystore_container.sync_keystore(),
			force_authoring,
		)?;

		let spawner = task_manager.spawn_handle();

		let params = StartCollatorParams {
			block_status: client.clone(),
			client: client.clone(),
			announce_block,
			spawner,
			para_id: id,
			collator_key,
			relay_chain_full_node,
<<<<<<< HEAD
			spawner,
=======
			task_manager: &mut task_manager,
>>>>>>> 60baee1f
			parachain_consensus,
			import_queue,
		};

		start_collator(params).await?;
	} else {
		let params = StartFullNodeParams {
			para_id: id,
			client: client.clone(),
			relay_chain_full_node,
			task_manager: &mut task_manager,
			announce_block,
		};

		start_full_node(params)?;
	}

	start_network.start_network();

	Ok((task_manager, client))
}

/// Build the import queue for THE runtime.
pub fn build_import_queue<RE, API>(
	client: Arc<TFullClient<Block, API, RE>>,
	config: &Configuration,
	telemetry: Option<TelemetryHandle>,
	task_manager: &TaskManager,
) -> Result<sp_consensus::DefaultImportQueue<Block, TFullClient<Block, API, RE>>, sc_service::Error>
where
	RE: NativeExecutionDispatch + 'static,
	API: ConstructRuntimeApi<Block, TFullClient<Block, API, RE>> + Send + Sync + 'static,
	API::RuntimeApi: sp_transaction_pool::runtime_api::TaggedTransactionQueue<Block>
		+ sp_api::Metadata<Block>
		+ sp_session::SessionKeys<Block>
		+ sp_api::ApiExt<Block, StateBackend = sc_client_api::StateBackendFor<TFullBackend<Block>, Block>>
		+ sp_offchain::OffchainWorkerApi<Block>
		+ sp_block_builder::BlockBuilder<Block>
		+ frame_rpc_system::AccountNonceApi<Block, AccountId, Index>
		+ pallet_transaction_payment_rpc::TransactionPaymentRuntimeApi<Block, Balance>
		+ sp_consensus_aura::AuraApi<Block, AuthorityId>
		+ cumulus_primitives_core::CollectCollationInfo<Block>,
	sc_client_api::StateBackendFor<TFullBackend<Block>, Block>: sp_api::StateBackend<BlakeTwo256>,
{
	let slot_duration = cumulus_client_consensus_aura::slot_duration(&*client)?;

	cumulus_client_consensus_aura::import_queue::<sp_consensus_aura::sr25519::AuthorityPair, _, _, _, _, _, _>(
		cumulus_client_consensus_aura::ImportQueueParams {
			block_import: client.clone(),
			client: client.clone(),
			create_inherent_data_providers: move |_, _| async move {
				let time = sp_timestamp::InherentDataProvider::from_system_time();

				let slot = sp_consensus_aura::inherents::InherentDataProvider::from_timestamp_and_duration(
					*time,
					slot_duration.slot_duration(),
				);

				Ok((time, slot))
			},
			registry: config.prometheus_registry(),
			can_author_with: sp_consensus::CanAuthorWithNativeVersion::new(client.executor().clone()),
			spawner: &task_manager.spawn_essential_handle(),
			telemetry,
		},
	)
	.map_err(Into::into)
}

/// Start a parachain node.
pub async fn start_node<RE, API>(
	parachain_config: Configuration,
	collator_key: CollatorPair,
	polkadot_config: Configuration,
	id: ParaId,
) -> sc_service::error::Result<(TaskManager, Arc<TFullClient<Block, API, RE>>)>
where
	RE: NativeExecutionDispatch + 'static,
	API: ConstructRuntimeApi<Block, TFullClient<Block, API, RE>> + Send + Sync + 'static,
	API::RuntimeApi: sp_transaction_pool::runtime_api::TaggedTransactionQueue<Block>
		+ sp_api::Metadata<Block>
		+ sp_session::SessionKeys<Block>
		+ sp_api::ApiExt<Block, StateBackend = sc_client_api::StateBackendFor<TFullBackend<Block>, Block>>
		+ sp_offchain::OffchainWorkerApi<Block>
		+ sp_block_builder::BlockBuilder<Block>
		+ frame_rpc_system::AccountNonceApi<Block, AccountId, Index>
		+ pallet_transaction_payment_rpc::TransactionPaymentRuntimeApi<Block, Balance>
		+ sp_consensus_aura::AuraApi<Block, AuthorityId>
		+ cumulus_primitives_core::CollectCollationInfo<Block>,
	sc_client_api::StateBackendFor<TFullBackend<Block>, Block>: sp_api::StateBackend<BlakeTwo256>,
{
	let rpc_extensions_builder =
		|client: Arc<TFullClient<Block, API, RE>>,
		 pool: Arc<TransactionPool<Block, API, RE>>|
		 -> Box<dyn RpcExtensionBuilder<Output = jsonrpc_core::IoHandler<sc_rpc::Metadata>> + std::marker::Send> {
			Box::new(move |deny_unsafe, _| {
				let deps = crate::rpc::FullDeps {
					client: client.clone(),
					pool: pool.clone(),
					deny_unsafe,
				};

				crate::rpc::create_full(deps)
			})
		};

	start_node_impl::<API, RE, _, _, _>(
		parachain_config,
		collator_key,
		polkadot_config,
		id,
		rpc_extensions_builder,
		build_import_queue::<RE, API>,
		|client,
		 prometheus_registry,
		 telemetry,
		 task_manager,
		 relay_chain_node,
		 transaction_pool,
		 sync_oracle,
		 keystore,
		 force_authoring| {
			let slot_duration = cumulus_client_consensus_aura::slot_duration(&*client)?;

			let proposer_factory = sc_basic_authorship::ProposerFactory::with_proof_recording(
				task_manager.spawn_handle(),
				client.clone(),
				transaction_pool,
				prometheus_registry,
				telemetry.clone(),
			);

			let relay_chain_backend = relay_chain_node.backend.clone();
			let relay_chain_client = relay_chain_node.client.clone();
			Ok(build_aura_consensus::<
				sp_consensus_aura::sr25519::AuthorityPair,
				_,
				_,
				_,
				_,
				_,
				_,
				_,
				_,
				_,
			>(BuildAuraConsensusParams {
				proposer_factory,
				create_inherent_data_providers: move |_, (relay_parent, validation_data)| {
					let parachain_inherent =
						cumulus_primitives_parachain_inherent::ParachainInherentData::create_at_with_client(
							relay_parent,
							&relay_chain_client,
							&*relay_chain_backend,
							&validation_data,
							id,
						);
					async move {
						let time = sp_timestamp::InherentDataProvider::from_system_time();

						let slot = sp_consensus_aura::inherents::InherentDataProvider::from_timestamp_and_duration(
							*time,
							slot_duration.slot_duration(),
						);

						let parachain_inherent = parachain_inherent.ok_or_else(|| {
							Box::<dyn std::error::Error + Send + Sync>::from("Failed to create parachain inherent")
						})?;
						Ok((time, slot, parachain_inherent))
					}
				},
				block_import: client.clone(),
				relay_chain_client: relay_chain_node.client.clone(),
				relay_chain_backend: relay_chain_node.backend.clone(),
				para_client: client,
				backoff_authoring_blocks: Option::<()>::None,
				sync_oracle,
				keystore,
				force_authoring,
				slot_duration,
				// We got around 500ms for proposing
				block_proposal_slot_portion: SlotProportion::new(1f32 / 24f32),
				telemetry,
			}))
		},
	)
	.await
}<|MERGE_RESOLUTION|>--- conflicted
+++ resolved
@@ -71,22 +71,6 @@
 	frame_benchmarking::benchmarking::HostFunctions,
 );
 
-<<<<<<< HEAD
-pub type TransactionPool<Block, RuntimeApi, Executor> =
-	sc_transaction_pool::FullPool<Block, TFullClient<Block, RuntimeApi, Executor>>;
-
-pub type PartialComponents<Block, RuntimeApi, Executor, Telemetry, TelemetryWorkerHandle> =
-	sc_service::PartialComponents<
-		TFullClient<Block, RuntimeApi, Executor>,
-		TFullBackend<Block>,
-		(),
-		sp_consensus::DefaultImportQueue<Block, TFullClient<Block, RuntimeApi, Executor>>,
-		TransactionPool<Block, RuntimeApi, Executor>,
-		(Option<Telemetry>, Option<TelemetryWorkerHandle>),
-	>;
-
-=======
->>>>>>> 60baee1f
 /// Starts a `ServiceBuilder` for a full service.
 ///
 /// Use this macro if you don't actually need the full service, but just the
@@ -310,11 +294,7 @@
 			para_id: id,
 			collator_key,
 			relay_chain_full_node,
-<<<<<<< HEAD
-			spawner,
-=======
 			task_manager: &mut task_manager,
->>>>>>> 60baee1f
 			parachain_consensus,
 			import_queue,
 		};
