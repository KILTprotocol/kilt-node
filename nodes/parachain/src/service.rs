--- conflicted
+++ resolved
@@ -134,15 +134,6 @@
 
 	let parachain_config = prepare_node_config(parachain_config);
 
-<<<<<<< HEAD
-=======
-	let polkadot_full_node = cumulus_client_service::build_polkadot_full_node(polkadot_config, collator_key.public())
-		.map_err(|e| match e {
-		polkadot_service::Error::Sub(x) => x,
-		s => format!("{}", s).into(),
-	})?;
-
->>>>>>> 222c5ef1
 	let params = new_partial(&parachain_config)?;
 	params
 		.inherent_data_providers
