--- conflicted
+++ resolved
@@ -25,25 +25,15 @@
 
 use std::sync::Arc;
 
-use did_rpc::{DidApi, DidQuery};
-use frame_rpc_system::{FullSystem, SystemApi};
-use pallet_transaction_payment_rpc::{TransactionPayment, TransactionPaymentApi};
-use polkadot_service::AuxStore;
-<<<<<<< HEAD
-use runtime_common::{AccountId, Balance, Block, BlockNumber, DidIdentifier, Hash, Index};
-use sc_service::Error;
-=======
-use runtime_common::{AccountId, Balance, Block, Index};
->>>>>>> 50dc36a4
+use jsonrpsee::RpcModule;
+
+pub use sc_rpc_api::DenyUnsafe;
 use sc_transaction_pool_api::TransactionPool;
 use sp_api::ProvideRuntimeApi;
 use sp_block_builder::BlockBuilder;
 use sp_blockchain::{Error as BlockChainError, HeaderBackend, HeaderMetadata};
 
-pub use sc_rpc_api::DenyUnsafe;
-
-/// A type representing all RPC extensions.
-pub type RpcExtension = jsonrpsee::RpcModule<()>;
+use runtime_common::{AccountId, Balance, Block, BlockNumber, DidIdentifier, Hash, Index};
 
 /// Full client dependencies.
 pub struct FullDeps<C, P> {
@@ -56,54 +46,31 @@
 }
 
 /// Instantiate all full RPC extensions.
-pub fn create_full<C, P>(deps: FullDeps<C, P>) -> Result<RpcExtension, Box<dyn std::error::Error + Send + Sync>>
+pub fn create_full<C, P>(deps: FullDeps<C, P>) -> Result<RpcModule<()>, Box<dyn std::error::Error + Send + Sync>>
 where
 	C: ProvideRuntimeApi<Block>,
-	C: AuxStore,
 	C: HeaderBackend<Block> + HeaderMetadata<Block, Error = BlockChainError> + 'static,
 	C: Send + Sync + 'static,
 	C::Api: frame_rpc_system::AccountNonceApi<Block, AccountId, Index>,
 	C::Api: pallet_transaction_payment_rpc::TransactionPaymentRuntimeApi<Block, Balance>,
+	C::Api: BlockBuilder<Block>,
 	C::Api: did_rpc::DidRuntimeApi<Block, DidIdentifier, AccountId, Balance, Hash, BlockNumber>,
-	C::Api: BlockBuilder<Block>,
-	P: TransactionPool + Sync + Send + 'static,
+	P: TransactionPool + 'static,
 {
-<<<<<<< HEAD
-	let mut io = jsonrpc_core::IoHandler::default();
-=======
 	use frame_rpc_system::{System, SystemApiServer};
 	use pallet_transaction_payment_rpc::{TransactionPayment, TransactionPaymentApiServer};
+	use did_rpc::{DidQuery, DidApiServer};
 
-	let mut module = RpcExtension::new(());
->>>>>>> 50dc36a4
+	let mut module = RpcModule::new(());
 	let FullDeps {
 		client,
 		pool,
 		deny_unsafe,
 	} = deps;
 
-<<<<<<< HEAD
-	io.extend_with(SystemApi::to_delegate(FullSystem::new(
-		client.clone(),
-		pool,
-		deny_unsafe,
-	)));
-
-	io.extend_with(TransactionPaymentApi::to_delegate(TransactionPayment::new(
-		client.clone(),
-	)));
-
-	io.extend_with(DidApi::to_delegate(DidQuery::new(client)));
-=======
 	module.merge(System::new(client.clone(), pool, deny_unsafe).into_rpc())?;
-	module.merge(TransactionPayment::new(client).into_rpc())?;
->>>>>>> 50dc36a4
-
-	// Extend this RPC with a custom API by using the following syntax.
-	// `YourRpcStruct` should have a reference to a client, which is needed
-	// to call into the runtime.
-	// `module.merge(YourRpcTrait::into_rpc(YourRpcStruct::new(ReferenceToClient,
-	// ...)))?;`
+	module.merge(TransactionPayment::new(client.clone()).into_rpc())?;
+	module.merge(DidQuery::new(client).into_rpc())?;
 
 	Ok(module)
 }