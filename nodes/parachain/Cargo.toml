[package]
authors = ["KILT <info@kilt.io>"]
build = "build.rs"
description = "KILT parachain"
edition = "2021"
name = "kilt-parachain"
version = "1.7.1"

[[bin]]
name = "kilt-parachain"
path = "src/main.rs"

[build-dependencies]
substrate-build-script-utils = {git = "https://github.com/paritytech/substrate", branch = "polkadot-v0.9.26"}

[dependencies]

# Internal dependencies
clone-runtime = {path = "../../runtimes/clone"}
did-rpc = {path = "../../rpc/did"}
<<<<<<< HEAD
node-common = {path = "../common"}
=======
>>>>>>> 7f8d46d9
pallet-did-lookup = {path = "../../pallets/pallet-did-lookup"}
peregrine-runtime = {path = "../../runtimes/peregrine"}
public-credentials = {path = "../../pallets/public-credentials"}
public-credentials-rpc = {path = "../../rpc/public-credentials"}
runtime-common = {path = "../../runtimes/common"}
spiritnet-runtime = {path = "../../runtimes/spiritnet"}

# External dependencies
clap = {version = "3.2.10", features = ["derive"]}
codec = {package = "parity-scale-codec", version = "3.1.5"}
derive_more = "0.99.17"
futures = {version = "0.3.21", features = ["compat"]}
hex-literal = "0.3.4"
jsonrpsee = {version = "0.14.0", features = ["server"]}
log = "0.4.17"
parking_lot = "0.12.1"
serde = {version = "1.0.140", features = ["derive"]}
serde_json = "1.0.82"

# Substrate dependencies
frame-rpc-system = {package = "substrate-frame-rpc-system", git = "https://github.com/paritytech/substrate", branch = "polkadot-v0.9.26"}
pallet-transaction-payment-rpc = {git = "https://github.com/paritytech/substrate", branch = "polkadot-v0.9.26"}
sc-basic-authorship = {git = "https://github.com/paritytech/substrate", branch = "polkadot-v0.9.26"}
sc-chain-spec = {git = "https://github.com/paritytech/substrate", branch = "polkadot-v0.9.26"}
sc-cli = {git = "https://github.com/paritytech/substrate", features = ["wasmtime"], branch = "polkadot-v0.9.26"}
sc-client-api = {git = "https://github.com/paritytech/substrate", branch = "polkadot-v0.9.26"}
sc-consensus = {git = "https://github.com/paritytech/substrate", branch = "polkadot-v0.9.26"}
sc-executor = {git = "https://github.com/paritytech/substrate", features = ["wasmtime"], branch = "polkadot-v0.9.26"}
sc-keystore = {git = "https://github.com/paritytech/substrate", branch = "polkadot-v0.9.26"}
sc-network = {git = "https://github.com/paritytech/substrate", branch = "polkadot-v0.9.26"}
sc-rpc = {git = "https://github.com/paritytech/substrate", branch = "polkadot-v0.9.26"}
sc-rpc-api = {git = "https://github.com/paritytech/substrate", branch = "polkadot-v0.9.26"}
sc-service = {git = "https://github.com/paritytech/substrate", features = ["wasmtime"], branch = "polkadot-v0.9.26"}
sc-sysinfo = {git = "https://github.com/paritytech/substrate", branch = "polkadot-v0.9.26"}
sc-telemetry = {git = "https://github.com/paritytech/substrate", branch = "polkadot-v0.9.26"}
sc-tracing = {git = "https://github.com/paritytech/substrate", branch = "polkadot-v0.9.26"}
sc-transaction-pool = {git = "https://github.com/paritytech/substrate", branch = "polkadot-v0.9.26"}
sc-transaction-pool-api = {git = "https://github.com/paritytech/substrate", branch = "polkadot-v0.9.26"}
sp-api = {git = "https://github.com/paritytech/substrate", branch = "polkadot-v0.9.26"}
sp-block-builder = {git = "https://github.com/paritytech/substrate", branch = "polkadot-v0.9.26"}
sp-blockchain = {git = "https://github.com/paritytech/substrate", branch = "polkadot-v0.9.26"}
sp-consensus = {git = "https://github.com/paritytech/substrate", branch = "polkadot-v0.9.26"}
sp-consensus-aura = {git = "https://github.com/paritytech/substrate", branch = "polkadot-v0.9.26"}
sp-core = {git = "https://github.com/paritytech/substrate", branch = "polkadot-v0.9.26"}
sp-inherents = {git = "https://github.com/paritytech/substrate", branch = "polkadot-v0.9.26"}
sp-keystore = {git = "https://github.com/paritytech/substrate", branch = "polkadot-v0.9.26"}
sp-offchain = {git = "https://github.com/paritytech/substrate", branch = "polkadot-v0.9.26"}
sp-runtime = {git = "https://github.com/paritytech/substrate", branch = "polkadot-v0.9.26"}
sp-session = {git = "https://github.com/paritytech/substrate", branch = "polkadot-v0.9.26"}
sp-timestamp = {git = "https://github.com/paritytech/substrate", branch = "polkadot-v0.9.26"}
sp-transaction-pool = {git = "https://github.com/paritytech/substrate", branch = "polkadot-v0.9.26"}
substrate-prometheus-endpoint = {git = "https://github.com/paritytech/substrate", branch = "polkadot-v0.9.26"}

# Cumulus dependencies
cumulus-client-cli = {git = "https://github.com/paritytech/cumulus", branch = "polkadot-v0.9.26"}
cumulus-client-collator = {git = "https://github.com/paritytech/cumulus", branch = "polkadot-v0.9.26"}
cumulus-client-consensus-aura = {git = "https://github.com/paritytech/cumulus", branch = "polkadot-v0.9.26"}
cumulus-client-consensus-common = {git = "https://github.com/paritytech/cumulus", branch = "polkadot-v0.9.26"}
cumulus-client-network = {git = "https://github.com/paritytech/cumulus", branch = "polkadot-v0.9.26"}
cumulus-client-service = {git = "https://github.com/paritytech/cumulus", branch = "polkadot-v0.9.26"}
cumulus-primitives-core = {git = "https://github.com/paritytech/cumulus", branch = "polkadot-v0.9.26"}
cumulus-primitives-parachain-inherent = {git = "https://github.com/paritytech/cumulus", branch = "polkadot-v0.9.26"}
cumulus-relay-chain-inprocess-interface = {git = "https://github.com/paritytech/cumulus", branch = "polkadot-v0.9.26"}
cumulus-relay-chain-interface = {git = "https://github.com/paritytech/cumulus", branch = "polkadot-v0.9.26"}
cumulus-relay-chain-rpc-interface = {git = "https://github.com/paritytech/cumulus", branch = "polkadot-v0.9.26"}

# Polkadot dependencies
polkadot-cli = {git = "https://github.com/paritytech/polkadot", branch = "release-v0.9.26"}
polkadot-parachain = {git = "https://github.com/paritytech/polkadot", branch = "release-v0.9.26"}
polkadot-primitives = {git = "https://github.com/paritytech/polkadot", branch = "release-v0.9.26"}
polkadot-service = {git = "https://github.com/paritytech/polkadot", branch = "release-v0.9.26"}
xcm = {git = "https://github.com/paritytech/polkadot", branch = "release-v0.9.26"}

# Benchmarking
frame-benchmarking = {git = "https://github.com/paritytech/substrate", branch = "polkadot-v0.9.26"}
frame-benchmarking-cli = {git = "https://github.com/paritytech/substrate", branch = "polkadot-v0.9.26"}

# Runtime tests
try-runtime-cli = {git = "https://github.com/paritytech/substrate", branch = "polkadot-v0.9.26", optional = true}

[features]
default = []
fast-gov = [
  "peregrine-runtime/fast-gov",
  "runtime-common/fast-gov",
]
runtime-benchmarks = [
  "pallet-did-lookup/runtime-benchmarks",
  "polkadot-service/runtime-benchmarks",
  "peregrine-runtime/runtime-benchmarks",
  "public-credentials/runtime-benchmarks",
  "spiritnet-runtime/runtime-benchmarks",
]
try-runtime = [
  "peregrine-runtime/try-runtime",
  "spiritnet-runtime/try-runtime",
  "try-runtime-cli",
]<|MERGE_RESOLUTION|>--- conflicted
+++ resolved
@@ -18,10 +18,7 @@
 # Internal dependencies
 clone-runtime = {path = "../../runtimes/clone"}
 did-rpc = {path = "../../rpc/did"}
-<<<<<<< HEAD
 node-common = {path = "../common"}
-=======
->>>>>>> 7f8d46d9
 pallet-did-lookup = {path = "../../pallets/pallet-did-lookup"}
 peregrine-runtime = {path = "../../runtimes/peregrine"}
 public-credentials = {path = "../../pallets/public-credentials"}
