--- conflicted
+++ resolved
@@ -4,11 +4,7 @@
 description = "KILT parachain"
 edition = "2018"
 name = "kilt-parachain"
-<<<<<<< HEAD
-version = "1.1.0"
-=======
 version = "1.1.1"
->>>>>>> ba08a359
 
 [[bin]]
 name = "kilt-parachain"
