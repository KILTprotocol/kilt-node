[package]
authors = ["KILT <info@kilt.io>"]
build = "build.rs"
description = "KILT parachain"
edition = "2021"
name = "kilt-parachain"
version = "1.7.0"

[[bin]]
name = "kilt-parachain"
path = "src/main.rs"

[build-dependencies]
substrate-build-script-utils = {git = "https://github.com/paritytech/substrate", branch = "polkadot-v0.9.24"}

[dependencies]

# Internal dependencies
did-rpc = {path = "../../rpc/did"}
peregrine-runtime = {path = "../../runtimes/peregrine"}
runtime-common = {path = "../../runtimes/common"}
spiritnet-runtime = {path = "../../runtimes/spiritnet"}
<<<<<<< HEAD
void-runtime = {path = "../../runtimes/void"}
=======
pallet-did-lookup = {path = "../../pallets/pallet-did-lookup"}
>>>>>>> c8f45771

# External dependencies
clap = {version = "3.1.18", features = ["derive"]}
codec = {package = "parity-scale-codec", version = "3.1.2"}
derive_more = "0.99.17"
futures = {version = "0.3.21", features = ["compat"]}
hex-literal = "0.3.4"
jsonrpsee = {version = "0.13.1", features = ["server"]}
log = "0.4.17"
parking_lot = "0.12.0"
serde = {version = "1.0.137", features = ["derive"]}
serde_json = "1.0.79"

# Substrate dependencies
frame-rpc-system = {package = "substrate-frame-rpc-system", git = "https://github.com/paritytech/substrate", branch = "polkadot-v0.9.24"}
pallet-transaction-payment-rpc = {git = "https://github.com/paritytech/substrate", branch = "polkadot-v0.9.24"}
sc-basic-authorship = {git = "https://github.com/paritytech/substrate", branch = "polkadot-v0.9.24"}
sc-chain-spec = {git = "https://github.com/paritytech/substrate", branch = "polkadot-v0.9.24"}
sc-cli = {git = "https://github.com/paritytech/substrate", features = ["wasmtime"], branch = "polkadot-v0.9.24"}
sc-client-api = {git = "https://github.com/paritytech/substrate", branch = "polkadot-v0.9.24"}
sc-consensus = {git = "https://github.com/paritytech/substrate", branch = "polkadot-v0.9.24"}
sc-executor = {git = "https://github.com/paritytech/substrate", features = ["wasmtime"], branch = "polkadot-v0.9.24"}
sc-keystore = {git = "https://github.com/paritytech/substrate", branch = "polkadot-v0.9.24"}
sc-network = {git = "https://github.com/paritytech/substrate", branch = "polkadot-v0.9.24"}
sc-rpc = {git = "https://github.com/paritytech/substrate", branch = "polkadot-v0.9.24"}
sc-rpc-api = {git = "https://github.com/paritytech/substrate", branch = "polkadot-v0.9.24"}
sc-service = {git = "https://github.com/paritytech/substrate", features = ["wasmtime"], branch = "polkadot-v0.9.24"}
sc-sysinfo = {git = "https://github.com/paritytech/substrate", branch = "polkadot-v0.9.24"}
sc-telemetry = {git = "https://github.com/paritytech/substrate", branch = "polkadot-v0.9.24"}
sc-tracing = {git = "https://github.com/paritytech/substrate", branch = "polkadot-v0.9.24"}
sc-transaction-pool = {git = "https://github.com/paritytech/substrate", branch = "polkadot-v0.9.24"}
sc-transaction-pool-api = {git = "https://github.com/paritytech/substrate", branch = "polkadot-v0.9.24"}
sp-api = {git = "https://github.com/paritytech/substrate", branch = "polkadot-v0.9.24"}
sp-block-builder = {git = "https://github.com/paritytech/substrate", branch = "polkadot-v0.9.24"}
sp-blockchain = {git = "https://github.com/paritytech/substrate", branch = "polkadot-v0.9.24"}
sp-consensus = {git = "https://github.com/paritytech/substrate", branch = "polkadot-v0.9.24"}
sp-consensus-aura = {git = "https://github.com/paritytech/substrate", branch = "polkadot-v0.9.24"}
sp-core = {git = "https://github.com/paritytech/substrate", branch = "polkadot-v0.9.24"}
sp-inherents = {git = "https://github.com/paritytech/substrate", branch = "polkadot-v0.9.24"}
sp-keystore = {git = "https://github.com/paritytech/substrate", branch = "polkadot-v0.9.24"}
sp-offchain = {git = "https://github.com/paritytech/substrate", branch = "polkadot-v0.9.24"}
sp-runtime = {git = "https://github.com/paritytech/substrate", branch = "polkadot-v0.9.24"}
sp-session = {git = "https://github.com/paritytech/substrate", branch = "polkadot-v0.9.24"}
sp-timestamp = {git = "https://github.com/paritytech/substrate", branch = "polkadot-v0.9.24"}
sp-transaction-pool = {git = "https://github.com/paritytech/substrate", branch = "polkadot-v0.9.24"}
substrate-prometheus-endpoint = {git = "https://github.com/paritytech/substrate", branch = "polkadot-v0.9.24"}

# Cumulus dependencies
cumulus-client-cli = {git = "https://github.com/paritytech/cumulus", branch = "polkadot-v0.9.24"}
cumulus-client-collator = {git = "https://github.com/paritytech/cumulus", branch = "polkadot-v0.9.24"}
cumulus-client-consensus-aura = {git = "https://github.com/paritytech/cumulus", branch = "polkadot-v0.9.24"}
cumulus-client-consensus-common = {git = "https://github.com/paritytech/cumulus", branch = "polkadot-v0.9.24"}
cumulus-client-consensus-relay-chain = {git = "https://github.com/paritytech/cumulus", branch = "polkadot-v0.9.24"}
cumulus-client-network = {git = "https://github.com/paritytech/cumulus", branch = "polkadot-v0.9.24"}
cumulus-client-service = {git = "https://github.com/paritytech/cumulus", branch = "polkadot-v0.9.24"}
cumulus-primitives-core = {git = "https://github.com/paritytech/cumulus", branch = "polkadot-v0.9.24"}
cumulus-primitives-parachain-inherent = {git = "https://github.com/paritytech/cumulus", branch = "polkadot-v0.9.24"}
cumulus-relay-chain-inprocess-interface = {git = "https://github.com/paritytech/cumulus", branch = "polkadot-v0.9.24"}
cumulus-relay-chain-interface = {git = "https://github.com/paritytech/cumulus", branch = "polkadot-v0.9.24"}
cumulus-relay-chain-rpc-interface = {git = "https://github.com/paritytech/cumulus", branch = "polkadot-v0.9.24"}

# Polkadot dependencies
polkadot-cli = {git = "https://github.com/paritytech/polkadot", branch = "release-v0.9.24"}
polkadot-parachain = {git = "https://github.com/paritytech/polkadot", branch = "release-v0.9.24"}
polkadot-primitives = {git = "https://github.com/paritytech/polkadot", branch = "release-v0.9.24"}
polkadot-service = {git = "https://github.com/paritytech/polkadot", branch = "release-v0.9.24"}
xcm = {git = "https://github.com/paritytech/polkadot", branch = "release-v0.9.24"}

# Benchmarking
frame-benchmarking = {git = "https://github.com/paritytech/substrate", branch = "polkadot-v0.9.24"}
frame-benchmarking-cli = {git = "https://github.com/paritytech/substrate", branch = "polkadot-v0.9.24"}

# Runtime tests
node-executor = {git = "https://github.com/paritytech/substrate", branch = "polkadot-v0.9.24", optional = true}
pallet-conviction-voting = {git = "https://github.com/paritytech/substrate", branch = "polkadot-v0.9.24", optional = true}
pallet-referenda = {git = "https://github.com/paritytech/substrate", branch = "polkadot-v0.9.24", optional = true}
try-runtime-cli = {git = "https://github.com/paritytech/substrate", branch = "polkadot-v0.9.24", optional = true}

[features]
default = []
fast-gov = [
  "peregrine-runtime/fast-gov",
  "runtime-common/fast-gov",
]
runtime-benchmarks = [
  "pallet-conviction-voting/runtime-benchmarks",
  "pallet-did-lookup/runtime-benchmarks",
  "pallet-referenda/runtime-benchmarks",
  "polkadot-service/runtime-benchmarks",
  "peregrine-runtime/runtime-benchmarks",
  "spiritnet-runtime/runtime-benchmarks",
]
try-runtime = [
  "node-executor",
  "peregrine-runtime/try-runtime",
  "spiritnet-runtime/try-runtime",
  "try-runtime-cli",
]<|MERGE_RESOLUTION|>--- conflicted
+++ resolved
@@ -20,11 +20,9 @@
 peregrine-runtime = {path = "../../runtimes/peregrine"}
 runtime-common = {path = "../../runtimes/common"}
 spiritnet-runtime = {path = "../../runtimes/spiritnet"}
-<<<<<<< HEAD
 void-runtime = {path = "../../runtimes/void"}
-=======
 pallet-did-lookup = {path = "../../pallets/pallet-did-lookup"}
->>>>>>> c8f45771
+
 
 # External dependencies
 clap = {version = "3.1.18", features = ["derive"]}
