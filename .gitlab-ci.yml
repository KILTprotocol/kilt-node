--- conflicted
+++ resolved
@@ -2,11 +2,7 @@
   - test
   - build
 
-<<<<<<< HEAD
-clippy:
-=======
 clippy-and-docs:
->>>>>>> 91b837d6
   image: paritytech/ci-unified:bullseye-1.70.0
   stage: test
   script:
@@ -64,11 +60,7 @@
 
 build-wasm-peregrine:
   image:
-<<<<<<< HEAD
-    name: paritytech/srtool:1.66.1
-=======
     name: paritytech/srtool:1.70.0
->>>>>>> 91b837d6
     entrypoint: [""]
   stage: build
   only:
@@ -82,32 +74,21 @@
     - export AUTHORIZE_UPGRADE_PREFIX=0x02
     - cp -r * /build
     - /srtool/build build
-<<<<<<< HEAD
-    - subwasm meta -j /out/peregrine_runtime.compact.wasm > /out/peregrine-metadata.json
-=======
     - subwasm meta --format=json+scale /out/peregrine_runtime.compact.wasm > /out/peregrine-metadata.json
     - subwasm get -o peregrine-live.wasm wss://peregrine.kilt.io
     - subwasm diff --no-color peregrine-live.wasm /out/peregrine_runtime.compact.wasm | tee /out/peregrine-diff.txt
->>>>>>> 91b837d6
     - mkdir ./out
     - mv /out/* ./out/
   artifacts:
     paths:
       - out/*.wasm
       - out/*.json
-<<<<<<< HEAD
-=======
       - out/*.txt
->>>>>>> 91b837d6
     expire_in: 12 week
 
 build-wasm-spiritnet:
   image:
-<<<<<<< HEAD
-    name: paritytech/srtool:1.66.1
-=======
     name: paritytech/srtool:1.70.0
->>>>>>> 91b837d6
     entrypoint: [""]
   stage: build
   only:
@@ -121,21 +102,15 @@
     - export AUTHORIZE_UPGRADE_PREFIX=0x02
     - cp -r * /build
     - /srtool/build build
-<<<<<<< HEAD
-    - subwasm meta -j /out/spiritnet_runtime.compact.wasm > /out/spiritnet-metadata.json
-=======
     - subwasm meta --format=json+scale /out/spiritnet_runtime.compact.wasm > /out/spiritnet-metadata.json
     - subwasm get -o spiritnet-live.wasm wss://spiritnet.kilt.io
     - subwasm diff --no-color spiritnet-live.wasm /out/spiritnet_runtime.compact.wasm | tee /out/spiritnet-diff.txt
->>>>>>> 91b837d6
     - mkdir ./out
     - mv /out/* ./out/
   artifacts:
     paths:
       - out/*.wasm
       - out/*.json
-<<<<<<< HEAD
-=======
       - out/*.txt
     expire_in: 12 week
 
@@ -165,5 +140,4 @@
     name: ${RUNTIME}_try-runtime
     paths:
       - ./dangerous_${RUNTIME}.try-runtime.wasm
->>>>>>> 91b837d6
     expire_in: 12 week