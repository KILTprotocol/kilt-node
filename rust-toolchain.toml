--- conflicted
+++ resolved
@@ -1,7 +1,4 @@
 [toolchain]
 channel = "nightly-2022-10-09"
-<<<<<<< HEAD
-=======
 components = [ "rustfmt", "clippy" ]
->>>>>>> 81d881a0
 targets = [ "wasm32-unknown-unknown" ]