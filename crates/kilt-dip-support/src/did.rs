--- conflicted
+++ resolved
@@ -44,7 +44,7 @@
 	pub did_signature: TimeBoundDidSignature<BlockNumber>,
 }
 
-/// A DID signature anchored to a specific block heigth.
+/// A DID signature anchored to a specific block height.
 #[derive(Encode, Decode, RuntimeDebug, Clone, Eq, PartialEq, TypeInfo)]
 pub struct TimeBoundDidSignature<BlockNumber> {
 	/// The signature.
@@ -169,11 +169,7 @@
 	CallVerifier:
 		DipCallOriginFilter<Call, OriginInfo = (DidVerificationKey<RemoteAccountId>, DidVerificationKeyRelationship)>,
 {
-<<<<<<< HEAD
-=======
 	#[cfg(not(feature = "runtime-benchmarks"))]
-	#[allow(clippy::result_unit_err)]
->>>>>>> 5afb750b
 	pub(crate) fn verify_did_signature_for_call(
 		call: &Call,
 		submitter: &Submitter,
@@ -183,13 +179,9 @@
 		(DidVerificationKey<RemoteAccountId>, DidVerificationKeyRelationship),
 		RevealedDidKeysSignatureAndCallVerifierError,
 	> {
-<<<<<<< HEAD
+		use frame_support::ensure;
+
 		let block_number = ContextProvider::current_block_number();
-=======
-		use frame_support::ensure;
-
-		let block_number = ContextProvider::block_number();
->>>>>>> 5afb750b
 		let is_signature_fresh = if let Some(blocks_ago_from_now) =
 			block_number.checked_sub(&merkle_revealed_did_signature.did_signature.block_number)
 		{
@@ -255,7 +247,7 @@
 	> {
 		use sp_core::ed25519;
 
-		let block_number = ContextProvider::block_number();
+		let block_number = ContextProvider::current_block_number();
 		// Computed but ignored
 		if let Some(blocks_ago_from_now) =
 			block_number.checked_sub(&merkle_revealed_did_signature.did_signature.block_number)
