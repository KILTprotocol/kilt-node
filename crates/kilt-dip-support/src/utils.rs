--- conflicted
+++ resolved
@@ -16,17 +16,16 @@
 
 // If you feel like getting in touch with us, you can do so at info@botlabs.org
 
-<<<<<<< HEAD
-/// The output of a type implementing the [`sp_runtime::traits::Hash`] trait.
-pub type OutputOf<Hasher> = <Hasher as sp_runtime::traits::Hash>::Output;
-=======
 use parity_scale_codec::{Decode, Encode};
 use scale_info::TypeInfo;
 use sp_core::RuntimeDebug;
 use sp_std::vec::Vec;
 
+/// The output of a type implementing the [`sp_runtime::traits::Hash`] trait.
 pub type OutputOf<Hasher> = <Hasher as sp_runtime::traits::Hash>::Output;
 
+/// The vector of vectors that implements a statically-configured maximum length
+/// without requiring const generics, used in benchmarking worst cases.
 #[derive(Encode, Decode, PartialEq, Eq, PartialOrd, Ord, RuntimeDebug, TypeInfo, Clone)]
 pub struct BoundedBlindedValue<T>(Vec<Vec<T>>);
 
@@ -80,5 +79,4 @@
 	fn default() -> Self {
 		Self(sp_std::vec![sp_std::vec![T::default(); 128]; 64])
 	}
-}
->>>>>>> 5afb750b
+}