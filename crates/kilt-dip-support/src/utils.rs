--- conflicted
+++ resolved
@@ -16,134 +16,4 @@
 
 // If you feel like getting in touch with us, you can do so at info@botlabs.org
 
-<<<<<<< HEAD
-use frame_support::weights::Weight;
-use pallet_dip_provider::traits::IdentityProvider;
-use parity_scale_codec::{Decode, Encode};
-use scale_info::TypeInfo;
-use sp_std::marker::PhantomData;
-
-#[derive(Default)]
-pub struct CombinedIdentityResult<OutputA, OutputB, OutputC> {
-	pub a: OutputA,
-	pub b: OutputB,
-	pub c: OutputC,
-}
-
-impl<OutputA, OutputB, OutputC> From<(OutputA, OutputB, OutputC)>
-	for CombinedIdentityResult<OutputA, OutputB, OutputC>
-{
-	fn from(value: (OutputA, OutputB, OutputC)) -> Self {
-		Self {
-			a: value.0,
-			b: value.1,
-			c: value.2,
-		}
-	}
-}
-
-impl<OutputA, OutputB, OutputC> CombinedIdentityResult<OutputA, OutputB, OutputC>
-where
-	OutputB: Default,
-	OutputC: Default,
-{
-	pub fn from_a(a: OutputA) -> Self {
-		Self {
-			a,
-			b: OutputB::default(),
-			c: OutputC::default(),
-		}
-	}
-}
-
-impl<OutputA, OutputB, OutputC> CombinedIdentityResult<OutputA, OutputB, OutputC>
-where
-	OutputA: Default,
-	OutputC: Default,
-{
-	pub fn from_b(b: OutputB) -> Self {
-		Self {
-			a: OutputA::default(),
-			b,
-			c: OutputC::default(),
-		}
-	}
-}
-
-impl<OutputA, OutputB, OutputC> CombinedIdentityResult<OutputA, OutputB, OutputC>
-where
-	OutputA: Default,
-	OutputB: Default,
-{
-	pub fn from_c(c: OutputC) -> Self {
-		Self {
-			a: OutputA::default(),
-			b: OutputB::default(),
-			c,
-		}
-	}
-}
-
-pub struct CombineIdentityFrom<A, B, C>(PhantomData<(A, B, C)>);
-
-#[derive(Encode, Decode, TypeInfo)]
-pub enum CombineError<ErrorA, ErrorB, ErrorC> {
-	A(ErrorA),
-	B(ErrorB),
-	C(ErrorC),
-}
-
-impl<ErrorA, ErrorB, ErrorC> From<CombineError<ErrorA, ErrorB, ErrorC>> for u16
-where
-	ErrorA: Into<u16>,
-	ErrorB: Into<u16>,
-	ErrorC: Into<u16>,
-{
-	fn from(value: CombineError<ErrorA, ErrorB, ErrorC>) -> Self {
-		match value {
-			CombineError::A(error) => error.into(),
-			CombineError::B(error) => error.into(),
-			CombineError::C(error) => error.into(),
-		}
-	}
-}
-
-impl<Identifier, A, B, C> IdentityProvider<Identifier> for CombineIdentityFrom<A, B, C>
-where
-	A: IdentityProvider<Identifier>,
-	B: IdentityProvider<Identifier>,
-	C: IdentityProvider<Identifier>,
-{
-	type Error = CombineError<A::Error, B::Error, C::Error>;
-	type Success = CombinedIdentityResult<Option<A::Success>, Option<B::Success>, Option<C::Success>>;
-
-	fn retrieve(identifier: &Identifier) -> Result<Option<Self::Success>, Self::Error> {
-		match (
-			A::retrieve(identifier),
-			B::retrieve(identifier),
-			C::retrieve(identifier),
-		) {
-			// If no details is returned, return None for the whole result
-			(Ok(None), Ok(None), Ok(None)) => Ok(None),
-			// Otherwise, return `Some` or `None` depending on each result
-			(Ok(ok_a), Ok(ok_b), Ok(ok_c)) => Ok(Some(CombinedIdentityResult {
-				a: ok_a,
-				b: ok_b,
-				c: ok_c,
-			})),
-			(Err(e), _, _) => Err(CombineError::A(e)),
-			(_, Err(e), _) => Err(CombineError::B(e)),
-			(_, _, Err(e)) => Err(CombineError::C(e)),
-		}
-	}
-
-	fn get_retrieve_weight(identifier: &Identifier) -> Weight {
-		A::get_retrieve_weight(identifier)
-			.saturating_add(B::get_retrieve_weight(identifier))
-			.saturating_add(C::get_retrieve_weight(identifier))
-	}
-}
-
-=======
->>>>>>> 1f92adbf
 pub type OutputOf<Hasher> = <Hasher as sp_runtime::traits::Hash>::Output;