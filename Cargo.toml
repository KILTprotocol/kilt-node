[package]
<<<<<<< HEAD
name = "kilt-prototype-chain"
=======
name = "template-node"
>>>>>>> cadb2f69
version = "0.9.0"
authors = ["Botlabs <admin@botlabs.org>"]
build = "build.rs"

[[bin]]
name = "template-node"
path = "src/main.rs"

[dependencies]
error-chain = "0.12"
futures = "0.1"
ctrlc = { version = "3.0", features = ["termination"] }
log = "0.4"
tokio = "0.1.7"
exit-future = "0.1"
parking_lot = "0.4"
hex-literal = "0.1"
slog = "^2"
parity-codec = { version = "2.1" }
trie-root = { git = "https://github.com/paritytech/trie" }
sr-io = { git = "https://github.com/paritytech/substrate" }
sr-primitives = { git = "https://github.com/paritytech/substrate" }
substrate-cli = { git = "https://github.com/paritytech/substrate" }
substrate-primitives = { git = "https://github.com/paritytech/substrate" }
substrate-executor = { git = "https://github.com/paritytech/substrate" }
substrate-service = { git = "https://github.com/paritytech/substrate" }
substrate-transaction-pool = { git = "https://github.com/paritytech/substrate" }
substrate-network = { git = "https://github.com/paritytech/substrate" }
substrate-consensus-aura = { git = "https://github.com/paritytech/substrate" }
substrate-client = { git = "https://github.com/paritytech/substrate", default-features = false }
substrate-finality-grandpa = { git = "https://github.com/paritytech/substrate" }
template-node-runtime = { path = "runtime" }
structopt = "0.2.13"

[build-dependencies]
vergen = "2"

[workspace]
members = [ "runtime" ]
exclude = [ "runtime/wasm" ]

[profile.release]
# Substrate runtime requires unwinding.
panic = "unwind"<|MERGE_RESOLUTION|>--- conflicted
+++ resolved
@@ -1,15 +1,11 @@
 [package]
-<<<<<<< HEAD
 name = "kilt-prototype-chain"
-=======
-name = "template-node"
->>>>>>> cadb2f69
 version = "0.9.0"
 authors = ["Botlabs <admin@botlabs.org>"]
 build = "build.rs"
 
 [[bin]]
-name = "template-node"
+name = "node"
 path = "src/main.rs"
 
 [dependencies]
