--- conflicted
+++ resolved
@@ -22,11 +22,7 @@
 cargo build --release -p kilt-parachain --features fast-gov
 cp target/release/kilt-parachain $TMP_DIR/kilt-parachain-fast-gov
 
-<<<<<<< HEAD
-RELAY_CHAIN_IMG=parity/polkadot:v0.9.2
-=======
 RELAY_CHAIN_IMG=parity/polkadot:v0.9.3
->>>>>>> 60baee1f
 
 # ##############################################################################
 # #                                                                            #
