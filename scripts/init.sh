#!/usr/bin/env bash
BASEDIR=$(realpath $(dirname "$0"))
set -e

echo "*** Initializing WASM build environment"

if [ -z $CI_PROJECT_NAME ] ; then
<<<<<<< HEAD
   rustup install nightly-2022-11-15
   rustup update stable
fi
rustup target add wasm32-unknown-unknown --toolchain nightly-2022-11-15
rustup target add wasm32-unknown-unknown --toolchain stable
rustup override set nightly-2022-11-15 --path $BASEDIR/..
=======
   rustup install nightly-2022-10-09
   rustup update stable
fi
rustup target add wasm32-unknown-unknown --toolchain nightly-2022-10-09
rustup target add wasm32-unknown-unknown --toolchain stable
rustup override set nightly-2022-10-09 --path $BASEDIR/..
>>>>>>> 5a85bf42
<|MERGE_RESOLUTION|>--- conflicted
+++ resolved
@@ -5,18 +5,9 @@
 echo "*** Initializing WASM build environment"
 
 if [ -z $CI_PROJECT_NAME ] ; then
-<<<<<<< HEAD
-   rustup install nightly-2022-11-15
-   rustup update stable
-fi
-rustup target add wasm32-unknown-unknown --toolchain nightly-2022-11-15
-rustup target add wasm32-unknown-unknown --toolchain stable
-rustup override set nightly-2022-11-15 --path $BASEDIR/..
-=======
    rustup install nightly-2022-10-09
    rustup update stable
 fi
 rustup target add wasm32-unknown-unknown --toolchain nightly-2022-10-09
 rustup target add wasm32-unknown-unknown --toolchain stable
-rustup override set nightly-2022-10-09 --path $BASEDIR/..
->>>>>>> 5a85bf42
+rustup override set nightly-2022-10-09 --path $BASEDIR/..