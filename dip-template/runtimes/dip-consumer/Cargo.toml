--- conflicted
+++ resolved
@@ -56,21 +56,15 @@
 sp-weights                                 = { workspace = true }
 
 # Cumulus
-<<<<<<< HEAD
-cumulus-pallet-aura-ext.workspace = true
-cumulus-pallet-parachain-system = {workspace = true, features = ["parameterized-consensus-hook"]}
-cumulus-primitives-core.workspace = true
-cumulus-primitives-timestamp.workspace = true
-pallet-collator-selection.workspace = true
-parachain-info.workspace = true
-=======
-cumulus-pallet-aura-ext         = { workspace = true }
-cumulus-pallet-parachain-system = { workspace = true }
-cumulus-primitives-core         = { workspace = true }
-cumulus-primitives-timestamp    = { workspace = true }
-pallet-collator-selection       = { workspace = true }
-parachain-info                  = { workspace = true }
->>>>>>> 193190d2
+
+cumulus-pallet-aura-ext = { workspace = true }
+cumulus-pallet-parachain-system = { workspace = true, features = [
+  "parameterized-consensus-hook",
+] }
+cumulus-primitives-core = { workspace = true }
+cumulus-primitives-timestamp = { workspace = true }
+pallet-collator-selection = { workspace = true }
+parachain-info = { workspace = true }
 
 # Polkadot
 rococo-runtime = { workspace = true }
