// KILT Blockchain – https://botlabs.org
// Copyright (C) 2019-2023 BOTLabs GmbH

// The KILT Blockchain is free software: you can redistribute it and/or modify
// it under the terms of the GNU General Public License as published by
// the Free Software Foundation, either version 3 of the License, or
// (at your option) any later version.

// The KILT Blockchain is distributed in the hope that it will be useful,
// but WITHOUT ANY WARRANTY; without even the implied warranty of
// MERCHANTABILITY or FITNESS FOR A PARTICULAR PURPOSE.  See the
// GNU General Public License for more details.

// You should have received a copy of the GNU General Public License
// along with this program.  If not, see <https://www.gnu.org/licenses/>.

// If you feel like getting in touch with us, you can do so at info@botlabs.org

use did::{DidRawOrigin, EnsureDidOrigin, KeyIdOf};
use frame_system::EnsureSigned;
use pallet_did_lookup::linkable_account::LinkableAccountId;
use pallet_dip_provider::IdentityCommitmentVersion;
use parity_scale_codec::{Decode, Encode};
use runtime_common::dip::{
	did::{LinkedDidInfoProvider, LinkedDidInfoProviderError},
	merkle::{DidMerkleProofError, DidMerkleRootGenerator},
};
use scale_info::TypeInfo;
use sp_core::ConstU32;
use sp_std::vec::Vec;

use crate::{
	deposit::{DepositHooks, DepositNamespaces},
	weights, AccountId, Balances, DidIdentifier, Runtime, RuntimeEvent, RuntimeHoldReason,
};

const MAX_LINKED_ACCOUNTS: u32 = 20;

pub mod runtime_api {
	use super::*;

	/// Parameters for a DIP proof request.
	#[derive(Encode, Decode, TypeInfo)]
	pub struct DipProofRequest {
		/// The subject identifier for which to generate the DIP proof.
		pub(crate) identifier: DidIdentifier,
		/// The DIP version.
		pub(crate) version: IdentityCommitmentVersion,
		/// The DID key IDs of the subject's DID Document to reveal in the DIP
		/// proof.
		pub(crate) keys: Vec<KeyIdOf<Runtime>>,
		/// The list of accounts linked to the subject's DID to reveal in the
		/// DIP proof.
		pub(crate) accounts: Vec<LinkableAccountId>,
		/// A flag indicating whether the web3name claimed by the DID subject
		/// should revealed in the DIP proof.
		pub(crate) should_include_web3_name: bool,
	}

	#[derive(Encode, Decode, TypeInfo)]
	pub enum DipProofError {
		IdentityProvider(LinkedDidInfoProviderError),
		MerkleProof(DidMerkleProofError),
	}
}

pub mod deposit {
	use super::*;

	use crate::{Balance, UNIT};

	use frame_support::traits::Get;
	use pallet_deposit_storage::{
		traits::{BenchmarkHooks, DepositStorageHooks},
		DepositEntryOf, DepositKeyOf, FixedDepositCollectorViaDepositsPallet,
	};
	use parity_scale_codec::MaxEncodedLen;
	use sp_core::{ConstU128, RuntimeDebug};

	#[derive(Encode, Decode, MaxEncodedLen, TypeInfo, Clone, PartialEq, Eq, RuntimeDebug)]
	pub enum DepositNamespaces {
		DipProvider,
	}

	/// The namespace to use in the [`pallet_deposit_storage::Pallet`] to store
	/// all deposits related to DIP commitments.
	pub struct DipProviderDepositNamespace;

	impl Get<DepositNamespaces> for DipProviderDepositNamespace {
		fn get() -> DepositNamespaces {
			DepositNamespaces::DipProvider
		}
	}

	/// The amount of tokens locked for each identity commitment.
	pub const DEPOSIT_AMOUNT: Balance = 2 * UNIT;

	/// The additional logic to execute whenever a deposit is removed by its
	/// owner directly via the [`pallet_deposit_storage::Pallet`] pallet.
	pub type DepositCollectorHooks =
		FixedDepositCollectorViaDepositsPallet<DipProviderDepositNamespace, ConstU128<DEPOSIT_AMOUNT>>;

	pub enum CommitmentDepositRemovalHookError {
		DecodeKey,
		Internal,
	}

	impl From<CommitmentDepositRemovalHookError> for u16 {
		fn from(value: CommitmentDepositRemovalHookError) -> Self {
			match value {
				CommitmentDepositRemovalHookError::DecodeKey => 0,
				CommitmentDepositRemovalHookError::Internal => u16::MAX,
			}
		}
	}

	/// The logic to execute whenever an identity commitment is generated and
	/// stored in the [`pallet_dip_provider::Pallet`] pallet.
	///
	/// Upon storing and removing identity commitments, this hook will reserve
	/// or release deposits from the [`pallet_deposit_storage::Pallet`] pallet.
	pub struct DepositHooks;

	impl DepositStorageHooks<Runtime> for DepositHooks {
		type Error = CommitmentDepositRemovalHookError;

		fn on_deposit_reclaimed(
			_namespace: &<Runtime as pallet_deposit_storage::Config>::Namespace,
			key: &DepositKeyOf<Runtime>,
			_deposit: DepositEntryOf<Runtime>,
		) -> Result<(), Self::Error> {
			let (identifier, commitment_version) = <(DidIdentifier, IdentityCommitmentVersion)>::decode(&mut &key[..])
				.map_err(|_| CommitmentDepositRemovalHookError::DecodeKey)?;
			pallet_dip_provider::Pallet::<Runtime>::delete_identity_commitment_storage_entry(
				&identifier,
				commitment_version,
			)
			.map_err(|_| {
				log::error!(
					"Should not fail to remove commitment for identifier {:#?} and version {commitment_version}",
					identifier
				);
				CommitmentDepositRemovalHookError::Internal
			})?;
			Ok(())
		}
	}

	#[cfg(feature = "runtime-benchmarks")]
	pub struct PalletDepositStorageBenchmarkHooks;

	#[cfg(feature = "runtime-benchmarks")]
	impl BenchmarkHooks<Runtime> for PalletDepositStorageBenchmarkHooks {
		fn pre_reclaim_deposit() -> (
			<Runtime as frame_system::Config>::AccountId,
			<Runtime as pallet_deposit_storage::Config>::Namespace,
			sp_runtime::BoundedVec<u8, <Runtime as pallet_deposit_storage::Config>::MaxKeyLength>,
		) {
			let submitter = AccountId::from([100u8; 32]);
			let namespace = DepositNamespaces::DipProvider;
			let did_identifier = DidIdentifier::from([200u8; 32]);
			let commitment_version = 0u16;
			let key: DepositKeyOf<Runtime> = (did_identifier.clone(), 0)
				.encode()
				.try_into()
				.expect("Should not fail to create a key for a DIP commitment.");

			pallet_dip_provider::IdentityCommitments::<Runtime>::insert(
				&did_identifier,
				commitment_version,
				<Runtime as frame_system::Config>::Hash::default(),
			);

			assert!(
				pallet_dip_provider::IdentityCommitments::<Runtime>::get(did_identifier, commitment_version).is_some()
			);

			(submitter, namespace, key)
		}

		fn post_reclaim_deposit() {
			let did_identifier = DidIdentifier::from([200u8; 32]);
			let commitment_version = 0u16;
			assert!(
				pallet_dip_provider::IdentityCommitments::<Runtime>::get(did_identifier, commitment_version).is_none()
			);
		}
	}
}

impl pallet_deposit_storage::Config for Runtime {
<<<<<<< HEAD
	// Any signed origin can submit the tx, which will go through only if the
	// deposit payer matches the signed origin.
=======
	#[cfg(feature = "runtime-benchmarks")]
	type BenchmarkHooks = deposit::PalletDepositStorageBenchmarkHooks;
>>>>>>> 5afb750b
	type CheckOrigin = EnsureSigned<AccountId>;
	// The balances pallet is used to reserve/unreserve tokens.
	type Currency = Balances;
	type DepositHooks = DepositHooks;
	type MaxKeyLength = ConstU32<256>;
	type Namespace = DepositNamespaces;
	type RuntimeEvent = RuntimeEvent;
	type RuntimeHoldReason = RuntimeHoldReason;
	type WeightInfo = weights::pallet_deposit_storage::WeightInfo<Runtime>;
}

impl pallet_dip_provider::Config for Runtime {
	// Only DID origins can submit the commitment identity tx, which will go through
	// only if the DID in the origin matches the identifier specified in the tx.
	type CommitOriginCheck = EnsureDidOrigin<DidIdentifier, AccountId>;
	type CommitOrigin = DidRawOrigin<DidIdentifier, AccountId>;
	type Identifier = DidIdentifier;
	// The identity commitment is defined as the Merkle root of the linked identity
	// info, as specified by the [`LinkedDidInfoProvider`].
	type IdentityCommitmentGenerator = DidMerkleRootGenerator<Runtime>;
<<<<<<< HEAD
	// Identity info is defined as the collection of DID keys, linked accounts, and
	// the optional web3name of a given DID subject.
	type IdentityProvider = LinkedDidInfoProvider;
=======
	type IdentityProvider = LinkedDidInfoProvider<MAX_LINKED_ACCOUNTS>;
>>>>>>> 5afb750b
	type ProviderHooks = deposit::DepositCollectorHooks;
	type RuntimeEvent = RuntimeEvent;
	type WeightInfo = weights::pallet_dip_provider::WeightInfo<Runtime>;
}<|MERGE_RESOLUTION|>--- conflicted
+++ resolved
@@ -189,13 +189,10 @@
 }
 
 impl pallet_deposit_storage::Config for Runtime {
-<<<<<<< HEAD
+	#[cfg(feature = "runtime-benchmarks")]
+	type BenchmarkHooks = deposit::PalletDepositStorageBenchmarkHooks;
 	// Any signed origin can submit the tx, which will go through only if the
 	// deposit payer matches the signed origin.
-=======
-	#[cfg(feature = "runtime-benchmarks")]
-	type BenchmarkHooks = deposit::PalletDepositStorageBenchmarkHooks;
->>>>>>> 5afb750b
 	type CheckOrigin = EnsureSigned<AccountId>;
 	// The balances pallet is used to reserve/unreserve tokens.
 	type Currency = Balances;
@@ -216,13 +213,9 @@
 	// The identity commitment is defined as the Merkle root of the linked identity
 	// info, as specified by the [`LinkedDidInfoProvider`].
 	type IdentityCommitmentGenerator = DidMerkleRootGenerator<Runtime>;
-<<<<<<< HEAD
 	// Identity info is defined as the collection of DID keys, linked accounts, and
 	// the optional web3name of a given DID subject.
-	type IdentityProvider = LinkedDidInfoProvider;
-=======
 	type IdentityProvider = LinkedDidInfoProvider<MAX_LINKED_ACCOUNTS>;
->>>>>>> 5afb750b
 	type ProviderHooks = deposit::DepositCollectorHooks;
 	type RuntimeEvent = RuntimeEvent;
 	type WeightInfo = weights::pallet_dip_provider::WeightInfo<Runtime>;
