--- conflicted
+++ resolved
@@ -15,15 +15,9 @@
 
 [dependencies]
 # External dependencies
-<<<<<<< HEAD
-log.workspace = true
-parity-scale-codec = {workspace = true, features = ["derive"]}
-scale-info = {workspace = true, features = ["derive"]}
-=======
 log                = { workspace = true }
 parity-scale-codec = { workspace = true, features = ["derive"] }
 scale-info         = { workspace = true, features = ["derive"] }
->>>>>>> 193190d2
 
 hex-literal = { workspace = true, optional = true }
 
