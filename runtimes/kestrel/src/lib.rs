// KILT Blockchain – <https://kilt.io>
// Copyright (C) 2025, KILT Foundation

// The KILT Blockchain is free software: you can redistribute it and/or modify
// it under the terms of the GNU General Public License as published by
// the Free Software Foundation, either version 3 of the License, or
// (at your option) any later version.

// The KILT Blockchain is distributed in the hope that it will be useful,
// but WITHOUT ANY WARRANTY; without even the implied warranty of
// MERCHANTABILITY or FITNESS FOR A PARTICULAR PURPOSE.  See the
// GNU General Public License for more details.

// You should have received a copy of the GNU General Public License
// along with this program.  If not, see <https://www.gnu.org/licenses/>.

// If you feel like getting in touch with us, you can do so at <hello@kilt.org>

//! The KILT runtime. This can be compiled with `#[no_std]`, ready for Wasm.
#![cfg_attr(not(feature = "std"), no_std)]
// `construct_runtime!` does a lot of recursion and requires us to increase the limit to 256.
#![recursion_limit = "256"]
// The `from_over_into` warning originates from `construct_runtime` macro.
#![allow(clippy::from_over_into)]
// Triggered by `impl_runtime_apis` macro
#![allow(clippy::empty_structs_with_brackets)]

// Make the WASM binary available
#[cfg(feature = "std")]
include!(concat!(env!("OUT_DIR"), "/wasm_binary.rs"));

use frame_support::{
	construct_runtime,
	genesis_builder_helper::{build_config, create_default_config},
	parameter_types,
	traits::{Everything, InstanceFilter},
	weights::{constants::RocksDbWeight, ConstantMultiplier, IdentityFee, Weight},
};
pub use frame_system::Call as SystemCall;
use frame_system::EnsureRoot;
use pallet_web3_names::Web3NameOf;
use parity_scale_codec::{Decode, Encode, MaxEncodedLen};

#[cfg(feature = "try-runtime")]
use frame_try_runtime::UpgradeCheckSelect;

use pallet_grandpa::{fg_primitives, AuthorityId as GrandpaId, AuthorityList as GrandpaAuthorityList};
use pallet_transaction_payment::{FeeDetails, FungibleAdapter};
use scale_info::TypeInfo;
use sp_api::impl_runtime_apis;
use sp_consensus_aura::{ed25519::AuthorityId as AuraId, SlotDuration};
use sp_core::{ConstBool, ConstU32, ConstU64, OpaqueMetadata};
use sp_runtime::{
	create_runtime_str, generic, impl_opaque_keys,
	traits::{AccountIdLookup, BlakeTwo256, Block as BlockT, NumberFor, OpaqueKeys},
	transaction_validity::{TransactionSource, TransactionValidity},
	ApplyExtrinsicResult, RuntimeDebug,
};
use sp_std::prelude::*;
use sp_version::RuntimeVersion;

use delegation::DelegationAc;
use kilt_support::traits::ItemFilter;
use pallet_did_lookup::linkable_account::LinkableAccountId;
use runtime_common::{
	assets::{AssetDid, PublicCredentialsFilter},
	authorization::{AuthorizationId, PalletAuthorize},
	constants::{self, EXISTENTIAL_DEPOSIT, KILT},
	errors::PublicCredentialsApiError,
	AccountId, Balance, BlockNumber, DidIdentifier, Hash, Nonce, Signature, SlowAdjustingFeeUpdate, Web3Name,
};

pub use pallet_timestamp::Call as TimestampCall;
pub use sp_runtime::{Perbill, Permill};

pub use attestation;
pub use ctype;
pub use delegation;
pub use did;
pub use pallet_balances::Call as BalancesCall;
pub use pallet_web3_names;
pub use public_credentials;

#[cfg(feature = "runtime-benchmarks")]
use frame_system::EnsureSigned;
#[cfg(feature = "std")]
use sp_version::NativeVersion;

#[cfg(any(feature = "std", test))]
pub use sp_runtime::BuildStorage;

/// Digest item type.
pub type DigestItem = generic::DigestItem;

/// Opaque types. These are used by the CLI to instantiate machinery that don't
/// need to know the specifics of the runtime. They can then be made to be
/// agnostic over specific formats of data like extrinsics, allowing for them to
/// continue syncing the network through upgrades to even the core data
/// structures.
pub mod opaque {
	use super::*;

	pub use sp_runtime::OpaqueExtrinsic as UncheckedExtrinsic;

	/// Opaque block header type.
	pub type Header = generic::Header<BlockNumber, BlakeTwo256>;
	/// Opaque block type.
	pub type Block = generic::Block<Header, UncheckedExtrinsic>;
	/// Opaque block identifier type.
	pub type BlockId = generic::BlockId<Block>;

	impl_opaque_keys! {
		pub struct SessionKeys {
			pub aura: Aura,
			pub grandpa: Grandpa,
		}
	}
}

/// This runtime version.
#[sp_version::runtime_version]
pub const VERSION: RuntimeVersion = RuntimeVersion {
	spec_name: create_runtime_str!("kilt-kestrel"),
	impl_name: create_runtime_str!("kilt-kestrel"),
	authoring_version: 4,
<<<<<<< HEAD
	spec_version: 11502,
=======
	spec_version: 11405,
>>>>>>> c1dc94cd
	impl_version: 0,
	apis: RUNTIME_API_VERSIONS,
	transaction_version: 6,
	state_version: 0,
};

/// The version information used to identify this runtime when compiled
/// natively.
#[cfg(feature = "std")]
pub fn native_version() -> NativeVersion {
	NativeVersion {
		runtime_version: VERSION,
		can_author_with: Default::default(),
	}
}

parameter_types! {
	pub const Version: RuntimeVersion = VERSION;
	pub const BlockHashCount: BlockNumber = 2400;
	pub const SS58Prefix: u8 = 38;
}

// Configure FRAME pallets to include in runtime.
impl frame_system::Config for Runtime {
	/// The basic call filter to use in dispatchable.
	type BaseCallFilter = Everything;
	/// Block & extrinsics weights: base values and limits.
	type BlockWeights = runtime_common::BlockWeights;
	/// The maximum length of a block (in bytes).
	type BlockLength = runtime_common::BlockLength;
	/// The identifier used to distinguish between accounts.
	type AccountId = AccountId;
	/// The aggregated dispatch type that is available for extrinsics.
	type RuntimeCall = RuntimeCall;
	/// The lookup mechanism to get account ID from whatever is passed in
	/// dispatchers.
	type Lookup = AccountIdLookup<AccountId, ()>;
	/// The type for hashing blocks and tries.
	type Hash = Hash;
	/// The hashing algorithm used.
	type Hashing = BlakeTwo256;
	/// The block type as expected in this runtime
	type Block = Block;
	/// The nonce type for storing how many extrinsics an account has signed.
	type Nonce = Nonce;
	/// The ubiquitous event type.
	type RuntimeEvent = RuntimeEvent;
	/// The ubiquitous origin type.
	type RuntimeOrigin = RuntimeOrigin;
	type RuntimeTask = RuntimeTask;
	/// Maximum number of block number to block hash mappings to keep (oldest
	/// pruned first).
	type BlockHashCount = BlockHashCount;
	/// The weight of database operations that the runtime can invoke.
	type DbWeight = RocksDbWeight;
	/// Version of the runtime.
	type Version = Version;
	/// Converts a Pallet to the index of the Pallet in `construct_runtime!`.
	///
	/// This type is being generated by `construct_runtime!`.
	type PalletInfo = PalletInfo;
	/// What to do if a new account is created.
	type OnNewAccount = ();
	/// What to do if an account is fully reaped from the system.
	type OnKilledAccount = ();
	/// The data to be stored in an account.
	type AccountData = pallet_balances::AccountData<Balance>;
	/// Weight information for the extrinsics of this pallet.
	type SystemWeightInfo = ();
	/// This is used as an identifier of the chain. 42 is the generic substrate
	/// prefix.
	type SS58Prefix = SS58Prefix;
	/// The set code logic, just the default since we're not a parachain.
	type OnSetCode = ();
	type MaxConsumers = ConstU32<16>;
}

/// Maximum number of nominators per validator.
const MAX_NOMINATORS: u32 = 8;

parameter_types! {
	pub const MaxAuthorities: u32 = constants::staking::MAX_CANDIDATES;
	pub const MaxNominators: u32 = MAX_NOMINATORS;
}

impl pallet_aura::Config for Runtime {
	type AuthorityId = AuraId;
	type DisabledValidators = ();
	type MaxAuthorities = MaxAuthorities;
	type AllowMultipleBlocksPerSlot = ConstBool<false>;
	type SlotDuration = ConstU64<1000>;
}

impl pallet_grandpa::Config for Runtime {
	type RuntimeEvent = RuntimeEvent;
	type KeyOwnerProof = sp_core::Void;
	type MaxNominators = MaxNominators;
	type WeightInfo = ();
	type MaxAuthorities = MaxAuthorities;
	// This is a purely random value
	type MaxSetIdSessionEntries = ConstU64<100>;
	type EquivocationReportSystem = ();
}

parameter_types! {
	// Minimum period 500ms -> block time 1s
	pub const MinimumPeriod: u64 = 500;
}

impl pallet_timestamp::Config for Runtime {
	/// A timestamp: milliseconds since the unix epoch.
	type Moment = u64;
	type OnTimestampSet = Aura;
	type MinimumPeriod = MinimumPeriod;
	type WeightInfo = ();
}

impl pallet_indices::Config for Runtime {
	type AccountIndex = Nonce;
	type Currency = Balances;
	type Deposit = constants::IndicesDeposit;
	type RuntimeEvent = RuntimeEvent;
	type WeightInfo = ();
}

parameter_types! {
	pub const ExistentialDeposit: u128 = EXISTENTIAL_DEPOSIT;
	pub const MaxLocks: u32 = 50;
	pub const MaxReserves: u32 = 50;
	pub const MaxFreezes: u32 = 50;
	pub const MaxHolds: u32 = 50;
}

impl pallet_balances::Config for Runtime {
	type FreezeIdentifier = RuntimeFreezeReason;
	type RuntimeHoldReason = RuntimeHoldReason;
	type RuntimeFreezeReason = RuntimeFreezeReason;
	type MaxFreezes = MaxFreezes;
	type MaxLocks = MaxLocks;
	type MaxReserves = MaxReserves;
	type ReserveIdentifier = [u8; 8];
	/// The type for recording an account's balance.
	type Balance = Balance;
	/// The ubiquitous event type.
	type RuntimeEvent = RuntimeEvent;
	type DustRemoval = ();
	type ExistentialDeposit = ExistentialDeposit;
	type AccountStore = System;
	type WeightInfo = ();
}

parameter_types! {
	pub const MaxClaims: u32 = 50;
	pub const AutoUnlockBound: u32 = 100;
	pub const UsableBalance: Balance = KILT;
}

impl pallet_transaction_payment::Config for Runtime {
	type RuntimeEvent = RuntimeEvent;
	type OnChargeTransaction = FungibleAdapter<Balances, runtime_common::fees::ToAuthorCredit<Runtime>>;
	type OperationalFeeMultiplier = constants::fee::OperationalFeeMultiplier;
	type WeightToFee = IdentityFee<Balance>;
	type LengthToFee = ConstantMultiplier<Balance, constants::fee::TransactionByteFee>;
	type FeeMultiplierUpdate = SlowAdjustingFeeUpdate<Self>;
}

impl pallet_sudo::Config for Runtime {
	type WeightInfo = ();
	type RuntimeEvent = RuntimeEvent;
	type RuntimeCall = RuntimeCall;
}

parameter_types! {
	pub const MaxDelegatedAttestations: u32 = 1000;
	pub const AttestationDeposit: Balance = constants::attestation::ATTESTATION_DEPOSIT;
}

impl attestation::Config for Runtime {
	type RuntimeHoldReason = RuntimeHoldReason;
	type EnsureOrigin = did::EnsureDidOrigin<DidIdentifier, AccountId>;
	type OriginSuccess = did::DidRawOrigin<DidIdentifier, AccountId>;
	type RuntimeEvent = RuntimeEvent;
	type WeightInfo = ();
	type Currency = Balances;
	type Deposit = AttestationDeposit;
	type MaxDelegatedAttestations = MaxDelegatedAttestations;
	type AttesterId = DidIdentifier;
	type AuthorizationId = AuthorizationId<<Runtime as delegation::Config>::DelegationNodeId>;
	type AccessControl = PalletAuthorize<DelegationAc<Runtime>>;
	type BalanceMigrationManager = ();
}

parameter_types! {
	pub const MaxSignatureByteLength: u16 = constants::delegation::MAX_SIGNATURE_BYTE_LENGTH;
	pub const MaxParentChecks: u32 = constants::delegation::MAX_PARENT_CHECKS;
	pub const MaxRevocations: u32 = constants::delegation::MAX_REVOCATIONS;
	pub const MaxRemovals: u32 = constants::delegation::MAX_REMOVALS;
	#[derive(Clone, TypeInfo)]
	pub const MaxChildren: u32 = constants::delegation::MAX_CHILDREN;
	pub const DelegationDeposit: Balance = constants::delegation::DELEGATION_DEPOSIT;
}

impl delegation::Config for Runtime {
	type RuntimeHoldReason = RuntimeHoldReason;
	#[cfg(not(feature = "runtime-benchmarks"))]
	type Signature = did::DidSignature;
	#[cfg(not(feature = "runtime-benchmarks"))]
	type DelegationSignatureVerification = did::DidSignatureVerify<Self>;

	#[cfg(feature = "runtime-benchmarks")]
	type Signature = runtime_common::benchmarks::DummySignature;
	#[cfg(feature = "runtime-benchmarks")]
	type DelegationSignatureVerification = kilt_support::signature::AlwaysVerify<AccountId, Vec<u8>, Self::Signature>;

	type DelegationEntityId = DidIdentifier;
	type DelegationNodeId = Hash;
	type EnsureOrigin = did::EnsureDidOrigin<DidIdentifier, AccountId>;
	type OriginSuccess = did::DidRawOrigin<AccountId, DidIdentifier>;
	type RuntimeEvent = RuntimeEvent;
	type MaxSignatureByteLength = MaxSignatureByteLength;
	type MaxParentChecks = MaxParentChecks;
	type MaxRevocations = MaxRevocations;
	type MaxRemovals = MaxRemovals;
	type MaxChildren = MaxChildren;
	type WeightInfo = ();
	type Currency = Balances;
	type Deposit = DelegationDeposit;
	type BalanceMigrationManager = ();
}

parameter_types! {
	pub const Fee: Balance = 500;
}

impl ctype::Config for Runtime {
	type Currency = Balances;
	type Fee = Fee;
	type FeeCollector = runtime_common::fees::ToAuthorCredit<Runtime>;

	type CtypeCreatorId = DidIdentifier;
	type EnsureOrigin = did::EnsureDidOrigin<DidIdentifier, AccountId>;
	type OriginSuccess = did::DidRawOrigin<AccountId, DidIdentifier>;
	type OverarchingOrigin = EnsureRoot<AccountId>;
	type RuntimeEvent = RuntimeEvent;
	type WeightInfo = ();
}

parameter_types! {
	#[derive(Debug, Clone, Eq, PartialEq, TypeInfo, Decode, Encode)]
	pub const MaxNewKeyAgreementKeys: u32 = constants::did::MAX_KEY_AGREEMENT_KEYS;
	#[derive(Clone)]
	pub const MaxPublicKeysPerDid: u32 = constants::did::MAX_PUBLIC_KEYS_PER_DID;
	#[derive(Debug, Clone, Eq, PartialEq)]
	pub const MaxTotalKeyAgreementKeys: u32 = constants::did::MAX_TOTAL_KEY_AGREEMENT_KEYS;
	// Standalone block time is half the duration of a parachain block.
	pub const MaxBlocksTxValidity: BlockNumber = constants::did::MAX_BLOCKS_TX_VALIDITY * 2;
	pub const DidFee: Balance = constants::did::DID_FEE;
	pub const MaxNumberOfServicesPerDid: u32 = constants::did::MAX_NUMBER_OF_SERVICES_PER_DID;
	pub const MaxServiceIdLength: u32 = constants::did::MAX_SERVICE_ID_LENGTH;
	pub const MaxServiceTypeLength: u32 = constants::did::MAX_SERVICE_TYPE_LENGTH;
	pub const MaxServiceUrlLength: u32 = constants::did::MAX_SERVICE_URL_LENGTH;
	pub const MaxNumberOfTypesPerService: u32 = constants::did::MAX_NUMBER_OF_TYPES_PER_SERVICE;
	pub const MaxNumberOfUrlsPerService: u32 = constants::did::MAX_NUMBER_OF_URLS_PER_SERVICE;
}

impl did::Config for Runtime {
	type RuntimeHoldReason = RuntimeHoldReason;
	type DidIdentifier = DidIdentifier;
	type KeyDeposit = constants::did::KeyDeposit;
	type ServiceEndpointDeposit = constants::did::ServiceEndpointDeposit;
	type BaseDeposit = constants::did::DidBaseDeposit;
	type RuntimeEvent = RuntimeEvent;
	type RuntimeCall = RuntimeCall;
	type RuntimeOrigin = RuntimeOrigin;
	type Currency = Balances;
	type Fee = DidFee;
	type FeeCollector = runtime_common::fees::ToAuthorCredit<Runtime>;

	#[cfg(not(feature = "runtime-benchmarks"))]
	type EnsureOrigin = did::EnsureDidOrigin<Self::DidIdentifier, AccountId>;
	#[cfg(not(feature = "runtime-benchmarks"))]
	type OriginSuccess = did::DidRawOrigin<AccountId, Self::DidIdentifier>;

	#[cfg(feature = "runtime-benchmarks")]
	type EnsureOrigin = EnsureSigned<Self::DidIdentifier>;
	#[cfg(feature = "runtime-benchmarks")]
	type OriginSuccess = Self::DidIdentifier;

	type MaxNewKeyAgreementKeys = MaxNewKeyAgreementKeys;
	type MaxTotalKeyAgreementKeys = MaxTotalKeyAgreementKeys;
	type MaxPublicKeysPerDid = MaxPublicKeysPerDid;
	type MaxBlocksTxValidity = MaxBlocksTxValidity;
	type MaxNumberOfServicesPerDid = MaxNumberOfServicesPerDid;
	type MaxServiceIdLength = MaxServiceIdLength;
	type MaxServiceTypeLength = MaxServiceTypeLength;
	type MaxServiceUrlLength = MaxServiceUrlLength;
	type MaxNumberOfTypesPerService = MaxNumberOfTypesPerService;
	type MaxNumberOfUrlsPerService = MaxNumberOfUrlsPerService;
	type WeightInfo = ();
	type BalanceMigrationManager = ();
	// This differs from the implementation of the other runtimes.
	type DidLifecycleHooks = ();
}

impl pallet_did_lookup::Config for Runtime {
	type RuntimeHoldReason = RuntimeHoldReason;
	type RuntimeEvent = RuntimeEvent;

	type DidIdentifier = DidIdentifier;

	type Currency = Balances;
	type Deposit = constants::did_lookup::DidLookupDeposit;

	type AssociateOrigin = Self::EnsureOrigin;
	type EnsureOrigin = did::EnsureDidOrigin<DidIdentifier, AccountId>;
	type OriginSuccess = did::DidRawOrigin<AccountId, DidIdentifier>;
	type BalanceMigrationManager = ();
	type WeightInfo = ();
	// Do not change the below flag to `true` without also deploying a runtime
	// migration which removes any links that point to the same DID!
	type UniqueLinkingEnabled = ConstBool<false>;
}

impl pallet_web3_names::Config for Runtime {
	type RuntimeHoldReason = RuntimeHoldReason;
	type BanOrigin = EnsureRoot<AccountId>;
	type ClaimOrigin = Self::OwnerOrigin;
	type OwnerOrigin = did::EnsureDidOrigin<DidIdentifier, AccountId>;
	type OriginSuccess = did::DidRawOrigin<AccountId, DidIdentifier>;
	type Currency = Balances;
	type Deposit = constants::web3_names::Web3NameDeposit;
	type RuntimeEvent = RuntimeEvent;
	type MaxNameLength = constants::web3_names::MaxNameLength;
	type MinNameLength = constants::web3_names::MinNameLength;
	type Web3Name = Web3Name<{ Self::MinNameLength::get() }, { Self::MaxNameLength::get() }>;
	type Web3NameOwner = DidIdentifier;
	type WeightInfo = ();
	type BalanceMigrationManager = ();

	#[cfg(feature = "runtime-benchmarks")]
	type BenchmarkHelper = ();
}

parameter_types! {
	pub const Period: u64 = 0xFFFF_FFFF_FFFF_FFFF;
	pub const Offset: u64 = 0xFFFF_FFFF_FFFF_FFFF;
}

impl pallet_session::Config for Runtime {
	type RuntimeEvent = RuntimeEvent;
	type ValidatorId = AccountId;
	type ValidatorIdOf = ();
	type ShouldEndSession = pallet_session::PeriodicSessions<Period, Offset>;
	type NextSessionRotation = ();
	type SessionManager = ();
	type SessionHandler = <opaque::SessionKeys as OpaqueKeys>::KeyTypeIdProviders;
	type Keys = opaque::SessionKeys;
	type WeightInfo = ();
}

parameter_types! {
	pub const UncleGenerations: u32 = 0;
}

impl pallet_authorship::Config for Runtime {
	type FindAuthor = pallet_session::FindAccountFromAuthorIndex<Self, Aura>;
	type EventHandler = ();
}

impl pallet_utility::Config for Runtime {
	type RuntimeEvent = RuntimeEvent;
	type RuntimeCall = RuntimeCall;
	type PalletsOrigin = OriginCaller;
	type WeightInfo = ();
}

impl public_credentials::Config for Runtime {
	type RuntimeHoldReason = RuntimeHoldReason;
	type AccessControl = PalletAuthorize<DelegationAc<Runtime>>;
	type AttesterId = DidIdentifier;
	type AuthorizationId = AuthorizationId<<Runtime as delegation::Config>::DelegationNodeId>;
	type CredentialId = Hash;
	type CredentialHash = BlakeTwo256;
	type Currency = Balances;
	type Deposit = runtime_common::constants::public_credentials::Deposit;
	type EnsureOrigin = did::EnsureDidOrigin<DidIdentifier, AccountId>;
	type MaxEncodedClaimsLength = runtime_common::constants::public_credentials::MaxEncodedClaimsLength;
	type MaxSubjectIdLength = runtime_common::constants::public_credentials::MaxSubjectIdLength;
	type OriginSuccess = did::DidRawOrigin<AccountId, DidIdentifier>;
	type RuntimeEvent = RuntimeEvent;
	type SubjectId = runtime_common::assets::AssetDid;
	type WeightInfo = ();
	type BalanceMigrationManager = ();
}

/// The type used to represent the kinds of proxying allowed.
#[derive(
	Copy, Clone, Eq, PartialEq, Ord, PartialOrd, Encode, Decode, RuntimeDebug, MaxEncodedLen, scale_info::TypeInfo,
)]
pub enum ProxyType {
	/// Allow for any call.
	Any,
	/// Allow for calls that do not move tokens out of the caller's account.
	NonTransfer,
	/// Allow for staking-related calls.
	CancelProxy,
	/// Allow for calls that do not result in a deposit being claimed (e.g., for
	/// attestations, delegations, or DIDs).
	NonDepositClaiming,
}

impl Default for ProxyType {
	fn default() -> Self {
		Self::Any
	}
}

impl InstanceFilter<RuntimeCall> for ProxyType {
	fn filter(&self, c: &RuntimeCall) -> bool {
		match self {
			ProxyType::Any => true,
			ProxyType::NonTransfer => matches!(
				c,
				RuntimeCall::Attestation(..)
					// Excludes `Balances`
					| RuntimeCall::Ctype(..)
					| RuntimeCall::Delegation(..)
					| RuntimeCall::Did(..)
					| RuntimeCall::DidLookup(..)
					| RuntimeCall::Indices(
						// Excludes `force_transfer`, and `transfer`
						pallet_indices::Call::claim { .. }
							| pallet_indices::Call::free { .. }
							| pallet_indices::Call::freeze { .. }
					)
					| RuntimeCall::Proxy(..)
					| RuntimeCall::PublicCredentials(..)
					| RuntimeCall::Session(..)
					// Excludes `Sudo`
					| RuntimeCall::System(..)
					| RuntimeCall::Timestamp(..)
					| RuntimeCall::Utility(..)
					| RuntimeCall::Web3Names(..),
			),
			ProxyType::NonDepositClaiming => matches!(
				c,
				RuntimeCall::Attestation(
						// Excludes `reclaim_deposit`
						attestation::Call::add { .. }
							| attestation::Call::remove { .. }
							| attestation::Call::revoke { .. }
							| attestation::Call::change_deposit_owner { .. }
							| attestation::Call::update_deposit { .. }
					)
					// Excludes `Balances`
					| RuntimeCall::Ctype(..)
					| RuntimeCall::Delegation(
						// Excludes `reclaim_deposit`
						delegation::Call::add_delegation { .. }
							| delegation::Call::create_hierarchy { .. }
							| delegation::Call::remove_delegation { .. }
							| delegation::Call::revoke_delegation { .. }
							| delegation::Call::update_deposit { .. }
							| delegation::Call::change_deposit_owner { .. }
					)
					| RuntimeCall::Did(
						// Excludes `reclaim_deposit`
						did::Call::add_key_agreement_key { .. }
							| did::Call::add_service_endpoint { .. }
							| did::Call::create { .. }
							| did::Call::delete { .. }
							| did::Call::remove_attestation_key { .. }
							| did::Call::remove_delegation_key { .. }
							| did::Call::remove_key_agreement_key { .. }
							| did::Call::remove_service_endpoint { .. }
							| did::Call::set_attestation_key { .. }
							| did::Call::set_authentication_key { .. }
							| did::Call::set_delegation_key { .. }
							| did::Call::submit_did_call { .. }
							| did::Call::update_deposit { .. }
							| did::Call::change_deposit_owner { .. }
					)
					| RuntimeCall::DidLookup(
						// Excludes `reclaim_deposit`
						pallet_did_lookup::Call::associate_account { .. }
							| pallet_did_lookup::Call::associate_sender { .. }
							| pallet_did_lookup::Call::remove_account_association { .. }
							| pallet_did_lookup::Call::remove_sender_association { .. }
							| pallet_did_lookup::Call::update_deposit { .. }
							| pallet_did_lookup::Call::change_deposit_owner { .. }
					)
					| RuntimeCall::Indices(..)
					| RuntimeCall::Proxy(..)
					| RuntimeCall::PublicCredentials(
						// Excludes `reclaim_deposit`
						public_credentials::Call::add { .. }
						| public_credentials::Call::revoke { .. }
						| public_credentials::Call::unrevoke { .. }
						| public_credentials::Call::remove { .. }
						| public_credentials::Call::update_deposit { .. }
						| public_credentials::Call::change_deposit_owner { .. }
					)
					| RuntimeCall::Session(..)
					// Excludes `Sudo`
					| RuntimeCall::System(..)
					| RuntimeCall::Timestamp(..)
					| RuntimeCall::Utility(..)
					| RuntimeCall::Web3Names(
						// Excludes `ban`, and `reclaim_deposit`
						pallet_web3_names::Call::claim { .. }
							| pallet_web3_names::Call::release_by_owner { .. }
							| pallet_web3_names::Call::unban { .. }
							| pallet_web3_names::Call::update_deposit { .. }
							| pallet_web3_names::Call::change_deposit_owner { .. }
					),
			),
			ProxyType::CancelProxy => matches!(c, RuntimeCall::Proxy(pallet_proxy::Call::reject_announcement { .. })),
		}
	}

	fn is_superset(&self, o: &Self) -> bool {
		match (self, o) {
			(x, y) if x == y => true,
			// "anything" always contains any subset
			(ProxyType::Any, _) => true,
			(_, ProxyType::Any) => false,
			// reclaiming deposits is part of NonTransfer but not in NonDepositClaiming
			(ProxyType::NonDepositClaiming, ProxyType::NonTransfer) => false,
			// everything except NonTransfer and Any is part of NonDepositClaiming
			(ProxyType::NonDepositClaiming, _) => true,
			// Transfers are part of NonDepositClaiming but not in NonTransfer
			(ProxyType::NonTransfer, ProxyType::NonDepositClaiming) => false,
			// everything except NonDepositClaiming and Any is part of NonTransfer
			(ProxyType::NonTransfer, _) => true,
			_ => false,
		}
	}
}

impl pallet_proxy::Config for Runtime {
	type RuntimeEvent = RuntimeEvent;
	type RuntimeCall = RuntimeCall;
	type Currency = Balances;
	type ProxyType = ProxyType;
	type ProxyDepositBase = constants::proxy::ProxyDepositBase;
	type ProxyDepositFactor = constants::proxy::ProxyDepositFactor;
	type MaxProxies = constants::proxy::MaxProxies;
	type MaxPending = constants::proxy::MaxPending;
	type CallHasher = BlakeTwo256;
	type AnnouncementDepositBase = constants::proxy::AnnouncementDepositBase;
	type AnnouncementDepositFactor = constants::proxy::AnnouncementDepositFactor;
	type WeightInfo = ();
}

impl pallet_multisig::Config for Runtime {
	type RuntimeEvent = RuntimeEvent;
	type RuntimeCall = RuntimeCall;
	type Currency = Balances;
	type DepositBase = constants::multisig::DepositBase;
	type DepositFactor = constants::multisig::DepositFactor;
	type MaxSignatories = constants::multisig::MaxSignitors;
	type WeightInfo = ();
}

construct_runtime!(
	pub enum Runtime
	{
		System: frame_system = 0,
		// DELETED: RandomnessCollectiveFlip: pallet_insecure_randomness_collective_flip = 1,

		Timestamp: pallet_timestamp = 2,
		Aura: pallet_aura = 3,
		Grandpa: pallet_grandpa = 4,
		Indices: pallet_indices = 5,
		Balances: pallet_balances = 6,
		TransactionPayment: pallet_transaction_payment = 7,
		Sudo: pallet_sudo = 8,

		Ctype: ctype = 9,
		Attestation: attestation = 10,
		Delegation: delegation = 11,
		Did: did = 12,
		DidLookup: pallet_did_lookup = 13,

		Session: pallet_session = 15,
		Authorship: pallet_authorship = 16,
		// Democracy: pallet_democracy = 25,
		// Council: pallet_collective = 26,
		// TechnicalCommittee: pallet_collective = 27,
		// ElectionsPhragmen: pallet_elections_phragmen = 28,
		// TechnicalMembership: pallet_membership = 29,
		// Treasury: pallet_treasury = 30,

		// Scheduler: pallet_scheduler = 32,

		// DELETED: Vesting: pallet_vesting = 33,
		// DELETED: KiltLaunch: kilt_launch = 34,
		Utility: pallet_utility = 35,
		// DELETED CrowdloanContributors: 36,

		Proxy: pallet_proxy::{Pallet, Call, Storage, Event<T>} = 37,

		Web3Names: pallet_web3_names = 38,
		PublicCredentials: public_credentials = 39,

		Multisig: pallet_multisig = 47,
	}
);

impl did::DeriveDidCallAuthorizationVerificationKeyRelationship for RuntimeCall {
	fn derive_verification_key_relationship(&self) -> did::DeriveDidCallKeyRelationshipResult {
		fn single_key_relationship(calls: &[RuntimeCall]) -> did::DeriveDidCallKeyRelationshipResult {
			let init = calls
				.get(0)
				.ok_or(did::RelationshipDeriveError::InvalidCallParameter)?
				.derive_verification_key_relationship()?;
			calls
				.iter()
				.skip(1)
				.map(RuntimeCall::derive_verification_key_relationship)
				.try_fold(init, |acc, next| {
					if Ok(acc) == next {
						Ok(acc)
					} else {
						Err(did::RelationshipDeriveError::InvalidCallParameter)
					}
				})
		}
		match self {
			RuntimeCall::Attestation { .. } => Ok(did::DidVerificationKeyRelationship::AssertionMethod),
			RuntimeCall::Ctype { .. } => Ok(did::DidVerificationKeyRelationship::AssertionMethod),
			RuntimeCall::Delegation { .. } => Ok(did::DidVerificationKeyRelationship::CapabilityDelegation),
			// DID creation is not allowed through the DID proxy.
			RuntimeCall::Did(did::Call::create { .. }) => Err(did::RelationshipDeriveError::NotCallableByDid),
			RuntimeCall::Did { .. } => Ok(did::DidVerificationKeyRelationship::Authentication),
			RuntimeCall::Web3Names { .. } => Ok(did::DidVerificationKeyRelationship::Authentication),
			RuntimeCall::DidLookup { .. } => Ok(did::DidVerificationKeyRelationship::Authentication),
			RuntimeCall::PublicCredentials { .. } => Ok(did::DidVerificationKeyRelationship::AssertionMethod),
			RuntimeCall::Utility(pallet_utility::Call::batch { calls }) => single_key_relationship(&calls[..]),
			RuntimeCall::Utility(pallet_utility::Call::batch_all { calls }) => single_key_relationship(&calls[..]),
			RuntimeCall::Utility(pallet_utility::Call::force_batch { calls }) => single_key_relationship(&calls[..]),
			#[cfg(not(feature = "runtime-benchmarks"))]
			_ => Err(did::RelationshipDeriveError::NotCallableByDid),
			// By default, returns the authentication key
			#[cfg(feature = "runtime-benchmarks")]
			_ => Ok(did::DidVerificationKeyRelationship::Authentication),
		}
	}

	// Always return a System::remark() extrinsic call
	#[cfg(feature = "runtime-benchmarks")]
	fn get_call_for_did_call_benchmark() -> Self {
		RuntimeCall::System(frame_system::Call::remark { remark: vec![] })
	}
}

/// The address format for describing accounts.
pub type Address = sp_runtime::MultiAddress<AccountId, ()>;
/// Block header type as expected by this runtime.
pub type Header = generic::Header<BlockNumber, BlakeTwo256>;
/// Block type as expected by this runtime.
pub type Block = generic::Block<Header, UncheckedExtrinsic>;
/// A Block signed with a Justification
pub type SignedBlock = generic::SignedBlock<Block>;
/// BlockId type as expected by this runtime.
pub type BlockId = generic::BlockId<Block>;
/// The SignedExtension to the basic transaction logic.
pub type SignedExtra = (
	frame_system::CheckNonZeroSender<Runtime>,
	frame_system::CheckSpecVersion<Runtime>,
	frame_system::CheckTxVersion<Runtime>,
	frame_system::CheckGenesis<Runtime>,
	frame_system::CheckEra<Runtime>,
	frame_system::CheckNonce<Runtime>,
	frame_system::CheckWeight<Runtime>,
	pallet_transaction_payment::ChargeTransactionPayment<Runtime>,
	frame_metadata_hash_extension::CheckMetadataHash<Runtime>,
);
/// Unchecked extrinsic type as expected by this runtime.
pub type UncheckedExtrinsic = generic::UncheckedExtrinsic<Address, RuntimeCall, Signature, SignedExtra>;
/// The payload being signed in transactions.
pub type SignedPayload = generic::SignedPayload<RuntimeCall, SignedExtra>;
/// Extrinsic type that has already been checked.
pub type CheckedExtrinsic = generic::CheckedExtrinsic<AccountId, RuntimeCall, SignedExtra>;
/// Executive: handles dispatch to the various Pallets.
pub type Executive =
	frame_executive::Executive<Runtime, Block, frame_system::ChainContext<Runtime>, Runtime, AllPalletsWithSystem, ()>;

#[cfg(feature = "runtime-benchmarks")]
mod benches {
	frame_benchmarking::define_benchmarks!(
		[frame_system, SystemBench::<Runtime>]
		[pallet_timestamp, Timestamp]
		[pallet_indices, Indices]
		[pallet_balances, Balances]
		[ctype, Ctype]
		[attestation, Attestation]
		[delegation, Delegation]
		[did, Did]
		[pallet_did_lookup, DidLookup]
		[pallet_utility, Utility]
		[pallet_proxy, Proxy]
		[pallet_web3_names, Web3Names]
		[public_credentials, PublicCredentials]
		[frame_benchmarking::baseline, Baseline::<Runtime>]
		[frame_system, SystemBench::<Runtime>]
		[pallet_balances, Balances]
		[pallet_indices, Indices]
		[pallet_timestamp, Timestamp]
		[pallet_utility, Utility]
		[pallet_proxy, Proxy]
		[pallet_multisig, Multisig]
	);
}

impl_runtime_apis! {
	impl sp_api::Core<Block> for Runtime {
		fn version() -> RuntimeVersion {
			VERSION
		}

		fn execute_block(block: Block) {
			Executive::execute_block(block);
		}

		fn initialize_block(header: &<Block as BlockT>::Header) {
			Executive::initialize_block(header)
		}
	}

	impl sp_api::Metadata<Block> for Runtime {
		fn metadata() -> OpaqueMetadata {
			OpaqueMetadata::new(Runtime::metadata().into())
		}

		fn metadata_at_version(version: u32) -> Option<OpaqueMetadata> {
			Runtime::metadata_at_version(version)
		}

		fn metadata_versions() -> sp_std::vec::Vec<u32> {
			Runtime::metadata_versions()
		}
	}

	impl frame_system_rpc_runtime_api::AccountNonceApi<Block, AccountId, Nonce> for Runtime {
		fn account_nonce(account: AccountId) -> Nonce {
			frame_system::Pallet::<Runtime>::account_nonce(account)
		}
	}

	impl pallet_transaction_payment_rpc_runtime_api::TransactionPaymentApi<Block, Balance> for Runtime {
		fn query_info(
			uxt: <Block as BlockT>::Extrinsic,
			len: u32,
		) -> pallet_transaction_payment_rpc_runtime_api::RuntimeDispatchInfo<Balance> {
			TransactionPayment::query_info(uxt, len)
		}

		fn query_fee_details(uxt: <Block as BlockT>::Extrinsic, len: u32) -> FeeDetails<Balance> {
			TransactionPayment::query_fee_details(uxt, len)
		}

		fn query_weight_to_fee(weight: Weight) -> Balance {
			TransactionPayment::weight_to_fee(weight)
		}
		fn query_length_to_fee(length: u32) -> Balance {
			TransactionPayment::length_to_fee(length)
		}
	}

	impl pallet_transaction_payment_rpc_runtime_api::TransactionPaymentCallApi<Block, Balance, RuntimeCall>
	for Runtime
	{
		fn query_call_info(
			call: RuntimeCall,
			len: u32,
		) -> pallet_transaction_payment::RuntimeDispatchInfo<Balance> {
			TransactionPayment::query_call_info(call, len)
		}
		fn query_call_fee_details(
			call: RuntimeCall,
			len: u32,
		) -> pallet_transaction_payment::FeeDetails<Balance> {
			TransactionPayment::query_call_fee_details(call, len)
		}
		fn query_weight_to_fee(weight: Weight) -> Balance {
			TransactionPayment::weight_to_fee(weight)
		}
		fn query_length_to_fee(length: u32) -> Balance {
			TransactionPayment::length_to_fee(length)
		}
	}

	impl sp_block_builder::BlockBuilder<Block> for Runtime {
		fn apply_extrinsic(extrinsic: <Block as BlockT>::Extrinsic) -> ApplyExtrinsicResult {
			Executive::apply_extrinsic(extrinsic)
		}

		fn finalize_block() -> <Block as BlockT>::Header {
			Executive::finalize_block()
		}

		fn inherent_extrinsics(data: sp_inherents::InherentData) -> Vec<<Block as BlockT>::Extrinsic> {
			data.create_extrinsics()
		}

		fn check_inherents(
			block: Block,
			data: sp_inherents::InherentData,
		) -> sp_inherents::CheckInherentsResult {
			data.check_extrinsics(&block)
		}
	}

	impl sp_transaction_pool::runtime_api::TaggedTransactionQueue<Block> for Runtime {
		fn validate_transaction(
			source: TransactionSource,
			tx: <Block as BlockT>::Extrinsic,
			block_hash: <Block as BlockT>::Hash,
		) -> TransactionValidity {
			Executive::validate_transaction(source, tx, block_hash)
		}
	}
	impl sp_offchain::OffchainWorkerApi<Block> for Runtime {
		fn offchain_worker(header: &<Block as BlockT>::Header) {
			Executive::offchain_worker(header)
		}
	}

	impl sp_session::SessionKeys<Block> for Runtime {
		fn generate_session_keys(seed: Option<Vec<u8>>) -> Vec<u8> {
			opaque::SessionKeys::generate(seed)
		}

		fn decode_session_keys(
			encoded: Vec<u8>,
		) -> Option<Vec<(Vec<u8>, sp_core::crypto::KeyTypeId)>> {
			opaque::SessionKeys::decode_into_raw_public_keys(&encoded)
		}
	}

	impl sp_consensus_aura::AuraApi<Block, AuraId> for Runtime {
		fn slot_duration() -> SlotDuration {
			SlotDuration::from_millis(Aura::slot_duration())
		}

		fn authorities() -> Vec<AuraId> {
			Aura::authorities().into_inner()
		}
	}

	impl fg_primitives::GrandpaApi<Block> for Runtime {
		fn current_set_id() -> fg_primitives::SetId {
			Grandpa::current_set_id()
		}

		fn grandpa_authorities() -> GrandpaAuthorityList {
			Grandpa::grandpa_authorities()
		}

		fn submit_report_equivocation_unsigned_extrinsic(
			_equivocation_proof: fg_primitives::EquivocationProof<
				<Block as BlockT>::Hash,
				NumberFor<Block>,
			>,
			_key_owner_proof: fg_primitives::OpaqueKeyOwnershipProof,
		) -> Option<()> {
			None
		}

		fn generate_key_ownership_proof(
			_set_id: fg_primitives::SetId,
			_authority_id: GrandpaId,
		) -> Option<fg_primitives::OpaqueKeyOwnershipProof> {
			// NOTE: this is the only implementation possible since we've
			// defined our key owner proof type as a bottom type (i.e. a type
			// with no values).
			None
		}
	}

	impl kilt_runtime_api_did::Did<
		Block,
		DidIdentifier,
		AccountId,
		LinkableAccountId,
		Balance,
		Hash,
		BlockNumber,
		(),
		()
	> for Runtime {
		fn query_by_web3_name(name: Vec<u8>) -> Option<kilt_runtime_api_did::RawDidLinkedInfo<
				DidIdentifier,
				AccountId,
				LinkableAccountId,
				Balance,
				Hash,
				BlockNumber
			>
		> {
			let parsed_name: Web3NameOf<Runtime> = name.try_into().ok()?;
			pallet_web3_names::Owner::<Runtime>::get(&parsed_name)
				.and_then(|owner_info| {
					did::Did::<Runtime>::get(&owner_info.owner).map(|details| (owner_info, details))
				})
				.map(|(owner_info, details)| {
					let accounts = pallet_did_lookup::ConnectedAccounts::<Runtime>::iter_key_prefix(
						&owner_info.owner,
					).collect();
					let service_endpoints = did::ServiceEndpoints::<Runtime>::iter_prefix(&owner_info.owner).map(|e| From::from(e.1)).collect();

					kilt_runtime_api_did::RawDidLinkedInfo{
						identifier: owner_info.owner,
						w3n: Some(parsed_name.into()),
						accounts,
						service_endpoints,
						details: details.into(),
					}
			})
		}

		fn batch_query_by_web3_name(names: Vec<Vec<u8>>) -> Vec<Option<kilt_runtime_api_did::RawDidLinkedInfo<
				DidIdentifier,
				AccountId,
				LinkableAccountId,
				Balance,
				Hash,
				BlockNumber
			>
		>> {
			names.into_iter().map(Self::query_by_web3_name).collect()
		}

		fn query_by_account(account: LinkableAccountId) -> Option<
			kilt_runtime_api_did::RawDidLinkedInfo<
				DidIdentifier,
				AccountId,
				LinkableAccountId,
				Balance,
				Hash,
				BlockNumber
			>
		> {
			pallet_did_lookup::ConnectedDids::<Runtime>::get(account)
				.and_then(|owner_info| {
					did::Did::<Runtime>::get(&owner_info.did).map(|details| (owner_info, details))
				})
				.map(|(connection_record, details)| {
					let w3n = pallet_web3_names::Names::<Runtime>::get(&connection_record.did).map(Into::into);
					let accounts = pallet_did_lookup::ConnectedAccounts::<Runtime>::iter_key_prefix(&connection_record.did).collect();
					let service_endpoints = did::ServiceEndpoints::<Runtime>::iter_prefix(&connection_record.did).map(|e| From::from(e.1)).collect();

					kilt_runtime_api_did::RawDidLinkedInfo {
						identifier: connection_record.did,
						w3n,
						accounts,
						service_endpoints,
						details: details.into(),
					}
				})
		}

		fn batch_query_by_account(accounts: Vec<LinkableAccountId>) -> Vec<Option<
			kilt_runtime_api_did::RawDidLinkedInfo<
				DidIdentifier,
				AccountId,
				LinkableAccountId,
				Balance,
				Hash,
				BlockNumber
			>
		>> {
			accounts.into_iter().map(Self::query_by_account).collect()
		}

		fn query(did: DidIdentifier) -> Option<
			kilt_runtime_api_did::RawDidLinkedInfo<
				DidIdentifier,
				AccountId,
				LinkableAccountId,
				Balance,
				Hash,
				BlockNumber
			>
		> {
			let details = did::Did::<Runtime>::get(&did)?;
			let w3n = pallet_web3_names::Names::<Runtime>::get(&did).map(Into::into);
			let accounts = pallet_did_lookup::ConnectedAccounts::<Runtime>::iter_key_prefix(&did).collect();
			let service_endpoints = did::ServiceEndpoints::<Runtime>::iter_prefix(&did).map(|e| From::from(e.1)).collect();

			Some(kilt_runtime_api_did::RawDidLinkedInfo {
				identifier: did,
				w3n,
				accounts,
				service_endpoints,
				details: details.into(),
			})
		}

		fn batch_query(dids: Vec<DidIdentifier>) -> Vec<Option<
			kilt_runtime_api_did::RawDidLinkedInfo<
				DidIdentifier,
				AccountId,
				LinkableAccountId,
				Balance,
				Hash,
				BlockNumber
			>
		>> {
			dids.into_iter().map(Self::query).collect()
		}

		// We don't return anything here, since the runtime does not require the resources to be cleaned up.
		fn linked_resources(_did: DidIdentifier) -> Vec<()> {
			[].into()
		}

		// We don't return anything here, since the runtime does not require the resources to be cleaned up.
		fn linked_resources_deletion_calls(_did: DidIdentifier) -> Vec<()> {
			[].into()
		}
	}

	impl kilt_runtime_api_public_credentials::PublicCredentials<Block, Vec<u8>, Hash, public_credentials::CredentialEntry<Hash, DidIdentifier, BlockNumber, AccountId, Balance, AuthorizationId<<Runtime as delegation::Config>::DelegationNodeId>>, PublicCredentialsFilter<Hash, AccountId>, PublicCredentialsApiError> for Runtime {
		fn get_by_id(credential_id: Hash) -> Option<public_credentials::CredentialEntry<Hash, DidIdentifier, BlockNumber, AccountId, Balance, AuthorizationId<<Runtime as delegation::Config>::DelegationNodeId>>> {
			let subject = public_credentials::CredentialSubjects::<Runtime>::get(credential_id)?;
			public_credentials::Credentials::<Runtime>::get(subject, credential_id)
		}

		fn get_by_subject(subject: Vec<u8>, filter: Option<PublicCredentialsFilter<Hash, AccountId>>) -> Result<Vec<(Hash, public_credentials::CredentialEntry<Hash, DidIdentifier, BlockNumber, AccountId, Balance, AuthorizationId<<Runtime as delegation::Config>::DelegationNodeId>>)>, PublicCredentialsApiError> {
			let asset_did = AssetDid::try_from(subject).map_err(|_| PublicCredentialsApiError::InvalidSubjectId)?;
			let credentials_prefix = public_credentials::Credentials::<Runtime>::iter_prefix(asset_did);
			if let Some(credentials_filter) = filter {
				Ok(credentials_prefix.filter(|(_, entry)| credentials_filter.should_include(entry)).collect())
			} else {
				Ok(credentials_prefix.collect())
			}
		}
	}


	#[cfg(feature = "runtime-benchmarks")]
	impl frame_benchmarking::Benchmark<Block> for Runtime {
		fn benchmark_metadata(extra: bool) -> (
			Vec<frame_benchmarking::BenchmarkList>,
			Vec<frame_support::traits::StorageInfo>,
		) {
			use frame_benchmarking::{Benchmarking, BenchmarkList};
			use frame_support::traits::StorageInfoTrait;

			use frame_system_benchmarking::Pallet as SystemBench;
			use frame_benchmarking::baseline::Pallet as Baseline;

			let mut list = Vec::<BenchmarkList>::new();
			list_benchmarks!(list, extra);

			let storage_info = AllPalletsWithSystem::storage_info();
			(list, storage_info)
		}

		fn dispatch_benchmark(
			config: frame_benchmarking::BenchmarkConfig
		) -> Result<Vec<frame_benchmarking::BenchmarkBatch>, sp_runtime::RuntimeString> {
			use frame_benchmarking::{Benchmarking, BenchmarkBatch};
			use frame_system_benchmarking::Pallet as SystemBench;
			use frame_benchmarking::baseline::Pallet as Baseline;
			use frame_support::traits::TrackedStorageKey;

			impl frame_system_benchmarking::Config for Runtime {}
			impl frame_benchmarking::baseline::Config for Runtime {}

			let whitelist: Vec<TrackedStorageKey> = vec![
				// Block Number
				hex_literal::hex!("26aa394eea5630e07c48ae0c9558cef702a5c1b19ab7a04f536c519aca4983ac")
					.to_vec().into(),
				// Total Issuance
				hex_literal::hex!("c2261276cc9d1f8598ea4b6a74b15c2f57c875e4cff74148e4628f264b974c80")
					.to_vec().into(),
				// Execution Phase
				hex_literal::hex!("26aa394eea5630e07c48ae0c9558cef7ff553b5a9862a516939d82b3d3d8661a")
					.to_vec().into(),
				// Event Count
				hex_literal::hex!("26aa394eea5630e07c48ae0c9558cef70a98fdbe9ce6c55837576c60c7af3850")
					.to_vec().into(),
				// System Events
				hex_literal::hex!("26aa394eea5630e07c48ae0c9558cef780d41e5e16056765bc8461851072c9d7")
					.to_vec().into(),
			];

			let mut batches = Vec::<BenchmarkBatch>::new();
			let params = (&config, &whitelist);

			add_benchmarks!(params, batches);

			if batches.is_empty() { return Err("Benchmark not found for this pallet.".into()) }
			Ok(batches)
		}
	}

	impl sp_genesis_builder::GenesisBuilder<Block> for Runtime {

		fn create_default_config() -> Vec<u8> {
			create_default_config::<RuntimeGenesisConfig>()
		}

		fn build_config(config: Vec<u8>) -> sp_genesis_builder::Result {
			build_config::<RuntimeGenesisConfig>(config)
		}
	}


	#[cfg(feature = "try-runtime")]
	impl frame_try_runtime::TryRuntime<Block> for Runtime {
		fn on_runtime_upgrade(checks: UpgradeCheckSelect) -> (Weight, Weight) {
			log::info!("try-runtime::on_runtime_upgrade kestrel runtime.");
			let weight = Executive::try_runtime_upgrade(checks).unwrap();
			(weight, runtime_common::BlockWeights::get().max_block)
		}

		fn execute_block(block: Block, state_root_check: bool, sig_check: bool, select: frame_try_runtime::TryStateSelect) -> Weight {
			log::info!(
				target: "runtime::standalone", "try-runtime: executing block #{} ({:?}) / root checks: {:?} / sig check: {:?} / sanity-checks: {:?}",
				block.header.number,
				block.header.hash(),
				state_root_check,
				sig_check,
				select,
			);
			Executive::try_execute_block(block, state_root_check, sig_check, select).expect("try_execute_block failed")
		}
	}
}<|MERGE_RESOLUTION|>--- conflicted
+++ resolved
@@ -123,11 +123,7 @@
 	spec_name: create_runtime_str!("kilt-kestrel"),
 	impl_name: create_runtime_str!("kilt-kestrel"),
 	authoring_version: 4,
-<<<<<<< HEAD
 	spec_version: 11502,
-=======
-	spec_version: 11405,
->>>>>>> c1dc94cd
 	impl_version: 0,
 	apis: RUNTIME_API_VERSIONS,
 	transaction_version: 6,
