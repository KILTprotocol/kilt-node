// KILT Blockchain – https://botlabs.org
// Copyright (C) 2019-2024 BOTLabs GmbH

// The KILT Blockchain is free software: you can redistribute it and/or modify
// it under the terms of the GNU General Public License as published by
// the Free Software Foundation, either version 3 of the License, or
// (at your option) any later version.

// The KILT Blockchain is distributed in the hope that it will be useful,
// but WITHOUT ANY WARRANTY; without even the implied warranty of
// MERCHANTABILITY or FITNESS FOR A PARTICULAR PURPOSE.  See the
// GNU General Public License for more details.

// You should have received a copy of the GNU General Public License
// along with this program.  If not, see <https://www.gnu.org/licenses/>.

// If you feel like getting in touch with us, you can do so at info@botlabs.org

//! The KILT runtime. This can be compiled with `#[no_std]`, ready for Wasm.
#![cfg_attr(not(feature = "std"), no_std)]
// `construct_runtime!` does a lot of recursion and requires us to increase the limit to 256.
#![recursion_limit = "256"]
// The `from_over_into` warning originates from `construct_runtime` macro.
#![allow(clippy::from_over_into)]

// Make the WASM binary available
#[cfg(feature = "std")]
include!(concat!(env!("OUT_DIR"), "/wasm_binary.rs"));

use frame_support::{
	construct_runtime,
	genesis_builder_helper::{build_config, create_default_config},
	parameter_types,
	traits::{Everything, InstanceFilter},
	weights::{constants::RocksDbWeight, ConstantMultiplier, IdentityFee, Weight},
};
pub use frame_system::Call as SystemCall;
use frame_system::EnsureRoot;
use parity_scale_codec::{Decode, Encode, MaxEncodedLen};

#[cfg(feature = "try-runtime")]
use frame_try_runtime::UpgradeCheckSelect;

use pallet_grandpa::{fg_primitives, AuthorityId as GrandpaId, AuthorityList as GrandpaAuthorityList};
use pallet_transaction_payment::{FeeDetails, FungibleAdapter};
use scale_info::TypeInfo;
use sp_api::impl_runtime_apis;
use sp_consensus_aura::{ed25519::AuthorityId as AuraId, SlotDuration};
use sp_core::{ConstBool, ConstU64, OpaqueMetadata};
use sp_runtime::{
	create_runtime_str, generic, impl_opaque_keys,
	traits::{AccountIdLookup, BlakeTwo256, Block as BlockT, NumberFor, OpaqueKeys},
	transaction_validity::{TransactionSource, TransactionValidity},
	ApplyExtrinsicResult, RuntimeDebug,
};
use sp_std::prelude::*;
use sp_version::RuntimeVersion;

use delegation::DelegationAc;
use kilt_support::traits::ItemFilter;
use pallet_did_lookup::linkable_account::LinkableAccountId;
use runtime_common::{
	assets::{AssetDid, PublicCredentialsFilter},
	authorization::{AuthorizationId, PalletAuthorize},
	constants::{self, EXISTENTIAL_DEPOSIT, KILT},
	errors::PublicCredentialsApiError,
	AccountId, Balance, BlockNumber, DidIdentifier, Hash, Nonce, Signature, SlowAdjustingFeeUpdate,
};

pub use pallet_timestamp::Call as TimestampCall;
pub use sp_runtime::{Perbill, Permill};

pub use attestation;
pub use ctype;
pub use delegation;
pub use did;
pub use pallet_balances::Call as BalancesCall;
pub use pallet_web3_names;
pub use public_credentials;

#[cfg(feature = "runtime-benchmarks")]
use frame_system::EnsureSigned;
#[cfg(feature = "std")]
use sp_version::NativeVersion;

#[cfg(any(feature = "std", test))]
pub use sp_runtime::BuildStorage;

/// Digest item type.
pub type DigestItem = generic::DigestItem;

/// Opaque types. These are used by the CLI to instantiate machinery that don't
/// need to know the specifics of the runtime. They can then be made to be
/// agnostic over specific formats of data like extrinsics, allowing for them to
/// continue syncing the network through upgrades to even the core data
/// structures.
pub mod opaque {
	use super::*;

	pub use sp_runtime::OpaqueExtrinsic as UncheckedExtrinsic;

	/// Opaque block header type.
	pub type Header = generic::Header<BlockNumber, BlakeTwo256>;
	/// Opaque block type.
	pub type Block = generic::Block<Header, UncheckedExtrinsic>;
	/// Opaque block identifier type.
	pub type BlockId = generic::BlockId<Block>;

	impl_opaque_keys! {
		pub struct SessionKeys {
			pub aura: Aura,
			pub grandpa: Grandpa,
		}
	}
}

/// This runtime version.
#[sp_version::runtime_version]
pub const VERSION: RuntimeVersion = RuntimeVersion {
	spec_name: create_runtime_str!("kilt-kestrel"),
	impl_name: create_runtime_str!("kilt-kestrel"),
	authoring_version: 4,
<<<<<<< HEAD
	spec_version: 11401,
=======
	spec_version: 11405,
>>>>>>> 28c7fba6
	impl_version: 0,
	apis: RUNTIME_API_VERSIONS,
	transaction_version: 6,
	state_version: 0,
};

/// The version information used to identify this runtime when compiled
/// natively.
#[cfg(feature = "std")]
pub fn native_version() -> NativeVersion {
	NativeVersion {
		runtime_version: VERSION,
		can_author_with: Default::default(),
	}
}

parameter_types! {
	pub const Version: RuntimeVersion = VERSION;
	pub const BlockHashCount: BlockNumber = 2400;
	pub const SS58Prefix: u8 = 38;
}

// Configure FRAME pallets to include in runtime.
impl frame_system::Config for Runtime {
	/// The basic call filter to use in dispatchable.
	type BaseCallFilter = Everything;
	/// Block & extrinsics weights: base values and limits.
	type BlockWeights = runtime_common::BlockWeights;
	/// The maximum length of a block (in bytes).
	type BlockLength = runtime_common::BlockLength;
	/// The identifier used to distinguish between accounts.
	type AccountId = AccountId;
	/// The aggregated dispatch type that is available for extrinsics.
	type RuntimeCall = RuntimeCall;
	/// The lookup mechanism to get account ID from whatever is passed in
	/// dispatchers.
	type Lookup = AccountIdLookup<AccountId, ()>;
	/// The type for hashing blocks and tries.
	type Hash = Hash;
	/// The hashing algorithm used.
	type Hashing = BlakeTwo256;
	/// The block type as expected in this runtime
	type Block = Block;
	/// The nonce type for storing how many extrinsics an account has signed.
	type Nonce = Nonce;
	/// The ubiquitous event type.
	type RuntimeEvent = RuntimeEvent;
	/// The ubiquitous origin type.
	type RuntimeOrigin = RuntimeOrigin;
	type RuntimeTask = RuntimeTask;
	/// Maximum number of block number to block hash mappings to keep (oldest
	/// pruned first).
	type BlockHashCount = BlockHashCount;
	/// The weight of database operations that the runtime can invoke.
	type DbWeight = RocksDbWeight;
	/// Version of the runtime.
	type Version = Version;
	/// Converts a Pallet to the index of the Pallet in `construct_runtime!`.
	///
	/// This type is being generated by `construct_runtime!`.
	type PalletInfo = PalletInfo;
	/// What to do if a new account is created.
	type OnNewAccount = ();
	/// What to do if an account is fully reaped from the system.
	type OnKilledAccount = ();
	/// The data to be stored in an account.
	type AccountData = pallet_balances::AccountData<Balance>;
	/// Weight information for the extrinsics of this pallet.
	type SystemWeightInfo = ();
	/// This is used as an identifier of the chain. 42 is the generic substrate
	/// prefix.
	type SS58Prefix = SS58Prefix;
	/// The set code logic, just the default since we're not a parachain.
	type OnSetCode = ();
	type MaxConsumers = frame_support::traits::ConstU32<16>;
}

/// Maximum number of nominators per validator.
const MAX_NOMINATORS: u32 = 8;

parameter_types! {
	pub const MaxAuthorities: u32 = constants::staking::MAX_CANDIDATES;
	pub const MaxNominators: u32 = MAX_NOMINATORS;
}

impl pallet_aura::Config for Runtime {
	type AuthorityId = AuraId;
	type DisabledValidators = ();
	type MaxAuthorities = MaxAuthorities;
	type AllowMultipleBlocksPerSlot = ConstBool<false>;
	type SlotDuration = ConstU64<1000>;
}

impl pallet_grandpa::Config for Runtime {
	type RuntimeEvent = RuntimeEvent;
	type KeyOwnerProof = sp_core::Void;
	type MaxNominators = MaxNominators;
	type WeightInfo = ();
	type MaxAuthorities = MaxAuthorities;
	// This is a purely random value
	type MaxSetIdSessionEntries = ConstU64<100>;
	type EquivocationReportSystem = ();
}

parameter_types! {
	// Minimum period 500ms -> block time 1s
	pub const MinimumPeriod: u64 = 500;
}

impl pallet_timestamp::Config for Runtime {
	/// A timestamp: milliseconds since the unix epoch.
	type Moment = u64;
	type OnTimestampSet = Aura;
	type MinimumPeriod = MinimumPeriod;
	type WeightInfo = ();
}

impl pallet_indices::Config for Runtime {
	type AccountIndex = Nonce;
	type Currency = Balances;
	type Deposit = constants::IndicesDeposit;
	type RuntimeEvent = RuntimeEvent;
	type WeightInfo = ();
}

parameter_types! {
	pub const ExistentialDeposit: u128 = EXISTENTIAL_DEPOSIT;
	pub const MaxLocks: u32 = 50;
	pub const MaxReserves: u32 = 50;
	pub const MaxFreezes: u32 = 50;
	pub const MaxHolds: u32 = 50;
}

impl pallet_balances::Config for Runtime {
	type FreezeIdentifier = RuntimeFreezeReason;
	type RuntimeHoldReason = RuntimeHoldReason;
	type RuntimeFreezeReason = RuntimeFreezeReason;
	type MaxFreezes = MaxFreezes;
	type MaxLocks = MaxLocks;
	type MaxReserves = MaxReserves;
	type ReserveIdentifier = [u8; 8];
	/// The type for recording an account's balance.
	type Balance = Balance;
	/// The ubiquitous event type.
	type RuntimeEvent = RuntimeEvent;
	type DustRemoval = ();
	type ExistentialDeposit = ExistentialDeposit;
	type AccountStore = System;
	type WeightInfo = ();
}

parameter_types! {
	pub const MaxClaims: u32 = 50;
	pub const AutoUnlockBound: u32 = 100;
	pub const UsableBalance: Balance = KILT;
}

impl pallet_transaction_payment::Config for Runtime {
	type RuntimeEvent = RuntimeEvent;
	type OnChargeTransaction = FungibleAdapter<Balances, runtime_common::fees::ToAuthorCredit<Runtime>>;
	type OperationalFeeMultiplier = constants::fee::OperationalFeeMultiplier;
	type WeightToFee = IdentityFee<Balance>;
	type LengthToFee = ConstantMultiplier<Balance, constants::fee::TransactionByteFee>;
	type FeeMultiplierUpdate = SlowAdjustingFeeUpdate<Self>;
}

impl pallet_sudo::Config for Runtime {
	type WeightInfo = ();
	type RuntimeEvent = RuntimeEvent;
	type RuntimeCall = RuntimeCall;
}

parameter_types! {
	pub const MaxDelegatedAttestations: u32 = 1000;
	pub const AttestationDeposit: Balance = constants::attestation::ATTESTATION_DEPOSIT;
}

impl attestation::Config for Runtime {
	type RuntimeHoldReason = RuntimeHoldReason;
	type EnsureOrigin = did::EnsureDidOrigin<DidIdentifier, AccountId>;
	type OriginSuccess = did::DidRawOrigin<DidIdentifier, AccountId>;
	type RuntimeEvent = RuntimeEvent;
	type WeightInfo = ();
	type Currency = Balances;
	type Deposit = AttestationDeposit;
	type MaxDelegatedAttestations = MaxDelegatedAttestations;
	type AttesterId = DidIdentifier;
	type AuthorizationId = AuthorizationId<<Runtime as delegation::Config>::DelegationNodeId>;
	type AccessControl = PalletAuthorize<DelegationAc<Runtime>>;
	type BalanceMigrationManager = ();
}

parameter_types! {
	pub const MaxSignatureByteLength: u16 = constants::delegation::MAX_SIGNATURE_BYTE_LENGTH;
	pub const MaxParentChecks: u32 = constants::delegation::MAX_PARENT_CHECKS;
	pub const MaxRevocations: u32 = constants::delegation::MAX_REVOCATIONS;
	pub const MaxRemovals: u32 = constants::delegation::MAX_REMOVALS;
	#[derive(Clone, TypeInfo)]
	pub const MaxChildren: u32 = constants::delegation::MAX_CHILDREN;
	pub const DelegationDeposit: Balance = constants::delegation::DELEGATION_DEPOSIT;
}

impl delegation::Config for Runtime {
	type RuntimeHoldReason = RuntimeHoldReason;
	#[cfg(not(feature = "runtime-benchmarks"))]
	type Signature = did::DidSignature;
	#[cfg(not(feature = "runtime-benchmarks"))]
	type DelegationSignatureVerification = did::DidSignatureVerify<Self>;

	#[cfg(feature = "runtime-benchmarks")]
	type Signature = runtime_common::benchmarks::DummySignature;
	#[cfg(feature = "runtime-benchmarks")]
	type DelegationSignatureVerification = kilt_support::signature::AlwaysVerify<AccountId, Vec<u8>, Self::Signature>;

	type DelegationEntityId = DidIdentifier;
	type DelegationNodeId = Hash;
	type EnsureOrigin = did::EnsureDidOrigin<DidIdentifier, AccountId>;
	type OriginSuccess = did::DidRawOrigin<AccountId, DidIdentifier>;
	type RuntimeEvent = RuntimeEvent;
	type MaxSignatureByteLength = MaxSignatureByteLength;
	type MaxParentChecks = MaxParentChecks;
	type MaxRevocations = MaxRevocations;
	type MaxRemovals = MaxRemovals;
	type MaxChildren = MaxChildren;
	type WeightInfo = ();
	type Currency = Balances;
	type Deposit = DelegationDeposit;
	type BalanceMigrationManager = ();
}

parameter_types! {
	pub const Fee: Balance = 500;
}

impl ctype::Config for Runtime {
	type Currency = Balances;
	type Fee = Fee;
	type FeeCollector = runtime_common::fees::ToAuthorCredit<Runtime>;

	type CtypeCreatorId = DidIdentifier;
	type EnsureOrigin = did::EnsureDidOrigin<DidIdentifier, AccountId>;
	type OriginSuccess = did::DidRawOrigin<AccountId, DidIdentifier>;
	type OverarchingOrigin = EnsureRoot<AccountId>;
	type RuntimeEvent = RuntimeEvent;
	type WeightInfo = ();
}

parameter_types! {
	#[derive(Debug, Clone, Eq, PartialEq, TypeInfo, Decode, Encode)]
	pub const MaxNewKeyAgreementKeys: u32 = constants::did::MAX_KEY_AGREEMENT_KEYS;
	#[derive(Clone)]
	pub const MaxPublicKeysPerDid: u32 = constants::did::MAX_PUBLIC_KEYS_PER_DID;
	#[derive(Debug, Clone, Eq, PartialEq)]
	pub const MaxTotalKeyAgreementKeys: u32 = constants::did::MAX_TOTAL_KEY_AGREEMENT_KEYS;
	// Standalone block time is half the duration of a parachain block.
	pub const MaxBlocksTxValidity: BlockNumber = constants::did::MAX_BLOCKS_TX_VALIDITY * 2;
	pub const DidFee: Balance = constants::did::DID_FEE;
	pub const MaxNumberOfServicesPerDid: u32 = constants::did::MAX_NUMBER_OF_SERVICES_PER_DID;
	pub const MaxServiceIdLength: u32 = constants::did::MAX_SERVICE_ID_LENGTH;
	pub const MaxServiceTypeLength: u32 = constants::did::MAX_SERVICE_TYPE_LENGTH;
	pub const MaxServiceUrlLength: u32 = constants::did::MAX_SERVICE_URL_LENGTH;
	pub const MaxNumberOfTypesPerService: u32 = constants::did::MAX_NUMBER_OF_TYPES_PER_SERVICE;
	pub const MaxNumberOfUrlsPerService: u32 = constants::did::MAX_NUMBER_OF_URLS_PER_SERVICE;
}

impl did::Config for Runtime {
	type RuntimeHoldReason = RuntimeHoldReason;
	type DidIdentifier = DidIdentifier;
	type KeyDeposit = constants::did::KeyDeposit;
	type ServiceEndpointDeposit = constants::did::ServiceEndpointDeposit;
	type BaseDeposit = constants::did::DidBaseDeposit;
	type RuntimeEvent = RuntimeEvent;
	type RuntimeCall = RuntimeCall;
	type RuntimeOrigin = RuntimeOrigin;
	type Currency = Balances;
	type Fee = DidFee;
	type FeeCollector = runtime_common::fees::ToAuthorCredit<Runtime>;

	#[cfg(not(feature = "runtime-benchmarks"))]
	type EnsureOrigin = did::EnsureDidOrigin<Self::DidIdentifier, AccountId>;
	#[cfg(not(feature = "runtime-benchmarks"))]
	type OriginSuccess = did::DidRawOrigin<AccountId, Self::DidIdentifier>;

	#[cfg(feature = "runtime-benchmarks")]
	type EnsureOrigin = EnsureSigned<Self::DidIdentifier>;
	#[cfg(feature = "runtime-benchmarks")]
	type OriginSuccess = Self::DidIdentifier;

	type MaxNewKeyAgreementKeys = MaxNewKeyAgreementKeys;
	type MaxTotalKeyAgreementKeys = MaxTotalKeyAgreementKeys;
	type MaxPublicKeysPerDid = MaxPublicKeysPerDid;
	type MaxBlocksTxValidity = MaxBlocksTxValidity;
	type MaxNumberOfServicesPerDid = MaxNumberOfServicesPerDid;
	type MaxServiceIdLength = MaxServiceIdLength;
	type MaxServiceTypeLength = MaxServiceTypeLength;
	type MaxServiceUrlLength = MaxServiceUrlLength;
	type MaxNumberOfTypesPerService = MaxNumberOfTypesPerService;
	type MaxNumberOfUrlsPerService = MaxNumberOfUrlsPerService;
	type WeightInfo = ();
	type BalanceMigrationManager = ();
}

impl pallet_did_lookup::Config for Runtime {
	type RuntimeHoldReason = RuntimeHoldReason;
	type RuntimeEvent = RuntimeEvent;

	type DidIdentifier = DidIdentifier;

	type Currency = Balances;
	type Deposit = constants::did_lookup::DidLookupDeposit;

	type EnsureOrigin = did::EnsureDidOrigin<DidIdentifier, AccountId>;
	type OriginSuccess = did::DidRawOrigin<AccountId, DidIdentifier>;
	type BalanceMigrationManager = ();
	type WeightInfo = ();
}

impl pallet_web3_names::Config for Runtime {
	type RuntimeHoldReason = RuntimeHoldReason;
	type BanOrigin = EnsureRoot<AccountId>;
	type OwnerOrigin = did::EnsureDidOrigin<DidIdentifier, AccountId>;
	type OriginSuccess = did::DidRawOrigin<AccountId, DidIdentifier>;
	type Currency = Balances;
	type Deposit = constants::web3_names::Web3NameDeposit;
	type RuntimeEvent = RuntimeEvent;
	type MaxNameLength = constants::web3_names::MaxNameLength;
	type MinNameLength = constants::web3_names::MinNameLength;
	type Web3Name = pallet_web3_names::web3_name::AsciiWeb3Name<Runtime>;
	type Web3NameOwner = DidIdentifier;
	type WeightInfo = ();
	type BalanceMigrationManager = ();
}

parameter_types! {
	pub const Period: u64 = 0xFFFF_FFFF_FFFF_FFFF;
	pub const Offset: u64 = 0xFFFF_FFFF_FFFF_FFFF;
}

impl pallet_session::Config for Runtime {
	type RuntimeEvent = RuntimeEvent;
	type ValidatorId = AccountId;
	type ValidatorIdOf = ();
	type ShouldEndSession = pallet_session::PeriodicSessions<Period, Offset>;
	type NextSessionRotation = ();
	type SessionManager = ();
	type SessionHandler = <opaque::SessionKeys as OpaqueKeys>::KeyTypeIdProviders;
	type Keys = opaque::SessionKeys;
	type WeightInfo = ();
}

parameter_types! {
	pub const UncleGenerations: u32 = 0;
}

impl pallet_authorship::Config for Runtime {
	type FindAuthor = pallet_session::FindAccountFromAuthorIndex<Self, Aura>;
	type EventHandler = ();
}

impl pallet_utility::Config for Runtime {
	type RuntimeEvent = RuntimeEvent;
	type RuntimeCall = RuntimeCall;
	type PalletsOrigin = OriginCaller;
	type WeightInfo = ();
}

impl public_credentials::Config for Runtime {
	type RuntimeHoldReason = RuntimeHoldReason;
	type AccessControl = PalletAuthorize<DelegationAc<Runtime>>;
	type AttesterId = DidIdentifier;
	type AuthorizationId = AuthorizationId<<Runtime as delegation::Config>::DelegationNodeId>;
	type CredentialId = Hash;
	type CredentialHash = BlakeTwo256;
	type Currency = Balances;
	type Deposit = runtime_common::constants::public_credentials::Deposit;
	type EnsureOrigin = did::EnsureDidOrigin<DidIdentifier, AccountId>;
	type MaxEncodedClaimsLength = runtime_common::constants::public_credentials::MaxEncodedClaimsLength;
	type MaxSubjectIdLength = runtime_common::constants::public_credentials::MaxSubjectIdLength;
	type OriginSuccess = did::DidRawOrigin<AccountId, DidIdentifier>;
	type RuntimeEvent = RuntimeEvent;
	type SubjectId = runtime_common::assets::AssetDid;
	type WeightInfo = ();
	type BalanceMigrationManager = ();
}

/// The type used to represent the kinds of proxying allowed.
#[derive(
	Copy, Clone, Eq, PartialEq, Ord, PartialOrd, Encode, Decode, RuntimeDebug, MaxEncodedLen, scale_info::TypeInfo,
)]
pub enum ProxyType {
	/// Allow for any call.
	Any,
	/// Allow for calls that do not move tokens out of the caller's account.
	NonTransfer,
	/// Allow for staking-related calls.
	CancelProxy,
	/// Allow for calls that do not result in a deposit being claimed (e.g., for
	/// attestations, delegations, or DIDs).
	NonDepositClaiming,
}

impl Default for ProxyType {
	fn default() -> Self {
		Self::Any
	}
}

impl InstanceFilter<RuntimeCall> for ProxyType {
	fn filter(&self, c: &RuntimeCall) -> bool {
		match self {
			ProxyType::Any => true,
			ProxyType::NonTransfer => matches!(
				c,
				RuntimeCall::Attestation(..)
					// Excludes `Balances`
					| RuntimeCall::Ctype(..)
					| RuntimeCall::Delegation(..)
					| RuntimeCall::Did(..)
					| RuntimeCall::DidLookup(..)
					| RuntimeCall::Indices(
						// Excludes `force_transfer`, and `transfer`
						pallet_indices::Call::claim { .. }
							| pallet_indices::Call::free { .. }
							| pallet_indices::Call::freeze { .. }
					)
					| RuntimeCall::Proxy(..)
					| RuntimeCall::PublicCredentials(..)
					| RuntimeCall::Session(..)
					// Excludes `Sudo`
					| RuntimeCall::System(..)
					| RuntimeCall::Timestamp(..)
					| RuntimeCall::Utility(..)
					| RuntimeCall::Web3Names(..),
			),
			ProxyType::NonDepositClaiming => matches!(
				c,
				RuntimeCall::Attestation(
						// Excludes `reclaim_deposit`
						attestation::Call::add { .. }
							| attestation::Call::remove { .. }
							| attestation::Call::revoke { .. }
							| attestation::Call::change_deposit_owner { .. }
							| attestation::Call::update_deposit { .. }
					)
					// Excludes `Balances`
					| RuntimeCall::Ctype(..)
					| RuntimeCall::Delegation(
						// Excludes `reclaim_deposit`
						delegation::Call::add_delegation { .. }
							| delegation::Call::create_hierarchy { .. }
							| delegation::Call::remove_delegation { .. }
							| delegation::Call::revoke_delegation { .. }
							| delegation::Call::update_deposit { .. }
							| delegation::Call::change_deposit_owner { .. }
					)
					| RuntimeCall::Did(
						// Excludes `reclaim_deposit`
						did::Call::add_key_agreement_key { .. }
							| did::Call::add_service_endpoint { .. }
							| did::Call::create { .. }
							| did::Call::delete { .. }
							| did::Call::remove_attestation_key { .. }
							| did::Call::remove_delegation_key { .. }
							| did::Call::remove_key_agreement_key { .. }
							| did::Call::remove_service_endpoint { .. }
							| did::Call::set_attestation_key { .. }
							| did::Call::set_authentication_key { .. }
							| did::Call::set_delegation_key { .. }
							| did::Call::submit_did_call { .. }
							| did::Call::update_deposit { .. }
							| did::Call::change_deposit_owner { .. }
					)
					| RuntimeCall::DidLookup(
						// Excludes `reclaim_deposit`
						pallet_did_lookup::Call::associate_account { .. }
							| pallet_did_lookup::Call::associate_sender { .. }
							| pallet_did_lookup::Call::remove_account_association { .. }
							| pallet_did_lookup::Call::remove_sender_association { .. }
							| pallet_did_lookup::Call::update_deposit { .. }
							| pallet_did_lookup::Call::change_deposit_owner { .. }
					)
					| RuntimeCall::Indices(..)
					| RuntimeCall::Proxy(..)
					| RuntimeCall::PublicCredentials(
						// Excludes `reclaim_deposit`
						public_credentials::Call::add { .. }
						| public_credentials::Call::revoke { .. }
						| public_credentials::Call::unrevoke { .. }
						| public_credentials::Call::remove { .. }
						| public_credentials::Call::update_deposit { .. }
						| public_credentials::Call::change_deposit_owner { .. }
					)
					| RuntimeCall::Session(..)
					// Excludes `Sudo`
					| RuntimeCall::System(..)
					| RuntimeCall::Timestamp(..)
					| RuntimeCall::Utility(..)
					| RuntimeCall::Web3Names(
						// Excludes `ban`, and `reclaim_deposit`
						pallet_web3_names::Call::claim { .. }
							| pallet_web3_names::Call::release_by_owner { .. }
							| pallet_web3_names::Call::unban { .. }
							| pallet_web3_names::Call::update_deposit { .. }
							| pallet_web3_names::Call::change_deposit_owner { .. }
					),
			),
			ProxyType::CancelProxy => matches!(c, RuntimeCall::Proxy(pallet_proxy::Call::reject_announcement { .. })),
		}
	}

	fn is_superset(&self, o: &Self) -> bool {
		match (self, o) {
			(x, y) if x == y => true,
			// "anything" always contains any subset
			(ProxyType::Any, _) => true,
			(_, ProxyType::Any) => false,
			// reclaiming deposits is part of NonTransfer but not in NonDepositClaiming
			(ProxyType::NonDepositClaiming, ProxyType::NonTransfer) => false,
			// everything except NonTransfer and Any is part of NonDepositClaiming
			(ProxyType::NonDepositClaiming, _) => true,
			// Transfers are part of NonDepositClaiming but not in NonTransfer
			(ProxyType::NonTransfer, ProxyType::NonDepositClaiming) => false,
			// everything except NonDepositClaiming and Any is part of NonTransfer
			(ProxyType::NonTransfer, _) => true,
			_ => false,
		}
	}
}

impl pallet_proxy::Config for Runtime {
	type RuntimeEvent = RuntimeEvent;
	type RuntimeCall = RuntimeCall;
	type Currency = Balances;
	type ProxyType = ProxyType;
	type ProxyDepositBase = constants::proxy::ProxyDepositBase;
	type ProxyDepositFactor = constants::proxy::ProxyDepositFactor;
	type MaxProxies = constants::proxy::MaxProxies;
	type MaxPending = constants::proxy::MaxPending;
	type CallHasher = BlakeTwo256;
	type AnnouncementDepositBase = constants::proxy::AnnouncementDepositBase;
	type AnnouncementDepositFactor = constants::proxy::AnnouncementDepositFactor;
	type WeightInfo = ();
}

impl pallet_multisig::Config for Runtime {
	type RuntimeEvent = RuntimeEvent;
	type RuntimeCall = RuntimeCall;
	type Currency = Balances;
	type DepositBase = constants::multisig::DepositBase;
	type DepositFactor = constants::multisig::DepositFactor;
	type MaxSignatories = constants::multisig::MaxSignitors;
	type WeightInfo = ();
}

construct_runtime!(
	pub enum Runtime
	{
		System: frame_system = 0,
		// DELETED: RandomnessCollectiveFlip: pallet_insecure_randomness_collective_flip = 1,

		Timestamp: pallet_timestamp = 2,
		Aura: pallet_aura = 3,
		Grandpa: pallet_grandpa = 4,
		Indices: pallet_indices = 5,
		Balances: pallet_balances = 6,
		TransactionPayment: pallet_transaction_payment = 7,
		Sudo: pallet_sudo = 8,

		Ctype: ctype = 9,
		Attestation: attestation = 10,
		Delegation: delegation = 11,
		Did: did = 12,
		DidLookup: pallet_did_lookup = 13,

		Session: pallet_session = 15,
		Authorship: pallet_authorship = 16,
		// Democracy: pallet_democracy = 25,
		// Council: pallet_collective = 26,
		// TechnicalCommittee: pallet_collective = 27,
		// ElectionsPhragmen: pallet_elections_phragmen = 28,
		// TechnicalMembership: pallet_membership = 29,
		// Treasury: pallet_treasury = 30,

		// Scheduler: pallet_scheduler = 32,

		// DELETED: Vesting: pallet_vesting = 33,
		// DELETED: KiltLaunch: kilt_launch = 34,
		Utility: pallet_utility = 35,
		// DELETED CrowdloanContributors: 36,

		Proxy: pallet_proxy::{Pallet, Call, Storage, Event<T>} = 37,

		Web3Names: pallet_web3_names = 38,
		PublicCredentials: public_credentials = 39,

		Multisig: pallet_multisig = 47,
	}
);

impl did::DeriveDidCallAuthorizationVerificationKeyRelationship for RuntimeCall {
	fn derive_verification_key_relationship(&self) -> did::DeriveDidCallKeyRelationshipResult {
		fn single_key_relationship(calls: &[RuntimeCall]) -> did::DeriveDidCallKeyRelationshipResult {
			let init = calls
				.get(0)
				.ok_or(did::RelationshipDeriveError::InvalidCallParameter)?
				.derive_verification_key_relationship()?;
			calls
				.iter()
				.skip(1)
				.map(RuntimeCall::derive_verification_key_relationship)
				.try_fold(init, |acc, next| {
					if Ok(acc) == next {
						Ok(acc)
					} else {
						Err(did::RelationshipDeriveError::InvalidCallParameter)
					}
				})
		}
		match self {
			RuntimeCall::Attestation { .. } => Ok(did::DidVerificationKeyRelationship::AssertionMethod),
			RuntimeCall::Ctype { .. } => Ok(did::DidVerificationKeyRelationship::AssertionMethod),
			RuntimeCall::Delegation { .. } => Ok(did::DidVerificationKeyRelationship::CapabilityDelegation),
			// DID creation is not allowed through the DID proxy.
			RuntimeCall::Did(did::Call::create { .. }) => Err(did::RelationshipDeriveError::NotCallableByDid),
			RuntimeCall::Did { .. } => Ok(did::DidVerificationKeyRelationship::Authentication),
			RuntimeCall::Web3Names { .. } => Ok(did::DidVerificationKeyRelationship::Authentication),
			RuntimeCall::DidLookup { .. } => Ok(did::DidVerificationKeyRelationship::Authentication),
			RuntimeCall::PublicCredentials { .. } => Ok(did::DidVerificationKeyRelationship::AssertionMethod),
			RuntimeCall::Utility(pallet_utility::Call::batch { calls }) => single_key_relationship(&calls[..]),
			RuntimeCall::Utility(pallet_utility::Call::batch_all { calls }) => single_key_relationship(&calls[..]),
			RuntimeCall::Utility(pallet_utility::Call::force_batch { calls }) => single_key_relationship(&calls[..]),
			#[cfg(not(feature = "runtime-benchmarks"))]
			_ => Err(did::RelationshipDeriveError::NotCallableByDid),
			// By default, returns the authentication key
			#[cfg(feature = "runtime-benchmarks")]
			_ => Ok(did::DidVerificationKeyRelationship::Authentication),
		}
	}

	// Always return a System::remark() extrinsic call
	#[cfg(feature = "runtime-benchmarks")]
	fn get_call_for_did_call_benchmark() -> Self {
		RuntimeCall::System(frame_system::Call::remark { remark: vec![] })
	}
}

/// The address format for describing accounts.
pub type Address = sp_runtime::MultiAddress<AccountId, ()>;
/// Block header type as expected by this runtime.
pub type Header = generic::Header<BlockNumber, BlakeTwo256>;
/// Block type as expected by this runtime.
pub type Block = generic::Block<Header, UncheckedExtrinsic>;
/// A Block signed with a Justification
pub type SignedBlock = generic::SignedBlock<Block>;
/// BlockId type as expected by this runtime.
pub type BlockId = generic::BlockId<Block>;
/// The SignedExtension to the basic transaction logic.
pub type SignedExtra = (
	frame_system::CheckNonZeroSender<Runtime>,
	frame_system::CheckSpecVersion<Runtime>,
	frame_system::CheckTxVersion<Runtime>,
	frame_system::CheckGenesis<Runtime>,
	frame_system::CheckEra<Runtime>,
	frame_system::CheckNonce<Runtime>,
	frame_system::CheckWeight<Runtime>,
	pallet_transaction_payment::ChargeTransactionPayment<Runtime>,
);
/// Unchecked extrinsic type as expected by this runtime.
pub type UncheckedExtrinsic = generic::UncheckedExtrinsic<Address, RuntimeCall, Signature, SignedExtra>;
/// The payload being signed in transactions.
pub type SignedPayload = generic::SignedPayload<RuntimeCall, SignedExtra>;
/// Extrinsic type that has already been checked.
pub type CheckedExtrinsic = generic::CheckedExtrinsic<AccountId, RuntimeCall, SignedExtra>;
/// Executive: handles dispatch to the various Pallets.
pub type Executive =
	frame_executive::Executive<Runtime, Block, frame_system::ChainContext<Runtime>, Runtime, AllPalletsWithSystem, ()>;

#[cfg(feature = "runtime-benchmarks")]
mod benches {
	frame_benchmarking::define_benchmarks!(
		[frame_system, SystemBench::<Runtime>]
		[pallet_timestamp, Timestamp]
		[pallet_indices, Indices]
		[pallet_balances, Balances]
		[ctype, Ctype]
		[attestation, Attestation]
		[delegation, Delegation]
		[did, Did]
		[pallet_did_lookup, DidLookup]
		[pallet_utility, Utility]
		[pallet_proxy, Proxy]
		[pallet_web3_names, Web3Names]
		[public_credentials, PublicCredentials]
		[frame_benchmarking::baseline, Baseline::<Runtime>]
		[frame_system, SystemBench::<Runtime>]
		[pallet_balances, Balances]
		[pallet_indices, Indices]
		[pallet_timestamp, Timestamp]
		[pallet_utility, Utility]
		[pallet_proxy, Proxy]
		[pallet_multisig, Multisig]
	);
}

impl_runtime_apis! {
	impl sp_api::Core<Block> for Runtime {
		fn version() -> RuntimeVersion {
			VERSION
		}

		fn execute_block(block: Block) {
			Executive::execute_block(block);
		}

		fn initialize_block(header: &<Block as BlockT>::Header) {
			Executive::initialize_block(header)
		}
	}

	impl sp_api::Metadata<Block> for Runtime {
		fn metadata() -> OpaqueMetadata {
			OpaqueMetadata::new(Runtime::metadata().into())
		}

		fn metadata_at_version(version: u32) -> Option<OpaqueMetadata> {
			Runtime::metadata_at_version(version)
		}

		fn metadata_versions() -> sp_std::vec::Vec<u32> {
			Runtime::metadata_versions()
		}
	}

	impl frame_system_rpc_runtime_api::AccountNonceApi<Block, AccountId, Nonce> for Runtime {
		fn account_nonce(account: AccountId) -> Nonce {
			frame_system::Pallet::<Runtime>::account_nonce(account)
		}
	}

	impl pallet_transaction_payment_rpc_runtime_api::TransactionPaymentApi<Block, Balance> for Runtime {
		fn query_info(
			uxt: <Block as BlockT>::Extrinsic,
			len: u32,
		) -> pallet_transaction_payment_rpc_runtime_api::RuntimeDispatchInfo<Balance> {
			TransactionPayment::query_info(uxt, len)
		}

		fn query_fee_details(uxt: <Block as BlockT>::Extrinsic, len: u32) -> FeeDetails<Balance> {
			TransactionPayment::query_fee_details(uxt, len)
		}

		fn query_weight_to_fee(weight: Weight) -> Balance {
			TransactionPayment::weight_to_fee(weight)
		}
		fn query_length_to_fee(length: u32) -> Balance {
			TransactionPayment::length_to_fee(length)
		}
	}

	impl pallet_transaction_payment_rpc_runtime_api::TransactionPaymentCallApi<Block, Balance, RuntimeCall>
	for Runtime
	{
		fn query_call_info(
			call: RuntimeCall,
			len: u32,
		) -> pallet_transaction_payment::RuntimeDispatchInfo<Balance> {
			TransactionPayment::query_call_info(call, len)
		}
		fn query_call_fee_details(
			call: RuntimeCall,
			len: u32,
		) -> pallet_transaction_payment::FeeDetails<Balance> {
			TransactionPayment::query_call_fee_details(call, len)
		}
		fn query_weight_to_fee(weight: Weight) -> Balance {
			TransactionPayment::weight_to_fee(weight)
		}
		fn query_length_to_fee(length: u32) -> Balance {
			TransactionPayment::length_to_fee(length)
		}
	}

	impl sp_block_builder::BlockBuilder<Block> for Runtime {
		fn apply_extrinsic(extrinsic: <Block as BlockT>::Extrinsic) -> ApplyExtrinsicResult {
			Executive::apply_extrinsic(extrinsic)
		}

		fn finalize_block() -> <Block as BlockT>::Header {
			Executive::finalize_block()
		}

		fn inherent_extrinsics(data: sp_inherents::InherentData) -> Vec<<Block as BlockT>::Extrinsic> {
			data.create_extrinsics()
		}

		fn check_inherents(
			block: Block,
			data: sp_inherents::InherentData,
		) -> sp_inherents::CheckInherentsResult {
			data.check_extrinsics(&block)
		}
	}

	impl sp_transaction_pool::runtime_api::TaggedTransactionQueue<Block> for Runtime {
		fn validate_transaction(
			source: TransactionSource,
			tx: <Block as BlockT>::Extrinsic,
			block_hash: <Block as BlockT>::Hash,
		) -> TransactionValidity {
			Executive::validate_transaction(source, tx, block_hash)
		}
	}
	impl sp_offchain::OffchainWorkerApi<Block> for Runtime {
		fn offchain_worker(header: &<Block as BlockT>::Header) {
			Executive::offchain_worker(header)
		}
	}

	impl sp_session::SessionKeys<Block> for Runtime {
		fn generate_session_keys(seed: Option<Vec<u8>>) -> Vec<u8> {
			opaque::SessionKeys::generate(seed)
		}

		fn decode_session_keys(
			encoded: Vec<u8>,
		) -> Option<Vec<(Vec<u8>, sp_core::crypto::KeyTypeId)>> {
			opaque::SessionKeys::decode_into_raw_public_keys(&encoded)
		}
	}

	impl sp_consensus_aura::AuraApi<Block, AuraId> for Runtime {
		fn slot_duration() -> SlotDuration {
			SlotDuration::from_millis(Aura::slot_duration())
		}

		fn authorities() -> Vec<AuraId> {
			Aura::authorities().into_inner()
		}
	}

	impl fg_primitives::GrandpaApi<Block> for Runtime {
		fn current_set_id() -> fg_primitives::SetId {
			Grandpa::current_set_id()
		}

		fn grandpa_authorities() -> GrandpaAuthorityList {
			Grandpa::grandpa_authorities()
		}

		fn submit_report_equivocation_unsigned_extrinsic(
			_equivocation_proof: fg_primitives::EquivocationProof<
				<Block as BlockT>::Hash,
				NumberFor<Block>,
			>,
			_key_owner_proof: fg_primitives::OpaqueKeyOwnershipProof,
		) -> Option<()> {
			None
		}

		fn generate_key_ownership_proof(
			_set_id: fg_primitives::SetId,
			_authority_id: GrandpaId,
		) -> Option<fg_primitives::OpaqueKeyOwnershipProof> {
			// NOTE: this is the only implementation possible since we've
			// defined our key owner proof type as a bottom type (i.e. a type
			// with no values).
			None
		}
	}

	impl kilt_runtime_api_did::Did<
		Block,
		DidIdentifier,
		AccountId,
		LinkableAccountId,
		Balance,
		Hash,
		BlockNumber
	> for Runtime {
		fn query_by_web3_name(name: Vec<u8>) -> Option<kilt_runtime_api_did::RawDidLinkedInfo<
				DidIdentifier,
				AccountId,
				LinkableAccountId,
				Balance,
				Hash,
				BlockNumber
			>
		> {
			let name: pallet_web3_names::web3_name::AsciiWeb3Name<Runtime> = name.try_into().ok()?;
			pallet_web3_names::Owner::<Runtime>::get(&name)
				.and_then(|owner_info| {
					did::Did::<Runtime>::get(&owner_info.owner).map(|details| (owner_info, details))
				})
				.map(|(owner_info, details)| {
					let accounts = pallet_did_lookup::ConnectedAccounts::<Runtime>::iter_key_prefix(
						&owner_info.owner,
					).collect();
					let service_endpoints = did::ServiceEndpoints::<Runtime>::iter_prefix(&owner_info.owner).map(|e| From::from(e.1)).collect();

					kilt_runtime_api_did::RawDidLinkedInfo{
						identifier: owner_info.owner,
						w3n: Some(name.into()),
						accounts,
						service_endpoints,
						details: details.into(),
					}
			})
		}

		fn query_by_account(account: LinkableAccountId) -> Option<
			kilt_runtime_api_did::RawDidLinkedInfo<
				DidIdentifier,
				AccountId,
				LinkableAccountId,
				Balance,
				Hash,
				BlockNumber
			>
		> {
			pallet_did_lookup::ConnectedDids::<Runtime>::get(account)
				.and_then(|owner_info| {
					did::Did::<Runtime>::get(&owner_info.did).map(|details| (owner_info, details))
				})
				.map(|(connection_record, details)| {
					let w3n = pallet_web3_names::Names::<Runtime>::get(&connection_record.did).map(Into::into);
					let accounts = pallet_did_lookup::ConnectedAccounts::<Runtime>::iter_key_prefix(&connection_record.did).collect();
					let service_endpoints = did::ServiceEndpoints::<Runtime>::iter_prefix(&connection_record.did).map(|e| From::from(e.1)).collect();

					kilt_runtime_api_did::RawDidLinkedInfo {
						identifier: connection_record.did,
						w3n,
						accounts,
						service_endpoints,
						details: details.into(),
					}
				})
		}

		fn query(did: DidIdentifier) -> Option<
			kilt_runtime_api_did::RawDidLinkedInfo<
				DidIdentifier,
				AccountId,
				LinkableAccountId,
				Balance,
				Hash,
				BlockNumber
			>
		> {
			let details = did::Did::<Runtime>::get(&did)?;
			let w3n = pallet_web3_names::Names::<Runtime>::get(&did).map(Into::into);
			let accounts = pallet_did_lookup::ConnectedAccounts::<Runtime>::iter_key_prefix(&did).collect();
			let service_endpoints = did::ServiceEndpoints::<Runtime>::iter_prefix(&did).map(|e| From::from(e.1)).collect();

			Some(kilt_runtime_api_did::RawDidLinkedInfo {
				identifier: did,
				w3n,
				accounts,
				service_endpoints,
				details: details.into(),
			})
		}
	}

	impl kilt_runtime_api_public_credentials::PublicCredentials<Block, Vec<u8>, Hash, public_credentials::CredentialEntry<Hash, DidIdentifier, BlockNumber, AccountId, Balance, AuthorizationId<<Runtime as delegation::Config>::DelegationNodeId>>, PublicCredentialsFilter<Hash, AccountId>, PublicCredentialsApiError> for Runtime {
		fn get_by_id(credential_id: Hash) -> Option<public_credentials::CredentialEntry<Hash, DidIdentifier, BlockNumber, AccountId, Balance, AuthorizationId<<Runtime as delegation::Config>::DelegationNodeId>>> {
			let subject = public_credentials::CredentialSubjects::<Runtime>::get(credential_id)?;
			public_credentials::Credentials::<Runtime>::get(subject, credential_id)
		}

		fn get_by_subject(subject: Vec<u8>, filter: Option<PublicCredentialsFilter<Hash, AccountId>>) -> Result<Vec<(Hash, public_credentials::CredentialEntry<Hash, DidIdentifier, BlockNumber, AccountId, Balance, AuthorizationId<<Runtime as delegation::Config>::DelegationNodeId>>)>, PublicCredentialsApiError> {
			let asset_did = AssetDid::try_from(subject).map_err(|_| PublicCredentialsApiError::InvalidSubjectId)?;
			let credentials_prefix = public_credentials::Credentials::<Runtime>::iter_prefix(asset_did);
			if let Some(filter) = filter {
				Ok(credentials_prefix.filter(|(_, entry)| filter.should_include(entry)).collect())
			} else {
				Ok(credentials_prefix.collect())
			}
		}
	}


	#[cfg(feature = "runtime-benchmarks")]
	impl frame_benchmarking::Benchmark<Block> for Runtime {
		fn benchmark_metadata(extra: bool) -> (
			Vec<frame_benchmarking::BenchmarkList>,
			Vec<frame_support::traits::StorageInfo>,
		) {
			use frame_benchmarking::{Benchmarking, BenchmarkList};
			use frame_support::traits::StorageInfoTrait;

			use frame_system_benchmarking::Pallet as SystemBench;
			use frame_benchmarking::baseline::Pallet as Baseline;

			let mut list = Vec::<BenchmarkList>::new();
			list_benchmarks!(list, extra);

			let storage_info = AllPalletsWithSystem::storage_info();
			(list, storage_info)
		}

		fn dispatch_benchmark(
			config: frame_benchmarking::BenchmarkConfig
		) -> Result<Vec<frame_benchmarking::BenchmarkBatch>, sp_runtime::RuntimeString> {
			use frame_benchmarking::{Benchmarking, BenchmarkBatch};
			use frame_system_benchmarking::Pallet as SystemBench;
			use frame_benchmarking::baseline::Pallet as Baseline;
			use frame_support::traits::TrackedStorageKey;

			impl frame_system_benchmarking::Config for Runtime {}
			impl frame_benchmarking::baseline::Config for Runtime {}

			let whitelist: Vec<TrackedStorageKey> = vec![
				// Block Number
				hex_literal::hex!("26aa394eea5630e07c48ae0c9558cef702a5c1b19ab7a04f536c519aca4983ac")
					.to_vec().into(),
				// Total Issuance
				hex_literal::hex!("c2261276cc9d1f8598ea4b6a74b15c2f57c875e4cff74148e4628f264b974c80")
					.to_vec().into(),
				// Execution Phase
				hex_literal::hex!("26aa394eea5630e07c48ae0c9558cef7ff553b5a9862a516939d82b3d3d8661a")
					.to_vec().into(),
				// Event Count
				hex_literal::hex!("26aa394eea5630e07c48ae0c9558cef70a98fdbe9ce6c55837576c60c7af3850")
					.to_vec().into(),
				// System Events
				hex_literal::hex!("26aa394eea5630e07c48ae0c9558cef780d41e5e16056765bc8461851072c9d7")
					.to_vec().into(),
			];

			let mut batches = Vec::<BenchmarkBatch>::new();
			let params = (&config, &whitelist);

			add_benchmarks!(params, batches);

			if batches.is_empty() { return Err("Benchmark not found for this pallet.".into()) }
			Ok(batches)
		}
	}

	impl sp_genesis_builder::GenesisBuilder<Block> for Runtime {

		fn create_default_config() -> Vec<u8> {
			create_default_config::<RuntimeGenesisConfig>()
		}

		fn build_config(config: Vec<u8>) -> sp_genesis_builder::Result {
			build_config::<RuntimeGenesisConfig>(config)
		}
	}


	#[cfg(feature = "try-runtime")]
	impl frame_try_runtime::TryRuntime<Block> for Runtime {
		fn on_runtime_upgrade(checks: UpgradeCheckSelect) -> (Weight, Weight) {
			log::info!("try-runtime::on_runtime_upgrade kestrel runtime.");
			let weight = Executive::try_runtime_upgrade(checks).unwrap();
			(weight, runtime_common::BlockWeights::get().max_block)
		}

		fn execute_block(block: Block, state_root_check: bool, sig_check: bool, select: frame_try_runtime::TryStateSelect) -> Weight {
			log::info!(
				target: "runtime::standalone", "try-runtime: executing block #{} ({:?}) / root checks: {:?} / sig check: {:?} / sanity-checks: {:?}",
				block.header.number,
				block.header.hash(),
				state_root_check,
				sig_check,
				select,
			);
			Executive::try_execute_block(block, state_root_check, sig_check, select).expect("try_execute_block failed")
		}
	}
}<|MERGE_RESOLUTION|>--- conflicted
+++ resolved
@@ -120,11 +120,7 @@
 	spec_name: create_runtime_str!("kilt-kestrel"),
 	impl_name: create_runtime_str!("kilt-kestrel"),
 	authoring_version: 4,
-<<<<<<< HEAD
-	spec_version: 11401,
-=======
 	spec_version: 11405,
->>>>>>> 28c7fba6
 	impl_version: 0,
 	apis: RUNTIME_API_VERSIONS,
 	transaction_version: 6,
