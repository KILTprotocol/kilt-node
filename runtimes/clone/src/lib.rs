--- conflicted
+++ resolved
@@ -531,11 +531,7 @@
 	}
 
 	// Solely required from parachain client
-<<<<<<< HEAD
 	impl kilt_runtime_api_did::DidApi<
-=======
-	impl did_rpc_runtime_api::Did<
->>>>>>> bc0890fc
 		Block,
 		AccountId,
 		AccountId,
@@ -544,11 +540,7 @@
 		Hash,
 		BlockNumber
 	> for Runtime {
-<<<<<<< HEAD
-		fn query_did_by_w3n(_: Vec<u8>) -> Option<kilt_runtime_api_did::RawDidLinkedInfo<
-=======
-		fn query_by_web3_name(_: Vec<u8>) -> Option<did_rpc_runtime_api::RawDidLinkedInfo<
->>>>>>> bc0890fc
+		fn query_by_web3_name(_: Vec<u8>) -> Option<kilt_runtime_api_did::RawDidLinkedInfo<
 				AccountId,
 				AccountId,
 				LinkableAccountId,
@@ -560,13 +552,8 @@
 			None
 		}
 
-<<<<<<< HEAD
-		fn query_did_by_account_id(_: LinkableAccountId) -> Option<
+		fn query_by_account(_: LinkableAccountId) -> Option<
 			kilt_runtime_api_did::RawDidLinkedInfo<
-=======
-		fn query_by_account(_: LinkableAccountId) -> Option<
-			did_rpc_runtime_api::RawDidLinkedInfo<
->>>>>>> bc0890fc
 				AccountId,
 				AccountId,
 				LinkableAccountId,
@@ -578,13 +565,8 @@
 			None
 		}
 
-<<<<<<< HEAD
-		fn query_did(_: AccountId) -> Option<
+		fn query(_: AccountId) -> Option<
 			kilt_runtime_api_did::RawDidLinkedInfo<
-=======
-		fn query(_: AccountId) -> Option<
-			did_rpc_runtime_api::RawDidLinkedInfo<
->>>>>>> bc0890fc
 				AccountId,
 				AccountId,
 				LinkableAccountId,
