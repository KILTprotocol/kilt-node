// KILT Blockchain – https://botlabs.org
// Copyright (C) 2019-2021 BOTLabs GmbH

// The KILT Blockchain is free software: you can redistribute it and/or modify
// it under the terms of the GNU General Public License as published by
// the Free Software Foundation, either version 3 of the License, or
// (at your option) any later version.

// The KILT Blockchain is distributed in the hope that it will be useful,
// but WITHOUT ANY WARRANTY; without even the implied warranty of
// MERCHANTABILITY or FITNESS FOR A PARTICULAR PURPOSE.  See the
// GNU General Public License for more details.

// You should have received a copy of the GNU General Public License
// along with this program.  If not, see <https://www.gnu.org/licenses/>.

// If you feel like getting in touch with us, you can do so at info@botlabs.org

//! The KILT runtime. This can be compiled with `#[no_std]`, ready for Wasm.
#![cfg_attr(not(feature = "std"), no_std)]
// `construct_runtime!` does a lot of recursion and requires us to increase the limit to 256.
#![recursion_limit = "256"]
// The `from_over_into` warning originates from `construct_runtime` macro.
#![allow(clippy::from_over_into)]

// Make the WASM binary available.
#[cfg(feature = "std")]
include!(concat!(env!("OUT_DIR"), "/wasm_binary.rs"));

use codec::{Decode, Encode};
use cumulus_primitives_core::{relay_chain::Balance as RelayChainBalance, ParaId};
use frame_support::traits::LockIdentifier;
use frame_system::{
	limits::{BlockLength, BlockWeights},
	EnsureOneOf, EnsureRoot,
};
use kilt_primitives::{
	constants::{DAYS, DOLLARS, HOURS, MILLICENTS, MIN_VESTED_TRANSFER_AMOUNT, SLOT_DURATION},
	AccountId, Amount, Balance, BlockNumber, CurrencyId, Hash, Index, Signature,
};
use orml_currencies::BasicCurrencyAdapter;
use orml_traits::{arithmetic::Zero, parameter_type_with_key};
use orml_xcm_support::{IsNativeConcrete, MultiCurrencyAdapter, XcmHandler as XcmHandlerT};
use polkadot_parachain::primitives::Sibling;
use sp_api::impl_runtime_apis;
use sp_core::{
	u32_trait::{_1, _2, _3, _5},
	OpaqueMetadata,
};
use sp_runtime::{
	create_runtime_str, generic, impl_opaque_keys,
<<<<<<< HEAD
	traits::{AccountIdLookup, BlakeTwo256, Block as BlockT, Convert},
=======
	traits::{AccountIdLookup, BlakeTwo256, Block as BlockT, Convert, ConvertInto, Verify},
>>>>>>> f0182cb0
	transaction_validity::{TransactionSource, TransactionValidity},
	ApplyExtrinsicResult, DispatchResult, ModuleId,
};
use sp_std::prelude::*;
use sp_version::RuntimeVersion;
use static_assertions::const_assert;
use xcm::v0::{Junction, MultiAsset, MultiLocation, NetworkId, Xcm};
use xcm_builder::{
	AccountId32Aliases, ChildParachainConvertsVia, LocationInverter, ParentIsDefault, RelayChainAsNative,
	SiblingParachainAsNative, SiblingParachainConvertsVia, SignedAccountId32AsNative, SovereignSignedViaLocation,
};
use xcm_executor::{traits::NativeAsset, Config, XcmExecutor};

#[cfg(feature = "std")]
use sp_version::NativeVersion;

// A few exports that help ease life for downstream crates.
pub use frame_support::{
	construct_runtime, parameter_types,
	traits::{Get, Randomness},
	weights::{
		constants::{BlockExecutionWeight, ExtrinsicBaseWeight, RocksDbWeight, WEIGHT_PER_SECOND},
		DispatchClass, IdentityFee, Weight,
	},
	StorageValue,
};

pub use pallet_balances::Call as BalancesCall;
pub use pallet_timestamp::Call as TimestampCall;
#[cfg(any(feature = "std", test))]
pub use sp_runtime::BuildStorage;
pub use sp_runtime::{Perbill, Permill};

pub use attestation;
pub use ctype;
pub use delegation;
pub use did;

pub type SessionHandlers = ();

impl_opaque_keys! {
	pub struct SessionKeys {}
}

/// This runtime version.
pub const VERSION: RuntimeVersion = RuntimeVersion {
	spec_name: create_runtime_str!("mashnet-node"),
	impl_name: create_runtime_str!("mashnet-node"),
	authoring_version: 1,
	spec_version: 3,
	impl_version: 0,
	apis: RUNTIME_API_VERSIONS,
	transaction_version: 1,
};

pub const fn deposit(items: u32, bytes: u32) -> Balance {
	items as Balance * 20 * DOLLARS + (bytes as Balance) * 100 * MILLICENTS
}

#[derive(codec::Encode, codec::Decode)]
pub enum XcmpMessage<XAccountId, XBalance> {
	/// Transfer tokens to the given account from the Parachain account.
	TransferToken(XAccountId, XBalance),
}

/// The version information used to identify this runtime when compiled
/// natively.
#[cfg(feature = "std")]
pub fn native_version() -> NativeVersion {
	NativeVersion {
		runtime_version: VERSION,
		can_author_with: Default::default(),
	}
}

/// We assume that ~10% of the block weight is consumed by `on_initalize`
/// handlers. This is used to limit the maximal weight of a single extrinsic.
const AVERAGE_ON_INITIALIZE_RATIO: Perbill = Perbill::from_percent(10);
/// We allow `Normal` extrinsics to fill up the block up to 75%, the rest can be
/// used by  Operational  extrinsics.
const NORMAL_DISPATCH_RATIO: Perbill = Perbill::from_percent(75);
/// We allow for 2 seconds of compute with a 6 second average block time.
const MAXIMUM_BLOCK_WEIGHT: Weight = 2 * WEIGHT_PER_SECOND;

parameter_types! {
	pub const BlockHashCount: BlockNumber = 250;
	pub const Version: RuntimeVersion = VERSION;
	pub RuntimeBlockLength: BlockLength =
		BlockLength::max_with_normal_ratio(5 * 1024 * 1024, NORMAL_DISPATCH_RATIO);
	pub RuntimeBlockWeights: BlockWeights = BlockWeights::builder()
		.base_block(BlockExecutionWeight::get())
		.for_class(DispatchClass::all(), |weights| {
			weights.base_extrinsic = ExtrinsicBaseWeight::get();
		})
		.for_class(DispatchClass::Normal, |weights| {
			weights.max_total = Some(NORMAL_DISPATCH_RATIO * MAXIMUM_BLOCK_WEIGHT);
		})
		.for_class(DispatchClass::Operational, |weights| {
			weights.max_total = Some(MAXIMUM_BLOCK_WEIGHT);
			// Operational transactions have some extra reserved space, so that they
			// are included even if block reached `MAXIMUM_BLOCK_WEIGHT`.
			weights.reserved = Some(
				MAXIMUM_BLOCK_WEIGHT - NORMAL_DISPATCH_RATIO * MAXIMUM_BLOCK_WEIGHT
			);
		})
		.avg_block_initialization(AVERAGE_ON_INITIALIZE_RATIO)
		.build_or_panic();
	pub const SS58Prefix: u8 = 38;
}

impl frame_system::Config for Runtime {
	/// The identifier used to distinguish between accounts.
	type AccountId = AccountId;
	/// The aggregated dispatch type that is available for extrinsics.
	type Call = Call;
	/// The lookup mechanism to get account ID from whatever is passed in
	/// dispatchers.
	type Lookup = AccountIdLookup<AccountId, ()>;
	/// The index type for storing how many extrinsics an account has signed.
	type Index = Index;
	/// The index type for blocks.
	type BlockNumber = BlockNumber;
	/// The type for hashing blocks and tries.
	type Hash = Hash;
	/// The hashing algorithm used.
	type Hashing = BlakeTwo256;
	/// The header type.
	type Header = generic::Header<BlockNumber, BlakeTwo256>;
	/// The ubiquitous event type.
	type Event = Event;
	/// The ubiquitous origin type.
	type Origin = Origin;
	/// Maximum number of block number to block hash mappings to keep (oldest
	/// pruned first).
	type BlockHashCount = BlockHashCount;
	/// Runtime version.
	type Version = Version;
	/// Converts a module to an index of this module in the runtime.
	type PalletInfo = PalletInfo;
	type AccountData = pallet_balances::AccountData<Balance>;
	type OnNewAccount = ();
	type OnKilledAccount = ();
	type DbWeight = ();
	type BaseCallFilter = ();
	type SystemWeightInfo = ();
	type BlockWeights = RuntimeBlockWeights;
	type BlockLength = RuntimeBlockLength;
	type SS58Prefix = SS58Prefix;
	/// The set code logic, just the default since we're not a parachain.
	type OnSetCode = cumulus_pallet_parachain_system::ParachainSetCode<Runtime>;
}

parameter_types! {
	pub const MinimumPeriod: u64 = SLOT_DURATION / 2;
}

impl pallet_timestamp::Config for Runtime {
	/// A timestamp: milliseconds since the unix epoch.
	type Moment = u64;
	type OnTimestampSet = ();
	type MinimumPeriod = MinimumPeriod;
	type WeightInfo = ();
}

parameter_types! {
	pub const ExistentialDeposit: u128 = 500;
	pub const TransferFee: u128 = 0;
	pub const CreationFee: u128 = 0;
	pub const TransactionByteFee: u128 = 1;
	pub const MaxLocks: u32 = 50;
}

impl pallet_indices::Config for Runtime {
	type AccountIndex = Index;
	type Currency = pallet_balances::Pallet<Runtime>;
	type Deposit = ExistentialDeposit;
	type Event = Event;
	type WeightInfo = ();
}

impl pallet_balances::Config for Runtime {
	/// The type for recording an account's balance.
	type Balance = Balance;
	/// The ubiquitous event type.
	type Event = Event;
	type DustRemoval = ();
	type ExistentialDeposit = ExistentialDeposit;
	type AccountStore = System;
	type WeightInfo = ();
	type MaxLocks = MaxLocks;
}

impl pallet_transaction_payment::Config for Runtime {
	type OnChargeTransaction = pallet_transaction_payment::CurrencyAdapter<Balances, ()>;
	type TransactionByteFee = TransactionByteFee;
	type WeightToFee = IdentityFee<Balance>;
	type FeeMultiplierUpdate = ();
}

impl pallet_sudo::Config for Runtime {
	type Call = Call;
	type Event = Event;
}

parameter_types! {
	pub const SelfParaId: u32 = 12623;
}

impl cumulus_pallet_parachain_system::Config for Runtime {
	type Event = Event;
	type OnValidationData = ();
	type SelfParaId = parachain_info::Pallet<Runtime>;
	type DownwardMessageHandlers = ();
	type XcmpMessageHandlers = XcmHandler;
}

impl parachain_info::Config for Runtime {}

parameter_types! {
	pub const MinVestedTransfer: Balance = MIN_VESTED_TRANSFER_AMOUNT;
}

impl pallet_vesting::Config for Runtime {
	type Event = Event;
	type Currency = Balances;
	type BlockNumberToBalance = ConvertInto;
	// disable vested transfers by setting min amount to max balance
	type MinVestedTransfer = MinVestedTransfer;
	type WeightInfo = pallet_vesting::weights::SubstrateWeight<Runtime>;
}

parameter_types! {
	pub const MaxClaims: u32 = 300;
	pub const UsableBalance: Balance = DOLLARS;
}

impl kilt_launch::Config for Runtime {
	type Event = Event;
	type MaxClaims = MaxClaims;
	type UsableBalance = UsableBalance;
	type WeightInfo = kilt_launch::default_weights::SubstrateWeight<Runtime>;
}

parameter_types! {
	pub KiltNetwork: NetworkId = NetworkId::Named("kilt".into());
	pub const RococoLocation: MultiLocation = MultiLocation::X1(Junction::Parent);
	pub const RococoNetwork: NetworkId = NetworkId::Polkadot;
	pub RelayChainOrigin: Origin = cumulus_pallet_xcm_handler::Origin::Relay.into();
	pub Ancestry: MultiLocation = Junction::Parachain {
		id: ParachainInfo::parachain_id().into()
	}.into();
	pub const RelayChainCurrencyId: CurrencyId = CurrencyId::Dot;
}

pub type LocationConverter = (
	ParentIsDefault<AccountId>,
	SiblingParachainConvertsVia<Sibling, AccountId>,
	ChildParachainConvertsVia<ParaId, AccountId>,
	AccountId32Aliases<KiltNetwork, AccountId>,
);

pub type LocalAssetTransactor = MultiCurrencyAdapter<
	Currencies,
	UnknownTokens,
	IsNativeConcrete<CurrencyId, CurrencyIdConvert>,
	AccountId,
	LocationConverter,
	CurrencyId,
	CurrencyIdConvert,
>;

pub type LocalOriginConverter = (
	SovereignSignedViaLocation<LocationConverter, Origin>,
	RelayChainAsNative<RelayChainOrigin, Origin>,
	SiblingParachainAsNative<cumulus_pallet_xcm_handler::Origin, Origin>,
	SignedAccountId32AsNative<KiltNetwork, Origin>,
);

pub struct XcmConfig;
impl Config for XcmConfig {
	type Call = Call;
	type XcmSender = XcmHandler;
	// How to withdraw and deposit an asset.
	type AssetTransactor = LocalAssetTransactor;
	type OriginConverter = LocalOriginConverter;
	type IsReserve = NativeAsset;
	type IsTeleporter = ();
	type LocationInverter = LocationInverter<Ancestry>;
}

impl cumulus_pallet_xcm_handler::Config for Runtime {
	type Event = Event;
	type XcmExecutor = XcmExecutor<XcmConfig>;
	type UpwardMessageSender = ParachainSystem;
	type AccountIdConverter = LocationConverter;
	type XcmpMessageSender = ParachainSystem;
	type SendXcmOrigin = EnsureRoot<AccountId>;
}

pub struct RelayToNative;
impl Convert<RelayChainBalance, Balance> for RelayToNative {
	fn convert(val: u128) -> Balance {
		// native is 15
		// relay is 12
		val * 1_000
	}
}

pub struct NativeToRelay;
impl Convert<Balance, RelayChainBalance> for NativeToRelay {
	fn convert(val: u128) -> Balance {
		// native is 15
		// relay is 12
		val / 1_000
	}
}

pub struct AccountId32Convert;
impl Convert<AccountId, [u8; 32]> for AccountId32Convert {
	fn convert(account_id: AccountId) -> [u8; 32] {
		account_id.into()
	}
}

parameter_types! {
	pub const PolkadotNetworkId: NetworkId = NetworkId::Polkadot;
}

pub struct HandleXcm;
impl XcmHandlerT<AccountId> for HandleXcm {
	fn execute_xcm(origin: AccountId, xcm: Xcm) -> DispatchResult {
		XcmHandler::execute_xcm(origin, xcm)
	}
}

fn native_currency_location(id: CurrencyId) -> MultiLocation {
	MultiLocation::X3(
		Junction::Parent,
		Junction::Parachain {
			id: ParachainInfo::get().into(),
		},
		Junction::GeneralKey(id.encode()),
	)
}

pub struct CurrencyIdConvert;
impl Convert<CurrencyId, Option<MultiLocation>> for CurrencyIdConvert {
	fn convert(id: CurrencyId) -> Option<MultiLocation> {
		match id {
			CurrencyId::Dot => Some(MultiLocation::X1(Junction::Parent)),
			// TODO: which relay chain is it?
			// CurrencyId::Ksm => Some(MultiLocation::X1(Parent)),
			CurrencyId::Kilt => Some(native_currency_location(id)),
			_ => None,
		}
	}
}
impl Convert<MultiLocation, Option<CurrencyId>> for CurrencyIdConvert {
	fn convert(location: MultiLocation) -> Option<CurrencyId> {
		match location {
			MultiLocation::X1(Junction::Parent) => Some(CurrencyId::Dot),
			MultiLocation::X3(Junction::Parent, Junction::Parachain { id: para_id }, Junction::GeneralKey(key))
				if para_id == u32::from(ParachainInfo::get()) =>
			{
				// decode the general key
				if let Ok(CurrencyId::Kilt) = CurrencyId::decode(&mut &key[..]) {
					Some(CurrencyId::Kilt)
				} else {
					None
				}
			}
			_ => None,
		}
	}
}
impl Convert<MultiAsset, Option<CurrencyId>> for CurrencyIdConvert {
	fn convert(asset: MultiAsset) -> Option<CurrencyId> {
		if let MultiAsset::ConcreteFungible { id, amount: _ } = asset {
			Self::convert(id)
		} else {
			None
		}
	}
}

parameter_types! {
	pub SelfLocation: MultiLocation = MultiLocation::X2(Junction::Parent, Junction::Parachain { id: ParachainInfo::get().into() });
}

impl orml_xtokens::Config for Runtime {
	type Event = Event;
	type Balance = Balance;
	type AccountId32Convert = AccountId32Convert;
	type XcmHandler = HandleXcm;
	type CurrencyId = CurrencyId;
	type CurrencyIdConvert = CurrencyIdConvert;
	type SelfLocation = SelfLocation;
}

parameter_type_with_key! {
	pub ExistentialDeposits: |_currency_id: CurrencyId| -> Balance {
		Zero::zero()
	};
}

impl orml_tokens::Config for Runtime {
	type Event = Event;
	type Balance = Balance;
	type Amount = kilt_primitives::Amount;
	type CurrencyId = CurrencyId;
	type WeightInfo = ();
	type ExistentialDeposits = ExistentialDeposits;
	type OnDust = ();
}

parameter_types! {
	pub const GetKiltTokenId: CurrencyId = CurrencyId::Kilt;
}

pub type KiltToken = BasicCurrencyAdapter<Runtime, Balances, Amount, BlockNumber>;

impl orml_currencies::Config for Runtime {
	type Event = Event;
	type MultiCurrency = orml_tokens::Pallet<Runtime>;
	type NativeCurrency = KiltToken;
	type GetNativeCurrencyId = GetKiltTokenId;
	type WeightInfo = ();
}

impl orml_unknown_tokens::Config for Runtime {
	type Event = Event;
}

parameter_types! {
	pub MaximumSchedulerWeight: Weight = Perbill::from_percent(80) * RuntimeBlockWeights::get().max_block;
	pub const MaxScheduledPerBlock: u32 = 50;
}

impl pallet_scheduler::Config for Runtime {
	type Event = Event;
	type Origin = Origin;
	type PalletsOrigin = OriginCaller;
	type Call = Call;
	type MaximumWeight = MaximumSchedulerWeight;
	type ScheduleOrigin = EnsureRoot<AccountId>;
	type MaxScheduledPerBlock = MaxScheduledPerBlock;
	type WeightInfo = ();
}

parameter_types! {
	pub const LaunchPeriod: BlockNumber = 7 * DAYS;
	pub const VotingPeriod: BlockNumber = 7 * DAYS;
	pub const FastTrackVotingPeriod: BlockNumber =  3 * HOURS;
	pub const MinimumDeposit: Balance = 2 * DOLLARS;
	pub const EnactmentPeriod: BlockNumber = 8 * DAYS;
	pub const CooloffPeriod: BlockNumber = 7 * DAYS;
	// One cent: $10,000 / MB
	pub const PreimageByteDeposit: Balance = 10 * MILLICENTS;
	pub const InstantAllowed: bool = true;
	pub const MaxVotes: u32 = 100;
	pub const MaxProposals: u32 = 100;
}

impl pallet_democracy::Config for Runtime {
	type Proposal = Call;
	type Event = Event;
	type Currency = Balances;
	type EnactmentPeriod = EnactmentPeriod;
	type LaunchPeriod = LaunchPeriod;
	type VotingPeriod = VotingPeriod;
	type MinimumDeposit = MinimumDeposit;
	/// A straight majority of the council can decide what their next motion is.
	type ExternalOrigin = pallet_collective::EnsureProportionAtLeast<_1, _2, AccountId, CouncilCollective>;
	/// A majority can have the next scheduled referendum be a straight
	/// majority-carries vote.
	type ExternalMajorityOrigin = pallet_collective::EnsureProportionAtLeast<_1, _2, AccountId, CouncilCollective>;
	/// A unanimous council can have the next scheduled referendum be a straight
	/// default-carries (NTB) vote.
	type ExternalDefaultOrigin = pallet_collective::EnsureProportionAtLeast<_1, _1, AccountId, CouncilCollective>;
	/// Two thirds of the technical committee can have an
	/// ExternalMajority/ExternalDefault vote be tabled immediately and with a
	/// shorter voting/enactment period.
	type FastTrackOrigin = pallet_collective::EnsureProportionAtLeast<_2, _3, AccountId, TechnicalCollective>;
	type InstantOrigin = pallet_collective::EnsureProportionAtLeast<_1, _1, AccountId, TechnicalCollective>;
	type InstantAllowed = InstantAllowed;
	type FastTrackVotingPeriod = FastTrackVotingPeriod;
	// To cancel a proposal which has been passed, 2/3 of the council must agree to
	// it.
	type CancellationOrigin = EnsureOneOf<
		AccountId,
		EnsureRoot<AccountId>,
		pallet_collective::EnsureProportionAtLeast<_2, _3, AccountId, CouncilCollective>,
	>;
	// To cancel a proposal before it has been passed, the technical committee must
	// be unanimous or Root must agree.
	type CancelProposalOrigin = EnsureOneOf<
		AccountId,
		EnsureRoot<AccountId>,
		pallet_collective::EnsureProportionAtLeast<_1, _1, AccountId, TechnicalCollective>,
	>;
	type BlacklistOrigin = EnsureRoot<AccountId>;
	// Any single technical committee member may veto a coming council proposal,
	// however they can only do it once and it lasts only for the cooloff period.
	type VetoOrigin = pallet_collective::EnsureMember<AccountId, TechnicalCollective>;
	type CooloffPeriod = CooloffPeriod;
	type PreimageByteDeposit = PreimageByteDeposit;
	type Slash = Treasury;
	type Scheduler = Scheduler;
	type PalletsOrigin = OriginCaller;
	type MaxVotes = MaxVotes;
	type OperationalPreimageOrigin = pallet_collective::EnsureMember<AccountId, CouncilCollective>;
	type MaxProposals = MaxProposals;

	type WeightInfo = ();
}

parameter_types! {
	pub const ProposalBond: Permill = Permill::from_percent(5);
	pub const ProposalBondMinimum: Balance = 20 * DOLLARS; // TODO: how much?
	pub const SpendPeriod: BlockNumber = 6 * DAYS;
	pub const Burn: Permill = Permill::from_perthousand(2);
	pub const TreasuryModuleId: ModuleId = ModuleId(*b"py/trsry");
}

type ApproveOrigin = EnsureOneOf<
	AccountId,
	EnsureRoot<AccountId>,
	pallet_collective::EnsureProportionAtLeast<_3, _5, AccountId, CouncilCollective>,
>;

type MoreThanHalfCouncil = EnsureOneOf<
	AccountId,
	EnsureRoot<AccountId>,
	pallet_collective::EnsureProportionMoreThan<_1, _2, AccountId, CouncilCollective>,
>;

impl pallet_treasury::Config for Runtime {
	type ModuleId = TreasuryModuleId;
	type Currency = Balances;
	type ApproveOrigin = ApproveOrigin;
	type RejectOrigin = MoreThanHalfCouncil;
	type Event = Event;
	type OnSlash = Treasury;
	type ProposalBond = ProposalBond;
	type ProposalBondMinimum = ProposalBondMinimum;
	type SpendPeriod = SpendPeriod;
	type Burn = Burn;
	type BurnDestination = Society;
	type SpendFunds = ();
	type WeightInfo = ();
}

parameter_types! {
	pub const CandidateDeposit: Balance = 10 * DOLLARS;
	pub const WrongSideDeduction: Balance = 2 * DOLLARS;
	pub const MaxStrikes: u32 = 10;
	pub const RotationPeriod: BlockNumber = 80 * HOURS;
	pub const PeriodSpend: Balance = 500 * DOLLARS;
	pub const MaxLockDuration: BlockNumber = 36 * 30 * DAYS;
	pub const ChallengePeriod: BlockNumber = 7 * DAYS;
	pub const MaxCandidateIntake: u32 = 1;
	pub const SocietyModuleId: ModuleId = ModuleId(*b"py/socie");
}

impl pallet_society::Config for Runtime {
	type Event = Event;
	type Currency = Balances;
	type Randomness = RandomnessCollectiveFlip;
	type CandidateDeposit = CandidateDeposit;
	type WrongSideDeduction = WrongSideDeduction;
	type MaxStrikes = MaxStrikes;
	type PeriodSpend = PeriodSpend;
	type MembershipChanged = ();
	type RotationPeriod = RotationPeriod;
	type MaxLockDuration = MaxLockDuration;
	type FounderSetOrigin = pallet_collective::EnsureProportionMoreThan<_1, _2, AccountId, CouncilCollective>;
	type SuspensionJudgementOrigin = pallet_society::EnsureFounder<Runtime>;
	type ChallengePeriod = ChallengePeriod;
	type MaxCandidateIntake = MaxCandidateIntake;
	type ModuleId = SocietyModuleId;
}

parameter_types! {
	pub const CandidacyBond: Balance = 2 * DOLLARS;
	// 1 storage item created, key size is 32 bytes, value size is 16+16.
	pub const VotingBondBase: Balance = deposit(1, 64);
	// additional data per vote is 32 bytes (account id).
	pub const VotingBondFactor: Balance = deposit(0, 32);
	/// Daily council elections
	pub const TermDuration: BlockNumber = 24 * HOURS;
	pub const DesiredMembers: u32 = 19;
	pub const DesiredRunnersUp: u32 = 19;
	pub const ElectionsPhragmenModuleId: LockIdentifier = *b"phrelect";
}

// Make sure that there are no more than MaxMembers members elected via
// phragmen.
const_assert!(DesiredMembers::get() <= CouncilMaxMembers::get());

impl pallet_elections_phragmen::Config for Runtime {
	type Event = Event;
	type Currency = Balances;
	type ChangeMembers = Council;
	type InitializeMembers = Council;
	type CurrencyToVote = frame_support::traits::U128CurrencyToVote;
	type CandidacyBond = CandidacyBond;
	type VotingBondBase = VotingBondBase;
	type VotingBondFactor = VotingBondFactor;
	type LoserCandidate = Treasury;
	type KickedMember = Treasury;
	type DesiredMembers = DesiredMembers;
	type DesiredRunnersUp = DesiredRunnersUp;
	type TermDuration = TermDuration;
	type ModuleId = ElectionsPhragmenModuleId;
	type WeightInfo = ();
}

parameter_types! {
	pub const CouncilMotionDuration: BlockNumber = 3 * DAYS;
	pub const CouncilMaxProposals: u32 = 100;
	pub const CouncilMaxMembers: u32 = 100;
}

type CouncilCollective = pallet_collective::Instance1;
impl pallet_collective::Config<CouncilCollective> for Runtime {
	type Origin = Origin;
	type Proposal = Call;
	type Event = Event;
	type MotionDuration = CouncilMotionDuration;
	type MaxProposals = CouncilMaxProposals;
	type MaxMembers = CouncilMaxMembers;
	type DefaultVote = pallet_collective::PrimeDefaultVote;
	type WeightInfo = ();
}

parameter_types! {
	pub const TechnicalMotionDuration: BlockNumber = 3 * DAYS;
	pub const TechnicalMaxProposals: u32 = 100;
	pub const TechnicalMaxMembers: u32 = 100;
}

type TechnicalCollective = pallet_collective::Instance2;
impl pallet_collective::Config<TechnicalCollective> for Runtime {
	type Origin = Origin;
	type Proposal = Call;
	type Event = Event;
	type MotionDuration = TechnicalMotionDuration;
	type MaxProposals = TechnicalMaxProposals;
	type MaxMembers = TechnicalMaxMembers;
	type DefaultVote = pallet_collective::PrimeDefaultVote;
	type WeightInfo = ();
}

impl pallet_membership::Config for Runtime {
	type Event = Event;
	type AddOrigin = MoreThanHalfCouncil;
	type RemoveOrigin = MoreThanHalfCouncil;
	type SwapOrigin = MoreThanHalfCouncil;
	type ResetOrigin = MoreThanHalfCouncil;
	type PrimeOrigin = MoreThanHalfCouncil;
	type MembershipInitialized = TechnicalCommittee;
	type MembershipChanged = TechnicalCommittee;
}

impl attestation::Config for Runtime {
	/// The ubiquitous event type.
	type Event = Event;
	type WeightInfo = ();
}

impl ctype::Config for Runtime {
	/// The ubiquitous event type.
	type Event = Event;
	type WeightInfo = ();
}

impl delegation::Config for Runtime {
	/// The ubiquitous event type.
	type Event = Event;
	type DelegationNodeId = Hash;
	type WeightInfo = ();
}

impl did::Config for Runtime {
	/// The ubiquitous event type.
	type Event = Event;
	type WeightInfo = ();
	type DidIdentifier = AccountId;
}

construct_runtime! {
	pub enum Runtime where
		Block = Block,
		NodeBlock = kilt_primitives::Block,
		UncheckedExtrinsic = UncheckedExtrinsic,
	{
		System: frame_system::{Pallet, Call, Config, Storage, Event<T>} = 0,
		RandomnessCollectiveFlip: pallet_randomness_collective_flip::{Pallet, Call, Storage} = 1,

		Timestamp: pallet_timestamp::{Pallet, Call, Storage, Inherent} = 2,
		// Aura: aura::{Pallet, Config<T>, Storage} = 3,
		// Grandpa: grandpa::{Pallet, Call, Storage, Config, Event} = 4,
		Indices: pallet_indices::{Pallet, Call, Storage, Event<T>} = 5,
		Balances: pallet_balances::{Pallet, Call, Storage, Config<T>, Event<T>} = 6,
		TransactionPayment: pallet_transaction_payment::{Pallet, Storage} = 7,
		Sudo: pallet_sudo::{Pallet, Call, Config<T>, Storage, Event<T>} = 8,

		Ctype: ctype::{Pallet, Call, Storage, Event<T>} = 9,
		Attestation: attestation::{Pallet, Call, Storage, Event<T>} = 10,
		Delegation: delegation::{Pallet, Call, Storage, Event<T>} = 11,
		Did: did::{Pallet, Call, Storage, Event<T>} = 12,

		// Session: session::{Pallet, Call, Storage, Event, Config<T>} = 15,
		// Authorship: authorship::{Pallet, Call, Storage} = 16,

		ParachainSystem: cumulus_pallet_parachain_system::{Pallet, Call, Storage, Inherent, Event} = 18,
		ParachainInfo: parachain_info::{Pallet, Storage, Config} = 19,
		XcmHandler: cumulus_pallet_xcm_handler::{Pallet, Call, Event<T>, Origin} = 20,
		Tokens: orml_tokens::{Pallet, Call, Storage, Event<T>} = 21,
		Currencies: orml_currencies::{Pallet, Call, Storage, Event<T>} = 22,
		XTokens: orml_xtokens::{Pallet, Call, Storage, Event<T>} = 23,
		UnknownTokens: orml_unknown_tokens::{Pallet, Storage, Event} = 24,

		// Governance stuff; uncallable initially.
		Democracy: pallet_democracy::{Pallet, Call, Storage, Config, Event<T>} = 25,
		Council: pallet_collective::<Instance1>::{Pallet, Call, Storage, Origin<T>, Event<T>, Config<T>} = 26,
		TechnicalCommittee: pallet_collective::<Instance2>::{Pallet, Call, Storage, Origin<T>, Event<T>, Config<T>} = 27,
		ElectionsPhragmen: pallet_elections_phragmen::{Pallet, Call, Storage, Event<T>, Config<T>} = 28,
		TechnicalMembership: pallet_membership::{Pallet, Call, Storage, Event<T>, Config<T>} = 29,
		Treasury: pallet_treasury::{Pallet, Call, Storage, Config, Event<T>} = 30,

		// Society Pallet.
		Society: pallet_society::{Pallet, Call, Storage, Event<T>} = 31,

		// System scheduler.
		Scheduler: pallet_scheduler::{Pallet, Call, Storage, Event<T>} = 32,

		// Vesting. Usable initially, but removed once all vesting is finished.
		Vesting: pallet_vesting::{Pallet, Call, Storage, Event<T>, Config<T>} = 33,
		KiltLaunch: kilt_launch::{Pallet, Call, Storage, Event<T>, Config<T>} = 34,
	}
}

/// The address format for describing accounts.
pub type Address = sp_runtime::MultiAddress<AccountId, ()>;
/// Block header type as expected by this runtime.
pub type Header = generic::Header<BlockNumber, BlakeTwo256>;
/// Block type as expected by this runtime.
pub type Block = generic::Block<Header, UncheckedExtrinsic>;
/// A Block signed with a Justification
pub type SignedBlock = generic::SignedBlock<Block>;
/// BlockId type as expected by this runtime.
pub type BlockId = generic::BlockId<Block>;
/// The SignedExtension to the basic transaction logic.
pub type SignedExtra = (
	frame_system::CheckSpecVersion<Runtime>,
	frame_system::CheckGenesis<Runtime>,
	frame_system::CheckEra<Runtime>,
	frame_system::CheckNonce<Runtime>,
	frame_system::CheckWeight<Runtime>,
	pallet_transaction_payment::ChargeTransactionPayment<Runtime>,
);
/// Unchecked extrinsic type as expected by this runtime.
pub type UncheckedExtrinsic = generic::UncheckedExtrinsic<Address, Call, Signature, SignedExtra>;
/// Extrinsic type that has already been checked.
pub type CheckedExtrinsic = generic::CheckedExtrinsic<AccountId, Call, SignedExtra>;
/// Executive: handles dispatch to the various modules.
pub type Executive =
	frame_executive::Executive<Runtime, Block, frame_system::ChainContext<Runtime>, Runtime, AllPallets>;

impl_runtime_apis! {
	impl sp_api::Core<Block> for Runtime {
		fn version() -> RuntimeVersion {
			VERSION
		}

		fn execute_block(block: Block) {
			Executive::execute_block(block)
		}

		fn initialize_block(header: &<Block as BlockT>::Header) {
			Executive::initialize_block(header)
		}
	}

	impl sp_api::Metadata<Block> for Runtime {
		fn metadata() -> OpaqueMetadata {
			Runtime::metadata().into()
		}
	}

	impl frame_system_rpc_runtime_api::AccountNonceApi<Block, AccountId, Index> for Runtime {
		fn account_nonce(account: AccountId) -> Index {
			frame_system::Pallet::<Runtime>::account_nonce(&account)
		}
	}

	impl pallet_transaction_payment_rpc_runtime_api::TransactionPaymentApi<Block, Balance> for Runtime {
		fn query_info(
			uxt: <Block as BlockT>::Extrinsic,
			len: u32,
		) -> pallet_transaction_payment_rpc_runtime_api::RuntimeDispatchInfo<Balance> {
			TransactionPayment::query_info(uxt, len)
		}

		fn query_fee_details(uxt: <Block as BlockT>::Extrinsic, len: u32) -> pallet_transaction_payment::FeeDetails<Balance> {
			TransactionPayment::query_fee_details(uxt, len)
		}
	}

	impl sp_block_builder::BlockBuilder<Block> for Runtime {
		fn apply_extrinsic(
			extrinsic: <Block as BlockT>::Extrinsic,
		) -> ApplyExtrinsicResult {
			Executive::apply_extrinsic(extrinsic)
		}

		fn finalize_block() -> <Block as BlockT>::Header {
			Executive::finalize_block()
		}

		fn inherent_extrinsics(data: sp_inherents::InherentData) -> Vec<<Block as BlockT>::Extrinsic> {
			data.create_extrinsics()
		}

		fn check_inherents(block: Block, data: sp_inherents::InherentData) -> sp_inherents::CheckInherentsResult {
			data.check_extrinsics(&block)
		}

		fn random_seed() -> <Block as BlockT>::Hash {
			RandomnessCollectiveFlip::random_seed().0
		}
	}

	impl sp_transaction_pool::runtime_api::TaggedTransactionQueue<Block> for Runtime {
		fn validate_transaction(
			source: TransactionSource,
			tx: <Block as BlockT>::Extrinsic,
		) -> TransactionValidity {
			Executive::validate_transaction(source, tx)
		}
	}

	impl sp_offchain::OffchainWorkerApi<Block> for Runtime {
		fn offchain_worker(header: &<Block as BlockT>::Header) {
			Executive::offchain_worker(header)
		}
	}

	impl sp_session::SessionKeys<Block> for Runtime {
		fn decode_session_keys(
			encoded: Vec<u8>,
		) -> Option<Vec<(Vec<u8>, sp_core::crypto::KeyTypeId)>> {
			SessionKeys::decode_into_raw_public_keys(&encoded)
		}

		fn generate_session_keys(seed: Option<Vec<u8>>) -> Vec<u8> {
			SessionKeys::generate(seed)
		}
	}

	#[cfg(feature = "runtime-benchmarks")]
	impl frame_benchmarking::Benchmark<Block> for Runtime {
		fn dispatch_benchmark(
			config: frame_benchmarking::BenchmarkConfig
		) -> Result<Vec<frame_benchmarking::BenchmarkBatch>, sp_runtime::RuntimeString> {
			use frame_benchmarking::{Benchmarking, BenchmarkBatch, add_benchmark, TrackedStorageKey};

			use frame_system_benchmarking::Pallet as SystemBench;
			impl frame_system_benchmarking::Config for Runtime {}

			let whitelist: Vec<TrackedStorageKey> = vec![
				// Block Number
				hex_literal::hex!("26aa394eea5630e07c48ae0c9558cef702a5c1b19ab7a04f536c519aca4983ac")
					.to_vec().into(),
				// Total Issuance
				hex_literal::hex!("c2261276cc9d1f8598ea4b6a74b15c2f57c875e4cff74148e4628f264b974c80")
					.to_vec().into(),
				// Execution Phase
				hex_literal::hex!("26aa394eea5630e07c48ae0c9558cef7ff553b5a9862a516939d82b3d3d8661a")
					.to_vec().into(),
				// Event Count
				hex_literal::hex!("26aa394eea5630e07c48ae0c9558cef70a98fdbe9ce6c55837576c60c7af3850")
					.to_vec().into(),
				// System Events
				hex_literal::hex!("26aa394eea5630e07c48ae0c9558cef780d41e5e16056765bc8461851072c9d7")
					.to_vec().into(),
				// KiltLaunch transfer account
				hex_literal::hex!("6a3c793cec9dbe330b349dc4eea6801090f5e71f53b1b41ad11afb4a313a282c").to_vec().into(),
			];

			let mut batches = Vec::<BenchmarkBatch>::new();
			let params = (&config, &whitelist);

			add_benchmark!(params, batches, frame_system, SystemBench::<Runtime>);
			add_benchmark!(params, batches, pallet_balances, Balances);
			add_benchmark!(params, batches, pallet_timestamp, Timestamp);
			// add_benchmark!(params, batches, attestation, Attestation);
			// add_benchmark!(params, batches, ctype, Ctype);
			// add_benchmark!(params, batches, delegation, Delegation);
			// add_benchmark!(params, batches, did, Did);
			add_benchmark!(params, batches, kilt_launch, KiltLaunch);
			add_benchmark!(params, batches, pallet_vesting, Vesting);

			// No benchmarks for these pallets
			// add_benchmark!(params, batches, cumulus_pallet_parachain_system, ParachainSystem);
			// add_benchmark!(params, batches, parachain_info, ParachainInfo);
			// add_benchmark!(params, batches, cumulus_pallet_xcm_handler, XcmHandler);
			// add_benchmark!(params, batches, orml_tokens, Tokens);
			// add_benchmark!(params, batches, orml_currencies, Currencies);
			// add_benchmark!(params, batches, orml_xtokens, XTokens);
			// add_benchmark!(params, batches, orml_unknown_tokens, UnknownTokens);

			if batches.is_empty() { return Err("Benchmark not found for this pallet.".into()) }
			Ok(batches)
		}
	}
}

cumulus_pallet_parachain_system::register_validate_block!(Runtime, Executive);<|MERGE_RESOLUTION|>--- conflicted
+++ resolved
@@ -49,11 +49,7 @@
 };
 use sp_runtime::{
 	create_runtime_str, generic, impl_opaque_keys,
-<<<<<<< HEAD
-	traits::{AccountIdLookup, BlakeTwo256, Block as BlockT, Convert},
-=======
 	traits::{AccountIdLookup, BlakeTwo256, Block as BlockT, Convert, ConvertInto, Verify},
->>>>>>> f0182cb0
 	transaction_validity::{TransactionSource, TransactionValidity},
 	ApplyExtrinsicResult, DispatchResult, ModuleId,
 };
@@ -733,6 +729,8 @@
 impl delegation::Config for Runtime {
 	/// The ubiquitous event type.
 	type Event = Event;
+	type Signature = Signature;
+	type Signer = <Signature as Verify>::Signer;
 	type DelegationNodeId = Hash;
 	type WeightInfo = ();
 }
@@ -951,9 +949,9 @@
 			add_benchmark!(params, batches, frame_system, SystemBench::<Runtime>);
 			add_benchmark!(params, batches, pallet_balances, Balances);
 			add_benchmark!(params, batches, pallet_timestamp, Timestamp);
-			// add_benchmark!(params, batches, attestation, Attestation);
-			// add_benchmark!(params, batches, ctype, Ctype);
-			// add_benchmark!(params, batches, delegation, Delegation);
+			add_benchmark!(params, batches, attestation, Attestation);
+			add_benchmark!(params, batches, ctype, Ctype);
+			add_benchmark!(params, batches, delegation, Delegation);
 			// add_benchmark!(params, batches, did, Did);
 			add_benchmark!(params, batches, kilt_launch, KiltLaunch);
 			add_benchmark!(params, batches, pallet_vesting, Vesting);
