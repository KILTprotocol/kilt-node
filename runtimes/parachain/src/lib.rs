--- conflicted
+++ resolved
@@ -34,11 +34,7 @@
 };
 use kilt_primitives::{
 	constants::{DAYS, DOLLARS, HOURS, MILLICENTS, MIN_VESTED_TRANSFER_AMOUNT, SLOT_DURATION},
-<<<<<<< HEAD
-	AccountId, Amount, Balance, BlockNumber, CurrencyId, DidIdentifier, Hash, Index, Signature,
-=======
 	AccountId, Balance, BlockNumber, Hash, Index, Signature,
->>>>>>> 2afb6789
 };
 use sp_api::impl_runtime_apis;
 use sp_core::{
@@ -47,11 +43,7 @@
 };
 use sp_runtime::{
 	create_runtime_str, generic, impl_opaque_keys,
-<<<<<<< HEAD
-	traits::{AccountIdLookup, BlakeTwo256, Block as BlockT, Convert, ConvertInto},
-=======
 	traits::{AccountIdLookup, BlakeTwo256, Block as BlockT, ConvertInto, Verify},
->>>>>>> 2afb6789
 	transaction_validity::{TransactionSource, TransactionValidity},
 	ApplyExtrinsicResult,
 };
@@ -528,45 +520,32 @@
 	type WeightInfo = ();
 }
 
+impl attestation::Config for Runtime {
+	/// The ubiquitous event type.
+	type Event = Event;
+	type WeightInfo = ();
+}
+
+impl ctype::Config for Runtime {
+	/// The ubiquitous event type.
+	type Event = Event;
+	type WeightInfo = ();
+}
+
+impl delegation::Config for Runtime {
+	/// The ubiquitous event type.
+	type Event = Event;
+	type Signature = Signature;
+	type Signer = <Signature as Verify>::Signer;
+	type DelegationNodeId = Hash;
+	type WeightInfo = ();
+}
+
 impl did::Config for Runtime {
-	type Call = Call;
-	type DidIdentifier = DidIdentifier;
-	type Event = Event;
-	type Origin = Origin;
-	type WeightInfo = ();
-}
-
-impl ctype::Config for Runtime {
-	type CtypeCreatorId = DidIdentifier;
-	type EnsureOrigin = did::origin::EnsureDidOrigin<DidIdentifier>;
-	type Event = Event;
-	type WeightInfo = ();
-}
-
-impl delegation::Config for Runtime {
-	type EnsureOrigin = did::origin::EnsureDidOrigin<DidIdentifier>;
-	type Event = Event;
-	type DelegationNodeId = Hash;
-	type WeightInfo = ();
-}
-
-impl attestation::Config for Runtime {
-	type EnsureOrigin = did::origin::EnsureDidOrigin<DidIdentifier>;
-	type Event = Event;
-	type WeightInfo = ();
-}
-
-impl did::DeriveDidCallAuthorizationVerificationKeyRelationship for Call {
-	fn derive_verification_key_relationship(&self) -> Option<did::DidVerificationKeyRelationship> {
-		match self {
-			Call::Attestation(_) => Some(did::DidVerificationKeyRelationship::AssertionMethod),
-			Call::Ctype(_) => Some(did::DidVerificationKeyRelationship::AssertionMethod),
-			Call::Delegation(_) => Some(did::DidVerificationKeyRelationship::CapabilityDelegation),
-			// The DID pallet does not support this functionality
-			Call::Did(_) => None,
-			_ => None,
-		}
-	}
+	/// The ubiquitous event type.
+	type Event = Event;
+	type WeightInfo = ();
+	type DidIdentifier = AccountId;
 }
 
 construct_runtime! {
@@ -589,7 +568,7 @@
 		Ctype: ctype::{Pallet, Call, Storage, Event<T>} = 9,
 		Attestation: attestation::{Pallet, Call, Storage, Event<T>} = 10,
 		Delegation: delegation::{Pallet, Call, Storage, Event<T>} = 11,
-		Did: did::{Pallet, Call, Storage, Event<T>, Origin<T>} = 12,
+		Did: did::{Pallet, Call, Storage, Event<T>} = 12,
 
 		// Session: session::{Pallet, Call, Storage, Event, Config<T>} = 15,
 		// Authorship: authorship::{Pallet, Call, Storage} = 16,
@@ -776,9 +755,9 @@
 			add_benchmark!(params, batches, frame_system, SystemBench::<Runtime>);
 			add_benchmark!(params, batches, pallet_balances, Balances);
 			add_benchmark!(params, batches, pallet_timestamp, Timestamp);
-			// add_benchmark!(params, batches, attestation, Attestation);
-			// add_benchmark!(params, batches, ctype, Ctype);
-			// add_benchmark!(params, batches, delegation, Delegation);
+			add_benchmark!(params, batches, attestation, Attestation);
+			add_benchmark!(params, batches, ctype, Ctype);
+			add_benchmark!(params, batches, delegation, Delegation);
 			// add_benchmark!(params, batches, did, Did);
 			add_benchmark!(params, batches, kilt_launch, KiltLaunch);
 			add_benchmark!(params, batches, pallet_vesting, Vesting);
