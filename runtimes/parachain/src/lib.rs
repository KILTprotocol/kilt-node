--- conflicted
+++ resolved
@@ -956,12 +956,9 @@
 			add_benchmark!(params, batches, pallet_timestamp, Timestamp);
 			add_benchmark!(params, batches, kilt_launch, KiltLaunch);
 			add_benchmark!(params, batches, pallet_vesting, Vesting);
-<<<<<<< HEAD
+			add_benchmark!(params, batches, parachain_staking, ParachainStaking);
 			add_benchmark!(params, batches, ctype, Ctype);
 			add_benchmark!(params, batches, delegation, Delegation);
-=======
-			add_benchmark!(params, batches, parachain_staking, ParachainStaking);
->>>>>>> 60baee1f
 
 			// No benchmarks for these pallets
 			// add_benchmark!(params, batches, cumulus_pallet_parachain_system, ParachainSystem);
