// KILT Blockchain – https://botlabs.org
// Copyright (C) 2019-2021 BOTLabs GmbH

// The KILT Blockchain is free software: you can redistribute it and/or modify
// it under the terms of the GNU General Public License as published by
// the Free Software Foundation, either version 3 of the License, or
// (at your option) any later version.

// The KILT Blockchain is distributed in the hope that it will be useful,
// but WITHOUT ANY WARRANTY; without even the implied warranty of
// MERCHANTABILITY or FITNESS FOR A PARTICULAR PURPOSE.  See the
// GNU General Public License for more details.

// You should have received a copy of the GNU General Public License
// along with this program.  If not, see <https://www.gnu.org/licenses/>.

// If you feel like getting in touch with us, you can do so at info@botlabs.org

//! The KILT runtime. This can be compiled with `#[no_std]`, ready for Wasm.
#![cfg_attr(not(feature = "std"), no_std)]
// `construct_runtime!` does a lot of recursion and requires us to increase the limit to 256.
#![recursion_limit = "256"]

// Make the WASM binary available.
#[cfg(feature = "std")]
include!(concat!(env!("OUT_DIR"), "/wasm_binary.rs"));

use codec::{Decode, Encode};
use cumulus_primitives_core::{relay_chain::Balance as RelayChainBalance, ParaId};
use frame_support::traits::LockIdentifier;
use frame_system::{
	limits::{BlockLength, BlockWeights},
	EnsureOneOf, EnsureRoot,
};
<<<<<<< HEAD
use kilt_primitives::{
	constants::{DAYS, DOLLARS, HOURS, MILLICENTS, MIN_VESTED_TRANSFER_AMOUNT, SLOT_DURATION},
	AccountId, Amount, Balance, BlockNumber, CurrencyId, Hash, Index, Signature,
};
=======
use kilt_primitives::*;
>>>>>>> ddde92b3
use orml_currencies::BasicCurrencyAdapter;
use orml_traits::{arithmetic::Zero, parameter_type_with_key};
use orml_xcm_support::{IsNativeConcrete, MultiCurrencyAdapter, XcmHandler as XcmHandlerT};
use polkadot_parachain::primitives::Sibling;
use sp_api::impl_runtime_apis;
use sp_core::{
	u32_trait::{_1, _2, _3, _5},
	OpaqueMetadata,
};
use sp_runtime::{
	create_runtime_str, generic, impl_opaque_keys,
<<<<<<< HEAD
	traits::{AccountIdLookup, BlakeTwo256, Block as BlockT, Convert, ConvertInto, Verify},
=======
	traits::{AccountIdLookup, BlakeTwo256, Block as BlockT, Convert, Verify},
>>>>>>> ddde92b3
	transaction_validity::{TransactionSource, TransactionValidity},
	ApplyExtrinsicResult, DispatchResult, ModuleId,
};
use sp_std::prelude::*;
use sp_version::RuntimeVersion;
use static_assertions::const_assert;
use xcm::v0::{Junction, MultiAsset, MultiLocation, NetworkId, Xcm};
use xcm_builder::{
	AccountId32Aliases, ChildParachainConvertsVia, LocationInverter, ParentIsDefault, RelayChainAsNative,
	SiblingParachainAsNative, SiblingParachainConvertsVia, SignedAccountId32AsNative, SovereignSignedViaLocation,
};
use xcm_executor::{traits::NativeAsset, Config, XcmExecutor};

#[cfg(feature = "std")]
use sp_version::NativeVersion;

// A few exports that help ease life for downstream crates.
pub use frame_support::{
	construct_runtime, parameter_types,
	traits::{Get, Randomness},
	weights::{
		constants::{BlockExecutionWeight, ExtrinsicBaseWeight, RocksDbWeight, WEIGHT_PER_SECOND},
		DispatchClass, IdentityFee, Weight,
	},
	StorageValue,
};

pub use pallet_balances::Call as BalancesCall;
pub use pallet_timestamp::Call as TimestampCall;
#[cfg(any(feature = "std", test))]
pub use sp_runtime::BuildStorage;
pub use sp_runtime::{Perbill, Permill};

pub use attestation;
pub use ctype;
pub use delegation;
pub use did;

pub type SessionHandlers = ();

impl_opaque_keys! {
	pub struct SessionKeys {}
}

/// This runtime version.
pub const VERSION: RuntimeVersion = RuntimeVersion {
	spec_name: create_runtime_str!("mashnet-node"),
	impl_name: create_runtime_str!("mashnet-node"),
	authoring_version: 1,
	spec_version: 3,
	impl_version: 0,
	apis: RUNTIME_API_VERSIONS,
	transaction_version: 1,
};

pub const fn deposit(items: u32, bytes: u32) -> Balance {
	items as Balance * 20 * DOLLARS + (bytes as Balance) * 100 * MILLICENTS
}

#[derive(codec::Encode, codec::Decode)]
pub enum XcmpMessage<XAccountId, XBalance> {
	/// Transfer tokens to the given account from the Parachain account.
	TransferToken(XAccountId, XBalance),
}

/// The version information used to identify this runtime when compiled
/// natively.
#[cfg(feature = "std")]
pub fn native_version() -> NativeVersion {
	NativeVersion {
		runtime_version: VERSION,
		can_author_with: Default::default(),
	}
}

/// We assume that ~10% of the block weight is consumed by `on_initalize`
/// handlers. This is used to limit the maximal weight of a single extrinsic.
const AVERAGE_ON_INITIALIZE_RATIO: Perbill = Perbill::from_percent(10);
/// We allow `Normal` extrinsics to fill up the block up to 75%, the rest can be
/// used by  Operational  extrinsics.
const NORMAL_DISPATCH_RATIO: Perbill = Perbill::from_percent(75);
/// We allow for 2 seconds of compute with a 6 second average block time.
const MAXIMUM_BLOCK_WEIGHT: Weight = 2 * WEIGHT_PER_SECOND;

parameter_types! {
	pub const BlockHashCount: BlockNumber = 250;
	pub const Version: RuntimeVersion = VERSION;
	pub RuntimeBlockLength: BlockLength =
		BlockLength::max_with_normal_ratio(5 * 1024 * 1024, NORMAL_DISPATCH_RATIO);
	pub RuntimeBlockWeights: BlockWeights = BlockWeights::builder()
		.base_block(BlockExecutionWeight::get())
		.for_class(DispatchClass::all(), |weights| {
			weights.base_extrinsic = ExtrinsicBaseWeight::get();
		})
		.for_class(DispatchClass::Normal, |weights| {
			weights.max_total = Some(NORMAL_DISPATCH_RATIO * MAXIMUM_BLOCK_WEIGHT);
		})
		.for_class(DispatchClass::Operational, |weights| {
			weights.max_total = Some(MAXIMUM_BLOCK_WEIGHT);
			// Operational transactions have some extra reserved space, so that they
			// are included even if block reached `MAXIMUM_BLOCK_WEIGHT`.
			weights.reserved = Some(
				MAXIMUM_BLOCK_WEIGHT - NORMAL_DISPATCH_RATIO * MAXIMUM_BLOCK_WEIGHT
			);
		})
		.avg_block_initialization(AVERAGE_ON_INITIALIZE_RATIO)
		.build_or_panic();
	pub const SS58Prefix: u8 = 38;
}

impl frame_system::Config for Runtime {
	/// The identifier used to distinguish between accounts.
	type AccountId = AccountId;
	/// The aggregated dispatch type that is available for extrinsics.
	type Call = Call;
	/// The lookup mechanism to get account ID from whatever is passed in
	/// dispatchers.
	type Lookup = AccountIdLookup<AccountId, ()>;
	/// The index type for storing how many extrinsics an account has signed.
	type Index = Index;
	/// The index type for blocks.
	type BlockNumber = BlockNumber;
	/// The type for hashing blocks and tries.
	type Hash = Hash;
	/// The hashing algorithm used.
	type Hashing = BlakeTwo256;
	/// The header type.
	type Header = generic::Header<BlockNumber, BlakeTwo256>;
	/// The ubiquitous event type.
	type Event = Event;
	/// The ubiquitous origin type.
	type Origin = Origin;
	/// Maximum number of block number to block hash mappings to keep (oldest
	/// pruned first).
	type BlockHashCount = BlockHashCount;
	/// Runtime version.
	type Version = Version;
	/// Converts a module to an index of this module in the runtime.
	type PalletInfo = PalletInfo;
	type AccountData = pallet_balances::AccountData<Balance>;
	type OnNewAccount = ();
	type OnKilledAccount = ();
	type DbWeight = ();
	type BaseCallFilter = ();
	type SystemWeightInfo = ();
	type BlockWeights = RuntimeBlockWeights;
	type BlockLength = RuntimeBlockLength;
	type SS58Prefix = SS58Prefix;
	/// The set code logic, just the default since we're not a parachain.
	type OnSetCode = cumulus_pallet_parachain_system::ParachainSetCode<Runtime>;
}

parameter_types! {
	pub const MinimumPeriod: u64 = SLOT_DURATION / 2;
}

impl pallet_timestamp::Config for Runtime {
	/// A timestamp: milliseconds since the unix epoch.
	type Moment = u64;
	type OnTimestampSet = ();
	type MinimumPeriod = MinimumPeriod;
	type WeightInfo = ();
}

parameter_types! {
	pub const ExistentialDeposit: u128 = 500;
	pub const TransferFee: u128 = 0;
	pub const CreationFee: u128 = 0;
	pub const TransactionByteFee: u128 = 1;
	pub const MaxLocks: u32 = 50;
}

impl pallet_indices::Config for Runtime {
	type AccountIndex = Index;
	type Currency = pallet_balances::Pallet<Runtime>;
	type Deposit = ExistentialDeposit;
	type Event = Event;
	type WeightInfo = ();
}

impl pallet_balances::Config for Runtime {
	/// The type for recording an account's balance.
	type Balance = Balance;
	/// The ubiquitous event type.
	type Event = Event;
	type DustRemoval = ();
	type ExistentialDeposit = ExistentialDeposit;
	type AccountStore = System;
	type WeightInfo = ();
	type MaxLocks = MaxLocks;
}

impl pallet_transaction_payment::Config for Runtime {
	type OnChargeTransaction = pallet_transaction_payment::CurrencyAdapter<Balances, ()>;
	type TransactionByteFee = TransactionByteFee;
	type WeightToFee = IdentityFee<Balance>;
	type FeeMultiplierUpdate = ();
}

impl pallet_sudo::Config for Runtime {
	type Call = Call;
	type Event = Event;
}

parameter_types! {
	pub const SelfParaId: u32 = 12623;
}

impl cumulus_pallet_parachain_system::Config for Runtime {
	type Event = Event;
	type OnValidationData = ();
	type SelfParaId = parachain_info::Pallet<Runtime>;
	type DownwardMessageHandlers = ();
	type XcmpMessageHandlers = XcmHandler;
}

impl parachain_info::Config for Runtime {}

parameter_types! {
	pub const MinVestedTransfer: Balance = MIN_VESTED_TRANSFER_AMOUNT;
}

impl pallet_vesting::Config for Runtime {
	type Event = Event;
	type Currency = Balances;
	type BlockNumberToBalance = ConvertInto;
	// disable vested transfers by setting min amount to max balance
	type MinVestedTransfer = MinVestedTransfer;
	type WeightInfo = pallet_vesting::weights::SubstrateWeight<Runtime>;
}

parameter_types! {
	pub const MaxClaims: usize = 300;
	pub const UsableBalance: Balance = DOLLARS;
}

impl kilt_launch::Config for Runtime {
	type Event = Event;
	type MaxClaims = MaxClaims;
	type UsableBalance = UsableBalance;
	type WeightInfo = kilt_launch::default_weights::SubstrateWeight<Runtime>;
}

parameter_types! {
	pub KiltNetwork: NetworkId = NetworkId::Named("kilt".into());
	pub const RococoLocation: MultiLocation = MultiLocation::X1(Junction::Parent);
	pub const RococoNetwork: NetworkId = NetworkId::Polkadot;
	pub RelayChainOrigin: Origin = cumulus_pallet_xcm_handler::Origin::Relay.into();
	pub Ancestry: MultiLocation = Junction::Parachain {
		id: ParachainInfo::parachain_id().into()
	}.into();
	pub const RelayChainCurrencyId: CurrencyId = CurrencyId::Dot;
}

pub type LocationConverter = (
	ParentIsDefault<AccountId>,
	SiblingParachainConvertsVia<Sibling, AccountId>,
	ChildParachainConvertsVia<ParaId, AccountId>,
	AccountId32Aliases<KiltNetwork, AccountId>,
);

pub type LocalAssetTransactor = MultiCurrencyAdapter<
	Currencies,
	UnknownTokens,
	IsNativeConcrete<CurrencyId, CurrencyIdConvert>,
	AccountId,
	LocationConverter,
	CurrencyId,
	CurrencyIdConvert,
>;

pub type LocalOriginConverter = (
	SovereignSignedViaLocation<LocationConverter, Origin>,
	RelayChainAsNative<RelayChainOrigin, Origin>,
	SiblingParachainAsNative<cumulus_pallet_xcm_handler::Origin, Origin>,
	SignedAccountId32AsNative<KiltNetwork, Origin>,
);

pub struct XcmConfig;
impl Config for XcmConfig {
	type Call = Call;
	type XcmSender = XcmHandler;
	// How to withdraw and deposit an asset.
	type AssetTransactor = LocalAssetTransactor;
	type OriginConverter = LocalOriginConverter;
	type IsReserve = NativeAsset;
	type IsTeleporter = ();
	type LocationInverter = LocationInverter<Ancestry>;
}

impl cumulus_pallet_xcm_handler::Config for Runtime {
	type Event = Event;
	type XcmExecutor = XcmExecutor<XcmConfig>;
	type UpwardMessageSender = ParachainSystem;
	type AccountIdConverter = LocationConverter;
	type XcmpMessageSender = ParachainSystem;
	type SendXcmOrigin = EnsureRoot<AccountId>;
}

pub struct RelayToNative;
impl Convert<RelayChainBalance, Balance> for RelayToNative {
	fn convert(val: u128) -> Balance {
		// native is 15
		// relay is 12
		val * 1_000
	}
}

pub struct NativeToRelay;
impl Convert<Balance, RelayChainBalance> for NativeToRelay {
	fn convert(val: u128) -> Balance {
		// native is 15
		// relay is 12
		val / 1_000
	}
}

pub struct AccountId32Convert;
impl Convert<AccountId, [u8; 32]> for AccountId32Convert {
	fn convert(account_id: AccountId) -> [u8; 32] {
		account_id.into()
	}
}

parameter_types! {
	pub const PolkadotNetworkId: NetworkId = NetworkId::Polkadot;
}

pub struct HandleXcm;
impl XcmHandlerT<AccountId> for HandleXcm {
	fn execute_xcm(origin: AccountId, xcm: Xcm) -> DispatchResult {
		XcmHandler::execute_xcm(origin, xcm)
	}
}

fn native_currency_location(id: CurrencyId) -> MultiLocation {
	MultiLocation::X3(
		Junction::Parent,
		Junction::Parachain {
			id: ParachainInfo::get().into(),
		},
		Junction::GeneralKey(id.encode()),
	)
}

pub struct CurrencyIdConvert;
impl Convert<CurrencyId, Option<MultiLocation>> for CurrencyIdConvert {
	fn convert(id: CurrencyId) -> Option<MultiLocation> {
		match id {
			CurrencyId::Dot => Some(MultiLocation::X1(Junction::Parent)),
			// TODO: which relay chain is it?
			// CurrencyId::Ksm => Some(MultiLocation::X1(Parent)),
			CurrencyId::Kilt => Some(native_currency_location(id)),
			_ => None,
		}
	}
}
impl Convert<MultiLocation, Option<CurrencyId>> for CurrencyIdConvert {
	fn convert(location: MultiLocation) -> Option<CurrencyId> {
		match location {
			MultiLocation::X1(Junction::Parent) => Some(CurrencyId::Dot),
			MultiLocation::X3(Junction::Parent, Junction::Parachain { id: para_id }, Junction::GeneralKey(key))
				if para_id == u32::from(ParachainInfo::get()) =>
			{
				// decode the general key
				if let Ok(CurrencyId::Kilt) = CurrencyId::decode(&mut &key[..]) {
					Some(CurrencyId::Kilt)
				} else {
					None
				}
			}
			_ => None,
		}
	}
}
impl Convert<MultiAsset, Option<CurrencyId>> for CurrencyIdConvert {
	fn convert(asset: MultiAsset) -> Option<CurrencyId> {
		if let MultiAsset::ConcreteFungible { id, amount: _ } = asset {
			Self::convert(id)
		} else {
			None
		}
	}
}

parameter_types! {
	pub SelfLocation: MultiLocation = MultiLocation::X2(Junction::Parent, Junction::Parachain { id: ParachainInfo::get().into() });
}

impl orml_xtokens::Config for Runtime {
	type Event = Event;
	type Balance = Balance;
	type AccountId32Convert = AccountId32Convert;
	type XcmHandler = HandleXcm;
	type CurrencyId = CurrencyId;
	type CurrencyIdConvert = CurrencyIdConvert;
	type SelfLocation = SelfLocation;
}

parameter_type_with_key! {
	pub ExistentialDeposits: |_currency_id: CurrencyId| -> Balance {
		Zero::zero()
	};
}

impl orml_tokens::Config for Runtime {
	type Event = Event;
	type Balance = Balance;
	type Amount = kilt_primitives::Amount;
	type CurrencyId = CurrencyId;
	type WeightInfo = ();
	type ExistentialDeposits = ExistentialDeposits;
	type OnDust = ();
}

parameter_types! {
	pub const GetKiltTokenId: CurrencyId = CurrencyId::Kilt;
}

pub type KiltToken = BasicCurrencyAdapter<Runtime, Balances, Amount, BlockNumber>;

impl orml_currencies::Config for Runtime {
	type Event = Event;
	type MultiCurrency = orml_tokens::Pallet<Runtime>;
	type NativeCurrency = KiltToken;
	type GetNativeCurrencyId = GetKiltTokenId;
	type WeightInfo = ();
}

impl orml_unknown_tokens::Config for Runtime {
	type Event = Event;
}

parameter_types! {
	pub MaximumSchedulerWeight: Weight = Perbill::from_percent(80) * RuntimeBlockWeights::get().max_block;
	pub const MaxScheduledPerBlock: u32 = 50;
}

impl pallet_scheduler::Config for Runtime {
	type Event = Event;
	type Origin = Origin;
	type PalletsOrigin = OriginCaller;
	type Call = Call;
	type MaximumWeight = MaximumSchedulerWeight;
	type ScheduleOrigin = EnsureRoot<AccountId>;
	type MaxScheduledPerBlock = MaxScheduledPerBlock;
	type WeightInfo = ();
}

parameter_types! {
	pub const LaunchPeriod: BlockNumber = 7 * DAYS;
	pub const VotingPeriod: BlockNumber = 7 * DAYS;
	pub const FastTrackVotingPeriod: BlockNumber =  3 * HOURS;
	pub const MinimumDeposit: Balance = 1 * DOLLARS;
	pub const EnactmentPeriod: BlockNumber = 8 * DAYS;
	pub const CooloffPeriod: BlockNumber = 7 * DAYS;
	// One cent: $10,000 / MB
	pub const PreimageByteDeposit: Balance = 10 * MILLICENTS;
	pub const InstantAllowed: bool = true;
	pub const MaxVotes: u32 = 100;
	pub const MaxProposals: u32 = 100;
}

impl pallet_democracy::Config for Runtime {
	type Proposal = Call;
	type Event = Event;
	type Currency = Balances;
	type EnactmentPeriod = EnactmentPeriod;
	type LaunchPeriod = LaunchPeriod;
	type VotingPeriod = VotingPeriod;
	type MinimumDeposit = MinimumDeposit;
	/// A straight majority of the council can decide what their next motion is.
	type ExternalOrigin = pallet_collective::EnsureProportionAtLeast<_1, _2, AccountId, CouncilCollective>;
	/// A majority can have the next scheduled referendum be a straight
	/// majority-carries vote.
	type ExternalMajorityOrigin = pallet_collective::EnsureProportionAtLeast<_1, _2, AccountId, CouncilCollective>;
	/// A unanimous council can have the next scheduled referendum be a straight
	/// default-carries (NTB) vote.
	type ExternalDefaultOrigin = pallet_collective::EnsureProportionAtLeast<_1, _1, AccountId, CouncilCollective>;
	/// Two thirds of the technical committee can have an
	/// ExternalMajority/ExternalDefault vote be tabled immediately and with a
	/// shorter voting/enactment period.
	type FastTrackOrigin = pallet_collective::EnsureProportionAtLeast<_2, _3, AccountId, TechnicalCollective>;
	type InstantOrigin = pallet_collective::EnsureProportionAtLeast<_1, _1, AccountId, TechnicalCollective>;
	type InstantAllowed = InstantAllowed;
	type FastTrackVotingPeriod = FastTrackVotingPeriod;
	// To cancel a proposal which has been passed, 2/3 of the council must agree to
	// it.
	type CancellationOrigin = EnsureOneOf<
		AccountId,
		EnsureRoot<AccountId>,
		pallet_collective::EnsureProportionAtLeast<_2, _3, AccountId, CouncilCollective>,
	>;
	// To cancel a proposal before it has been passed, the technical committee must
	// be unanimous or Root must agree.
	type CancelProposalOrigin = EnsureOneOf<
		AccountId,
		EnsureRoot<AccountId>,
		pallet_collective::EnsureProportionAtLeast<_1, _1, AccountId, TechnicalCollective>,
	>;
	type BlacklistOrigin = EnsureRoot<AccountId>;
	// Any single technical committee member may veto a coming council proposal,
	// however they can only do it once and it lasts only for the cooloff period.
	type VetoOrigin = pallet_collective::EnsureMember<AccountId, TechnicalCollective>;
	type CooloffPeriod = CooloffPeriod;
	type PreimageByteDeposit = PreimageByteDeposit;
	type Slash = Treasury;
	type Scheduler = Scheduler;
	type PalletsOrigin = OriginCaller;
	type MaxVotes = MaxVotes;
	type OperationalPreimageOrigin = pallet_collective::EnsureMember<AccountId, CouncilCollective>;
	type MaxProposals = MaxProposals;

	type WeightInfo = ();
}

parameter_types! {
	pub const ProposalBond: Permill = Permill::from_percent(5);
	pub const ProposalBondMinimum: Balance = 20 * DOLLARS; // TODO: how much?
	pub const SpendPeriod: BlockNumber = 6 * DAYS;
	pub const Burn: Permill = Permill::from_perthousand(2);
	pub const TreasuryModuleId: ModuleId = ModuleId(*b"py/trsry");
}

type ApproveOrigin = EnsureOneOf<
	AccountId,
	EnsureRoot<AccountId>,
	pallet_collective::EnsureProportionAtLeast<_3, _5, AccountId, CouncilCollective>,
>;

type MoreThanHalfCouncil = EnsureOneOf<
	AccountId,
	EnsureRoot<AccountId>,
	pallet_collective::EnsureProportionMoreThan<_1, _2, AccountId, CouncilCollective>,
>;

impl pallet_treasury::Config for Runtime {
	type ModuleId = TreasuryModuleId;
	type Currency = Balances;
	type ApproveOrigin = ApproveOrigin;
	type RejectOrigin = MoreThanHalfCouncil;
	type Event = Event;
	type OnSlash = Treasury;
	type ProposalBond = ProposalBond;
	type ProposalBondMinimum = ProposalBondMinimum;
	type SpendPeriod = SpendPeriod;
	type Burn = Burn;
	type BurnDestination = Society;
	type SpendFunds = ();
	type WeightInfo = ();
}

parameter_types! {
	pub const CandidateDeposit: Balance = 10 * DOLLARS;
	pub const WrongSideDeduction: Balance = 2 * DOLLARS;
	pub const MaxStrikes: u32 = 10;
	pub const RotationPeriod: BlockNumber = 80 * HOURS;
	pub const PeriodSpend: Balance = 500 * DOLLARS;
	pub const MaxLockDuration: BlockNumber = 36 * 30 * DAYS;
	pub const ChallengePeriod: BlockNumber = 7 * DAYS;
	pub const MaxCandidateIntake: u32 = 1;
	pub const SocietyModuleId: ModuleId = ModuleId(*b"py/socie");
}

impl pallet_society::Config for Runtime {
	type Event = Event;
	type Currency = Balances;
	type Randomness = RandomnessCollectiveFlip;
	type CandidateDeposit = CandidateDeposit;
	type WrongSideDeduction = WrongSideDeduction;
	type MaxStrikes = MaxStrikes;
	type PeriodSpend = PeriodSpend;
	type MembershipChanged = ();
	type RotationPeriod = RotationPeriod;
	type MaxLockDuration = MaxLockDuration;
	type FounderSetOrigin = pallet_collective::EnsureProportionMoreThan<_1, _2, AccountId, CouncilCollective>;
	type SuspensionJudgementOrigin = pallet_society::EnsureFounder<Runtime>;
	type ChallengePeriod = ChallengePeriod;
	type MaxCandidateIntake = MaxCandidateIntake;
	type ModuleId = SocietyModuleId;
}

parameter_types! {
	pub const CandidacyBond: Balance = 1 * DOLLARS;
	// 1 storage item created, key size is 32 bytes, value size is 16+16.
	pub const VotingBondBase: Balance = deposit(1, 64);
	// additional data per vote is 32 bytes (account id).
	pub const VotingBondFactor: Balance = deposit(0, 32);
	/// Daily council elections
	pub const TermDuration: BlockNumber = 24 * HOURS;
	pub const DesiredMembers: u32 = 19;
	pub const DesiredRunnersUp: u32 = 19;
	pub const ElectionsPhragmenModuleId: LockIdentifier = *b"phrelect";
}

// Make sure that there are no more than MaxMembers members elected via
// phragmen.
const_assert!(DesiredMembers::get() <= CouncilMaxMembers::get());

impl pallet_elections_phragmen::Config for Runtime {
	type Event = Event;
	type Currency = Balances;
	type ChangeMembers = Council;
	type InitializeMembers = Council;
	type CurrencyToVote = frame_support::traits::U128CurrencyToVote;
	type CandidacyBond = CandidacyBond;
	type VotingBondBase = VotingBondBase;
	type VotingBondFactor = VotingBondFactor;
	type LoserCandidate = Treasury;
	type KickedMember = Treasury;
	type DesiredMembers = DesiredMembers;
	type DesiredRunnersUp = DesiredRunnersUp;
	type TermDuration = TermDuration;
	type ModuleId = ElectionsPhragmenModuleId;
	type WeightInfo = ();
}

parameter_types! {
	pub const CouncilMotionDuration: BlockNumber = 3 * DAYS;
	pub const CouncilMaxProposals: u32 = 100;
	pub const CouncilMaxMembers: u32 = 100;
}

type CouncilCollective = pallet_collective::Instance1;
impl pallet_collective::Config<CouncilCollective> for Runtime {
	type Origin = Origin;
	type Proposal = Call;
	type Event = Event;
	type MotionDuration = CouncilMotionDuration;
	type MaxProposals = CouncilMaxProposals;
	type MaxMembers = CouncilMaxMembers;
	type DefaultVote = pallet_collective::PrimeDefaultVote;
	type WeightInfo = ();
}

parameter_types! {
	pub const TechnicalMotionDuration: BlockNumber = 3 * DAYS;
	pub const TechnicalMaxProposals: u32 = 100;
	pub const TechnicalMaxMembers: u32 = 100;
}

type TechnicalCollective = pallet_collective::Instance2;
impl pallet_collective::Config<TechnicalCollective> for Runtime {
	type Origin = Origin;
	type Proposal = Call;
	type Event = Event;
	type MotionDuration = TechnicalMotionDuration;
	type MaxProposals = TechnicalMaxProposals;
	type MaxMembers = TechnicalMaxMembers;
	type DefaultVote = pallet_collective::PrimeDefaultVote;
	type WeightInfo = ();
}

impl pallet_membership::Config for Runtime {
	type Event = Event;
	type AddOrigin = MoreThanHalfCouncil;
	type RemoveOrigin = MoreThanHalfCouncil;
	type SwapOrigin = MoreThanHalfCouncil;
	type ResetOrigin = MoreThanHalfCouncil;
	type PrimeOrigin = MoreThanHalfCouncil;
	type MembershipInitialized = TechnicalCommittee;
	type MembershipChanged = TechnicalCommittee;
}

impl attestation::Config for Runtime {
	/// The ubiquitous event type.
	type Event = Event;
	type WeightInfo = ();
}

impl ctype::Config for Runtime {
	/// The ubiquitous event type.
	type Event = Event;
	type WeightInfo = ();
}

impl delegation::Config for Runtime {
	/// The ubiquitous event type.
	type Event = Event;
	type Signature = Signature;
	type Signer = <Signature as Verify>::Signer;
	type DelegationNodeId = Hash;
	type WeightInfo = ();
}

impl did::Config for Runtime {
	/// The ubiquitous event type.
	type Event = Event;
	type WeightInfo = ();
	type DidIdentifier = AccountId;
}

construct_runtime! {
	pub enum Runtime where
		Block = Block,
		NodeBlock = kilt_primitives::Block,
		UncheckedExtrinsic = UncheckedExtrinsic,
	{
		System: frame_system::{Pallet, Call, Config, Storage, Event<T>} = 0,
		RandomnessCollectiveFlip: pallet_randomness_collective_flip::{Pallet, Call, Storage} = 1,

		Timestamp: pallet_timestamp::{Pallet, Call, Storage, Inherent} = 2,
		// Aura: aura::{Pallet, Config<T>, Storage} = 3,
		// Grandpa: grandpa::{Pallet, Call, Storage, Config, Event} = 4,
		Indices: pallet_indices::{Pallet, Call, Storage, Event<T>} = 5,
		Balances: pallet_balances::{Pallet, Call, Storage, Config<T>, Event<T>} = 6,
		TransactionPayment: pallet_transaction_payment::{Pallet, Storage} = 7,
		Sudo: pallet_sudo::{Pallet, Call, Config<T>, Storage, Event<T>} = 8,

		Ctype: ctype::{Pallet, Call, Storage, Event<T>} = 9,
		Attestation: attestation::{Pallet, Call, Storage, Event<T>} = 10,
		Delegation: delegation::{Pallet, Call, Storage, Event<T>} = 11,
		Did: did::{Pallet, Call, Storage, Event<T>} = 12,

		// Session: session::{Pallet, Call, Storage, Event, Config<T>} = 15,
		// Authorship: authorship::{Pallet, Call, Storage} = 16,

		ParachainSystem: cumulus_pallet_parachain_system::{Pallet, Call, Storage, Inherent, Event} = 18,
		ParachainInfo: parachain_info::{Pallet, Storage, Config} = 19,
		XcmHandler: cumulus_pallet_xcm_handler::{Pallet, Call, Event<T>, Origin} = 20,
		Tokens: orml_tokens::{Pallet, Call, Storage, Event<T>} = 21,
		Currencies: orml_currencies::{Pallet, Call, Storage, Event<T>} = 22,
		XTokens: orml_xtokens::{Pallet, Call, Storage, Event<T>} = 23,
		UnknownTokens: orml_unknown_tokens::{Pallet, Storage, Event} = 24,

		// Governance stuff; uncallable initially.
		Democracy: pallet_democracy::{Pallet, Call, Storage, Config, Event<T>} = 25,
		Council: pallet_collective::<Instance1>::{Pallet, Call, Storage, Origin<T>, Event<T>, Config<T>} = 26,
		TechnicalCommittee: pallet_collective::<Instance2>::{Pallet, Call, Storage, Origin<T>, Event<T>, Config<T>} = 27,
		ElectionsPhragmen: pallet_elections_phragmen::{Pallet, Call, Storage, Event<T>, Config<T>} = 28,
		TechnicalMembership: pallet_membership::{Pallet, Call, Storage, Event<T>, Config<T>} = 29,
		Treasury: pallet_treasury::{Pallet, Call, Storage, Config, Event<T>} = 30,

		// Society Pallet.
		Society: pallet_society::{Pallet, Call, Storage, Event<T>} = 31,

		// System scheduler.
		Scheduler: pallet_scheduler::{Pallet, Call, Storage, Event<T>} = 32,

		// Vesting. Usable initially, but removed once all vesting is finished.
		Vesting: pallet_vesting::{Pallet, Call, Storage, Event<T>, Config<T>} = 33,
		KiltLaunch: kilt_launch::{Pallet, Call, Storage, Event<T>, Config<T>} = 34,
	}
}

/// The address format for describing accounts.
pub type Address = sp_runtime::MultiAddress<AccountId, ()>;
/// Block header type as expected by this runtime.
pub type Header = generic::Header<BlockNumber, BlakeTwo256>;
/// Block type as expected by this runtime.
pub type Block = generic::Block<Header, UncheckedExtrinsic>;
/// A Block signed with a Justification
pub type SignedBlock = generic::SignedBlock<Block>;
/// BlockId type as expected by this runtime.
pub type BlockId = generic::BlockId<Block>;
/// The SignedExtension to the basic transaction logic.
pub type SignedExtra = (
	frame_system::CheckSpecVersion<Runtime>,
	frame_system::CheckGenesis<Runtime>,
	frame_system::CheckEra<Runtime>,
	frame_system::CheckNonce<Runtime>,
	frame_system::CheckWeight<Runtime>,
	pallet_transaction_payment::ChargeTransactionPayment<Runtime>,
);
/// Unchecked extrinsic type as expected by this runtime.
pub type UncheckedExtrinsic = generic::UncheckedExtrinsic<Address, Call, Signature, SignedExtra>;
/// Extrinsic type that has already been checked.
pub type CheckedExtrinsic = generic::CheckedExtrinsic<AccountId, Call, SignedExtra>;
/// Executive: handles dispatch to the various modules.
pub type Executive =
	frame_executive::Executive<Runtime, Block, frame_system::ChainContext<Runtime>, Runtime, AllPallets>;

impl_runtime_apis! {
	impl sp_api::Core<Block> for Runtime {
		fn version() -> RuntimeVersion {
			VERSION
		}

		fn execute_block(block: Block) {
			Executive::execute_block(block)
		}

		fn initialize_block(header: &<Block as BlockT>::Header) {
			Executive::initialize_block(header)
		}
	}

	impl sp_api::Metadata<Block> for Runtime {
		fn metadata() -> OpaqueMetadata {
			Runtime::metadata().into()
		}
	}

	impl frame_system_rpc_runtime_api::AccountNonceApi<Block, AccountId, Index> for Runtime {
		fn account_nonce(account: AccountId) -> Index {
			frame_system::Pallet::<Runtime>::account_nonce(&account)
		}
	}

	impl pallet_transaction_payment_rpc_runtime_api::TransactionPaymentApi<Block, Balance> for Runtime {
		fn query_info(
			uxt: <Block as BlockT>::Extrinsic,
			len: u32,
		) -> pallet_transaction_payment_rpc_runtime_api::RuntimeDispatchInfo<Balance> {
			TransactionPayment::query_info(uxt, len)
		}

		fn query_fee_details(uxt: <Block as BlockT>::Extrinsic, len: u32) -> pallet_transaction_payment::FeeDetails<Balance> {
			TransactionPayment::query_fee_details(uxt, len)
		}
	}

	impl sp_block_builder::BlockBuilder<Block> for Runtime {
		fn apply_extrinsic(
			extrinsic: <Block as BlockT>::Extrinsic,
		) -> ApplyExtrinsicResult {
			Executive::apply_extrinsic(extrinsic)
		}

		fn finalize_block() -> <Block as BlockT>::Header {
			Executive::finalize_block()
		}

		fn inherent_extrinsics(data: sp_inherents::InherentData) -> Vec<<Block as BlockT>::Extrinsic> {
			data.create_extrinsics()
		}

		fn check_inherents(block: Block, data: sp_inherents::InherentData) -> sp_inherents::CheckInherentsResult {
			data.check_extrinsics(&block)
		}

		fn random_seed() -> <Block as BlockT>::Hash {
			RandomnessCollectiveFlip::random_seed().0
		}
	}

	impl sp_transaction_pool::runtime_api::TaggedTransactionQueue<Block> for Runtime {
		fn validate_transaction(
			source: TransactionSource,
			tx: <Block as BlockT>::Extrinsic,
		) -> TransactionValidity {
			Executive::validate_transaction(source, tx)
		}
	}

	impl sp_offchain::OffchainWorkerApi<Block> for Runtime {
		fn offchain_worker(header: &<Block as BlockT>::Header) {
			Executive::offchain_worker(header)
		}
	}

	impl sp_session::SessionKeys<Block> for Runtime {
		fn decode_session_keys(
			encoded: Vec<u8>,
		) -> Option<Vec<(Vec<u8>, sp_core::crypto::KeyTypeId)>> {
			SessionKeys::decode_into_raw_public_keys(&encoded)
		}

		fn generate_session_keys(seed: Option<Vec<u8>>) -> Vec<u8> {
			SessionKeys::generate(seed)
		}
	}

	#[cfg(feature = "runtime-benchmarks")]
	impl frame_benchmarking::Benchmark<Block> for Runtime {
		fn dispatch_benchmark(
			config: frame_benchmarking::BenchmarkConfig
		) -> Result<Vec<frame_benchmarking::BenchmarkBatch>, sp_runtime::RuntimeString> {
			use frame_benchmarking::{Benchmarking, BenchmarkBatch, add_benchmark, TrackedStorageKey};

			use frame_system_benchmarking::Pallet as SystemBench;
			impl frame_system_benchmarking::Config for Runtime {}

			let whitelist: Vec<TrackedStorageKey> = vec![
				// Block Number
				hex_literal::hex!("26aa394eea5630e07c48ae0c9558cef702a5c1b19ab7a04f536c519aca4983ac")
					.to_vec().into(),
				// Total Issuance
				hex_literal::hex!("c2261276cc9d1f8598ea4b6a74b15c2f57c875e4cff74148e4628f264b974c80")
					.to_vec().into(),
				// Execution Phase
				hex_literal::hex!("26aa394eea5630e07c48ae0c9558cef7ff553b5a9862a516939d82b3d3d8661a")
					.to_vec().into(),
				// Event Count
				hex_literal::hex!("26aa394eea5630e07c48ae0c9558cef70a98fdbe9ce6c55837576c60c7af3850")
					.to_vec().into(),
				// System Events
				hex_literal::hex!("26aa394eea5630e07c48ae0c9558cef780d41e5e16056765bc8461851072c9d7")
					.to_vec().into(),
			];

			let mut batches = Vec::<BenchmarkBatch>::new();
			let params = (&config, &whitelist);

			add_benchmark!(params, batches, frame_system, SystemBench::<Runtime>);
			add_benchmark!(params, batches, pallet_balances, Balances);
			add_benchmark!(params, batches, pallet_timestamp, Timestamp);
			add_benchmark!(params, batches, attestation, Attestation);
			add_benchmark!(params, batches, ctype, Ctype);
			add_benchmark!(params, batches, delegation, Delegation);
			// add_benchmark!(params, batches, did, Did);

			// No benchmarks for these pallets
			// add_benchmark!(params, batches, cumulus_pallet_parachain_system, ParachainSystem);
			// add_benchmark!(params, batches, parachain_info, ParachainInfo);
			// add_benchmark!(params, batches, cumulus_pallet_xcm_handler, XcmHandler);
			// add_benchmark!(params, batches, orml_tokens, Tokens);
			// add_benchmark!(params, batches, orml_currencies, Currencies);
			// add_benchmark!(params, batches, orml_xtokens, XTokens);
			// add_benchmark!(params, batches, orml_unknown_tokens, UnknownTokens);

			if batches.is_empty() { return Err("Benchmark not found for this pallet.".into()) }
			Ok(batches)
		}
	}
}

cumulus_pallet_parachain_system::register_validate_block!(Runtime, Executive);<|MERGE_RESOLUTION|>--- conflicted
+++ resolved
@@ -32,14 +32,10 @@
 	limits::{BlockLength, BlockWeights},
 	EnsureOneOf, EnsureRoot,
 };
-<<<<<<< HEAD
 use kilt_primitives::{
 	constants::{DAYS, DOLLARS, HOURS, MILLICENTS, MIN_VESTED_TRANSFER_AMOUNT, SLOT_DURATION},
 	AccountId, Amount, Balance, BlockNumber, CurrencyId, Hash, Index, Signature,
 };
-=======
-use kilt_primitives::*;
->>>>>>> ddde92b3
 use orml_currencies::BasicCurrencyAdapter;
 use orml_traits::{arithmetic::Zero, parameter_type_with_key};
 use orml_xcm_support::{IsNativeConcrete, MultiCurrencyAdapter, XcmHandler as XcmHandlerT};
@@ -51,11 +47,7 @@
 };
 use sp_runtime::{
 	create_runtime_str, generic, impl_opaque_keys,
-<<<<<<< HEAD
 	traits::{AccountIdLookup, BlakeTwo256, Block as BlockT, Convert, ConvertInto, Verify},
-=======
-	traits::{AccountIdLookup, BlakeTwo256, Block as BlockT, Convert, Verify},
->>>>>>> ddde92b3
 	transaction_validity::{TransactionSource, TransactionValidity},
 	ApplyExtrinsicResult, DispatchResult, ModuleId,
 };
@@ -288,7 +280,7 @@
 }
 
 parameter_types! {
-	pub const MaxClaims: usize = 300;
+	pub const MaxClaims: u32 = 300;
 	pub const UsableBalance: Balance = DOLLARS;
 }
 
