[package]
authors = ["KILT <info@kilt.io>"]
edition = "2018"
name = "kilt-parachain-runtime"
version = "0.2.0"

[dependencies]
bitflags = {version = "1.2.1", default-features = false}
codec = {package = "parity-scale-codec", version = "2.0.0", default-features = false, features = ["derive"]}
serde = {version = "1.0.101", optional = true, features = ["derive"]}
static_assertions = "1.1.0"

# RPC
frame-system-rpc-runtime-api = {git = "https://github.com/paritytech/substrate", default-features = false, branch = "rococo-v1"}
<<<<<<< HEAD
pallet-indices = {git = "https://github.com/paritytech/substrate", default-features = false, branch = "rococo-v1"}
sp-arithmetic = {git = "https://github.com/paritytech/substrate", default-features = false, branch = "rococo-v1"}
pallet-vesting = {git = "https://github.com/paritytech/substrate", default-features = false, branch = "rococo-v1"}
=======
pallet-transaction-payment-rpc-runtime-api = {git = "https://github.com/paritytech/substrate", default-features = false, branch = "rococo-v1"}
>>>>>>> 35f9a0e7

# KILT pallets & primitives
attestation = {default-features = false, path = "../../pallets/attestation"}
ctype = {default-features = false, path = "../../pallets/ctype"}
delegation = {default-features = false, path = "../../pallets/delegation"}
did = {default-features = false, path = "../../pallets/did"}
kilt-launch = {path = "../../pallets/kilt-launch", default-features = false}
kilt-primitives = {path = "../../primitives", default-features = false}

# Xtokens
orml-benchmarking = {git = "https://github.com/open-web3-stack/open-runtime-module-library", branch = "master", default-features = false}
orml-currencies = {git = "https://github.com/open-web3-stack/open-runtime-module-library", branch = "master", default-features = false}
orml-oracle = {git = "https://github.com/open-web3-stack/open-runtime-module-library", branch = "master", default-features = false}
orml-oracle-rpc-runtime-api = {git = "https://github.com/open-web3-stack/open-runtime-module-library", branch = "master", default-features = false}
orml-tokens = {git = "https://github.com/open-web3-stack/open-runtime-module-library", branch = "master", default-features = false}
orml-traits = {git = "https://github.com/open-web3-stack/open-runtime-module-library", branch = "master", default-features = false}
orml-unknown-tokens = {git = "https://github.com/open-web3-stack/open-runtime-module-library", branch = "master", default-features = false}
orml-xcm-support = {git = "https://github.com/open-web3-stack/open-runtime-module-library", branch = "master", default-features = false}
orml-xtokens = {git = "https://github.com/open-web3-stack/open-runtime-module-library", branch = "master", default-features = false}

# Substrate dependencies
sp-api = {git = "https://github.com/paritytech/substrate", default-features = false, branch = "rococo-v1"}
sp-arithmetic = {git = "https://github.com/paritytech/substrate", default-features = false, branch = "rococo-v1"}
sp-block-builder = {git = "https://github.com/paritytech/substrate", default-features = false, branch = "rococo-v1"}
sp-core = {git = "https://github.com/paritytech/substrate", default-features = false, branch = "rococo-v1"}
sp-inherents = {git = "https://github.com/paritytech/substrate", default-features = false, branch = "rococo-v1"}
sp-io = {git = "https://github.com/paritytech/substrate", default-features = false, branch = "rococo-v1"}
sp-offchain = {git = "https://github.com/paritytech/substrate", default-features = false, branch = "rococo-v1"}
sp-runtime = {git = "https://github.com/paritytech/substrate", default-features = false, branch = "rococo-v1"}
sp-session = {git = "https://github.com/paritytech/substrate", default-features = false, branch = "rococo-v1"}
sp-std = {git = "https://github.com/paritytech/substrate", default-features = false, branch = "rococo-v1"}
sp-transaction-pool = {git = "https://github.com/paritytech/substrate", default-features = false, branch = "rococo-v1"}
sp-version = {git = "https://github.com/paritytech/substrate", default-features = false, branch = "rococo-v1"}

frame-executive = {git = "https://github.com/paritytech/substrate", default-features = false, branch = "rococo-v1"}
frame-support = {git = "https://github.com/paritytech/substrate", default-features = false, branch = "rococo-v1"}
frame-system = {git = "https://github.com/paritytech/substrate", default-features = false, branch = "rococo-v1"}
pallet-balances = {git = "https://github.com/paritytech/substrate", default-features = false, branch = "rococo-v1"}
pallet-collective = {git = "https://github.com/paritytech/substrate", default-features = false, branch = "rococo-v1"}
pallet-democracy = {git = "https://github.com/paritytech/substrate", default-features = false, branch = "rococo-v1"}
pallet-elections-phragmen = {git = "https://github.com/paritytech/substrate", default-features = false, branch = "rococo-v1"}
pallet-indices = {git = "https://github.com/paritytech/substrate", default-features = false, branch = "rococo-v1"}
pallet-membership = {git = "https://github.com/paritytech/substrate", default-features = false, branch = "rococo-v1"}
pallet-randomness-collective-flip = {git = "https://github.com/paritytech/substrate", default-features = false, branch = "rococo-v1"}
pallet-scheduler = {git = "https://github.com/paritytech/substrate", default-features = false, branch = "rococo-v1"}
pallet-society = {git = "https://github.com/paritytech/substrate", default-features = false, branch = "rococo-v1"}
pallet-sudo = {git = "https://github.com/paritytech/substrate", default-features = false, branch = "rococo-v1"}
pallet-timestamp = {git = "https://github.com/paritytech/substrate", default-features = false, branch = "rococo-v1"}
pallet-transaction-payment = {git = "https://github.com/paritytech/substrate", default-features = false, branch = "rococo-v1"}
pallet-treasury = {git = "https://github.com/paritytech/substrate", default-features = false, branch = "rococo-v1"}

# Cumulus dependencies
cumulus-pallet-parachain-system = {git = "https://github.com/paritytech/cumulus", default-features = false, branch = "rococo-v1"}
cumulus-pallet-xcm-handler = {git = "https://github.com/paritytech/cumulus", default-features = false, branch = "rococo-v1"}
cumulus-primitives-core = {git = "https://github.com/paritytech/cumulus", default-features = false, branch = "rococo-v1"}
parachain-info = {git = "https://github.com/paritytech/cumulus", default-features = false, branch = "rococo-v1"}

# Polkadot dependencies
polkadot-parachain = {git = "https://github.com/paritytech/polkadot", default-features = false, branch = "rococo-v1"}
xcm = {git = "https://github.com/paritytech/polkadot", default-features = false, branch = "rococo-v1"}
xcm-builder = {git = "https://github.com/paritytech/polkadot", default-features = false, branch = "rococo-v1"}
xcm-executor = {git = "https://github.com/paritytech/polkadot", default-features = false, branch = "rococo-v1"}

# Benchmarking
frame-benchmarking = {git = "https://github.com/paritytech/substrate", default-features = false, optional = true, branch = "rococo-v1"}
frame-system-benchmarking = {git = "https://github.com/paritytech/substrate", default-features = false, optional = true, branch = "rococo-v1"}
hex-literal = {version = "0.3.1", optional = true}
rococo-runtime = {git = "https://github.com/paritytech/polkadot", default-features = false, optional = true, branch = "rococo-v1"}

[build-dependencies]
substrate-wasm-builder = "3.0.0"

[features]
default = ["std"]
runtime-benchmarks = [
  "frame-benchmarking",
  "frame-system-benchmarking",
  "hex-literal",
  "frame-support/runtime-benchmarks",
  "frame-system/runtime-benchmarks",
  "sp-runtime/runtime-benchmarks",
  "attestation/runtime-benchmarks",
  "ctype/runtime-benchmarks",
  "did/runtime-benchmarks",
  "delegation/runtime-benchmarks",
  "pallet-balances/runtime-benchmarks",
  "pallet-collective/runtime-benchmarks",
  "pallet-indices/runtime-benchmarks",
  "pallet-society/runtime-benchmarks",
  "pallet-vesting/runtime-benchmarks",
  "pallet-timestamp/runtime-benchmarks",
  "rococo-runtime/runtime-benchmarks",
]
std = [
  "sp-arithmetic/std",
  "pallet-indices/std",
  "frame-system-rpc-runtime-api/std",
  "sp-io/std",
  "attestation/std",
  "ctype/std",
  "did/std",
  "delegation/std",
  "codec/std",
  "serde",
  "sp-api/std",
  "sp-std/std",
  "sp-core/std",
  "sp-runtime/std",
  "sp-version/std",
  "sp-offchain/std",
  "sp-session/std",
  "sp-block-builder/std",
  "sp-transaction-pool/std",
  "sp-inherents/std",
  "frame-support/std",
  "frame-executive/std",
  "frame-system/std",
  "pallet-balances/std",
  "pallet-randomness-collective-flip/std",
  "pallet-sudo/std",
  "pallet-timestamp/std",
  "pallet-transaction-payment/std",
<<<<<<< HEAD
  "pallet-vesting/std",
=======
  "pallet-collective/std",
  "pallet-scheduler/std",
  "pallet-treasury/std",
  "pallet-society/std",
  "pallet-elections-phragmen/std",
  "pallet-democracy/std",
  "pallet-membership/std",
  "pallet-transaction-payment-rpc-runtime-api/std",
>>>>>>> 35f9a0e7
  "parachain-info/std",
  "kilt-launch/std",
  "kilt-primitives/std",
  "cumulus-pallet-parachain-system/std",
  "cumulus-primitives-core/std",
  "cumulus-pallet-xcm-handler/std",
  "xcm/std",
  "xcm-builder/std",
  "xcm-executor/std",
  "orml-benchmarking/std",
  "orml-currencies/std",
  "orml-oracle/std",
  "orml-oracle/std",
  "orml-tokens/std",
  "orml-traits/std",
  "orml-xtokens/std",
  "polkadot-parachain/std",
  "cumulus-pallet-xcm-handler/std",
]<|MERGE_RESOLUTION|>--- conflicted
+++ resolved
@@ -12,13 +12,8 @@
 
 # RPC
 frame-system-rpc-runtime-api = {git = "https://github.com/paritytech/substrate", default-features = false, branch = "rococo-v1"}
-<<<<<<< HEAD
-pallet-indices = {git = "https://github.com/paritytech/substrate", default-features = false, branch = "rococo-v1"}
-sp-arithmetic = {git = "https://github.com/paritytech/substrate", default-features = false, branch = "rococo-v1"}
 pallet-vesting = {git = "https://github.com/paritytech/substrate", default-features = false, branch = "rococo-v1"}
-=======
 pallet-transaction-payment-rpc-runtime-api = {git = "https://github.com/paritytech/substrate", default-features = false, branch = "rococo-v1"}
->>>>>>> 35f9a0e7
 
 # KILT pallets & primitives
 attestation = {default-features = false, path = "../../pallets/attestation"}
@@ -141,9 +136,7 @@
   "pallet-sudo/std",
   "pallet-timestamp/std",
   "pallet-transaction-payment/std",
-<<<<<<< HEAD
   "pallet-vesting/std",
-=======
   "pallet-collective/std",
   "pallet-scheduler/std",
   "pallet-treasury/std",
@@ -152,7 +145,6 @@
   "pallet-democracy/std",
   "pallet-membership/std",
   "pallet-transaction-payment-rpc-runtime-api/std",
->>>>>>> 35f9a0e7
   "parachain-info/std",
   "kilt-launch/std",
   "kilt-primitives/std",
