--- conflicted
+++ resolved
@@ -29,11 +29,8 @@
 pub mod pallet_indices;
 pub mod pallet_inflation;
 pub mod pallet_membership;
-<<<<<<< HEAD
+pub mod pallet_preimage;
 pub mod pallet_proxy;
-=======
-pub mod pallet_preimage;
->>>>>>> 9da7c804
 pub mod pallet_scheduler;
 pub mod pallet_session;
 pub mod pallet_timestamp;
