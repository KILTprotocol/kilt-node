--- conflicted
+++ resolved
@@ -50,71 +50,43 @@
 impl<T: frame_system::Config> pallet_balances::WeightInfo for WeightInfo<T> {
 	// Storage: System Account (r:2 w:2)
 	fn transfer() -> Weight {
-<<<<<<< HEAD
-		Weight::from_ref_time(68_568_000 as u64)
-=======
 		Weight::from_ref_time(86_012_000 as u64)
->>>>>>> 5397568e
 			.saturating_add(T::DbWeight::get().reads(2 as u64))
 			.saturating_add(T::DbWeight::get().writes(2 as u64))
 	}
 	// Storage: System Account (r:1 w:1)
 	fn transfer_keep_alive() -> Weight {
-<<<<<<< HEAD
-		Weight::from_ref_time(43_526_000 as u64)
-=======
 		Weight::from_ref_time(57_537_000 as u64)
->>>>>>> 5397568e
 			.saturating_add(T::DbWeight::get().reads(1 as u64))
 			.saturating_add(T::DbWeight::get().writes(1 as u64))
 	}
 	// Storage: System Account (r:1 w:1)
 	fn set_balance_creating() -> Weight {
-<<<<<<< HEAD
-		Weight::from_ref_time(27_315_000 as u64)
-=======
 		Weight::from_ref_time(41_942_000 as u64)
->>>>>>> 5397568e
 			.saturating_add(T::DbWeight::get().reads(1 as u64))
 			.saturating_add(T::DbWeight::get().writes(1 as u64))
 	}
 	// Storage: System Account (r:1 w:1)
 	fn set_balance_killing() -> Weight {
-<<<<<<< HEAD
-		Weight::from_ref_time(32_217_000 as u64)
-=======
 		Weight::from_ref_time(48_048_000 as u64)
->>>>>>> 5397568e
 			.saturating_add(T::DbWeight::get().reads(1 as u64))
 			.saturating_add(T::DbWeight::get().writes(1 as u64))
 	}
 	// Storage: System Account (r:3 w:3)
 	fn force_transfer() -> Weight {
-<<<<<<< HEAD
-		Weight::from_ref_time(68_361_000 as u64)
-=======
 		Weight::from_ref_time(87_468_000 as u64)
->>>>>>> 5397568e
 			.saturating_add(T::DbWeight::get().reads(3 as u64))
 			.saturating_add(T::DbWeight::get().writes(3 as u64))
 	}
 	// Storage: System Account (r:1 w:1)
 	fn transfer_all() -> Weight {
-<<<<<<< HEAD
-		Weight::from_ref_time(52_521_000 as u64)
-=======
 		Weight::from_ref_time(66_219_000 as u64)
->>>>>>> 5397568e
 			.saturating_add(T::DbWeight::get().reads(1 as u64))
 			.saturating_add(T::DbWeight::get().writes(1 as u64))
 	}
 	// Storage: System Account (r:1 w:1)
 	fn force_unreserve() -> Weight {
-<<<<<<< HEAD
-		Weight::from_ref_time(25_515_000 as u64)
-=======
 		Weight::from_ref_time(36_368_000 as u64)
->>>>>>> 5397568e
 			.saturating_add(T::DbWeight::get().reads(1 as u64))
 			.saturating_add(T::DbWeight::get().writes(1 as u64))
 	}
