--- conflicted
+++ resolved
@@ -96,11 +96,7 @@
 	spec_version: 11000,
 	impl_version: 0,
 	apis: RUNTIME_API_VERSIONS,
-<<<<<<< HEAD
-	transaction_version: 5,
-=======
 	transaction_version: 6,
->>>>>>> 4eb94ef8
 	state_version: 0,
 };
 
