// KILT Blockchain – https://botlabs.org
// Copyright (C) 2019-2024 BOTLabs GmbH

// The KILT Blockchain is free software: you can redistribute it and/or modify
// it under the terms of the GNU General Public License as published by
// the Free Software Foundation, either version 3 of the License, or
// (at your option) any later version.

// The KILT Blockchain is distributed in the hope that it will be useful,
// but WITHOUT ANY WARRANTY; without even the implied warranty of
// MERCHANTABILITY or FITNESS FOR A PARTICULAR PURPOSE.  See the
// GNU General Public License for more details.

// You should have received a copy of the GNU General Public License
// along with this program.  If not, see <https://www.gnu.org/licenses/>.

// If you feel like getting in touch with us, you can do so at info@botlabs.org

//! The KILT runtime. This can be compiled with `#[no_std]`, ready for Wasm.
#![cfg_attr(not(feature = "std"), no_std)]
// `construct_runtime!` does a lot of recursion and requires us to increase the limit to 256.
#![recursion_limit = "256"]

// Make the WASM binary available.
#[cfg(feature = "std")]
include!(concat!(env!("OUT_DIR"), "/wasm_binary.rs"));

use cumulus_pallet_parachain_system::RelayNumberMonotonicallyIncreases;
use frame_support::{
	construct_runtime,
	genesis_builder_helper::{build_config, create_default_config},
	parameter_types,
	traits::{
		fungible::HoldConsideration,
		tokens::{PayFromAccount, UnityAssetBalanceConversion},
		AsEnsureOriginWithArg, ConstU32, EitherOfDiverse, EnqueueWithOrigin, Everything, InstanceFilter,
		LinearStoragePrice, PrivilegeCmp,
	},
	weights::{ConstantMultiplier, Weight},
};
use frame_system::{pallet_prelude::BlockNumberFor, EnsureRoot, EnsureSigned};
use pallet_asset_switch::xcm::{AccountId32ToAccountId32JunctionConverter, MatchesSwitchPairXcmFeeFungibleAsset};
use parity_scale_codec::{Decode, Encode, MaxEncodedLen};
use sp_api::impl_runtime_apis;
use sp_core::{ConstBool, ConstU64, OpaqueMetadata};
use sp_runtime::{
	create_runtime_str, generic, impl_opaque_keys,
	traits::{AccountIdLookup, BlakeTwo256, Block as BlockT, ConvertInto, OpaqueKeys},
	transaction_validity::{TransactionSource, TransactionValidity},
	ApplyExtrinsicResult, Perbill, Permill, RuntimeDebug,
};
use sp_std::{cmp::Ordering, prelude::*};
use sp_version::RuntimeVersion;
use xcm::{v4::Location, VersionedAssetId};
use xcm_builder::{FungiblesAdapter, NoChecking};

use delegation::DelegationAc;
use kilt_support::traits::ItemFilter;
use pallet_did_lookup::linkable_account::LinkableAccountId;
pub use parachain_staking::InflationInfo;
pub use public_credentials;

use runtime_common::{
	asset_switch::{runtime_api::Error as AssetSwitchApiError, EnsureRootAsTreasury},
	assets::{AssetDid, PublicCredentialsFilter},
	authorization::{AuthorizationId, PalletAuthorize},
	constants::{
		self, UnvestedFundsAllowedWithdrawReasons, BLOCK_PROCESSING_VELOCITY, EXISTENTIAL_DEPOSIT, KILT,
		RELAY_CHAIN_SLOT_DURATION_MILLIS, SLOT_DURATION, UNINCLUDED_SEGMENT_CAPACITY,
	},
	dip::merkle::{CompleteMerkleProof, DidMerkleProofOf, DidMerkleRootGenerator},
	errors::PublicCredentialsApiError,
	fees::{ToAuthorCredit, WeightToFee},
	pallet_id,
	xcm_config::RelayOrigin,
	AccountId, AuthorityId, Balance, BlockHashCount, BlockLength, BlockNumber, BlockWeights, DidIdentifier, FeeSplit,
	Hash, Header, Nonce, SendDustAndFeesToTreasury, Signature, SlowAdjustingFeeUpdate,
};

use crate::xcm_config::{LocationToAccountIdConverter, UniversalLocation, XcmRouter};

#[cfg(feature = "std")]
use sp_version::NativeVersion;

#[cfg(any(feature = "std", test))]
pub use sp_runtime::BuildStorage;
#[cfg(feature = "runtime-benchmarks")]
use {kilt_support::signature::AlwaysVerify, runtime_common::benchmarks::DummySignature};

#[cfg(feature = "try-runtime")]
use frame_try_runtime::UpgradeCheckSelect;

#[cfg(test)]
mod tests;

mod dip;
mod weights;
pub mod xcm_config;

impl_opaque_keys! {
	pub struct SessionKeys {
		pub aura: Aura,
	}
}

/// This runtime version.
#[sp_version::runtime_version]
pub const VERSION: RuntimeVersion = RuntimeVersion {
	spec_name: create_runtime_str!("kilt-spiritnet"),
	impl_name: create_runtime_str!("kilt-spiritnet"),
	authoring_version: 1,
<<<<<<< HEAD
	spec_version: 11402,
	impl_version: 0,
	apis: RUNTIME_API_VERSIONS,
	transaction_version: 9,
=======
	spec_version: 11405,
	impl_version: 0,
	apis: RUNTIME_API_VERSIONS,
	transaction_version: 10,
>>>>>>> 28c7fba6
	state_version: 0,
};

/// The version information used to identify this runtime when compiled
/// natively.
#[cfg(feature = "std")]
pub fn native_version() -> NativeVersion {
	NativeVersion {
		runtime_version: VERSION,
		can_author_with: Default::default(),
	}
}

parameter_types! {
	pub const Version: RuntimeVersion = VERSION;
	pub const SS58Prefix: u8 = 38;
}

impl frame_system::Config for Runtime {
	/// The identifier used to distinguish between accounts.
	type AccountId = AccountId;
	/// The aggregated dispatch type that is available for extrinsics.
	type RuntimeCall = RuntimeCall;
	/// The lookup mechanism to get account ID from whatever is passed in
	/// dispatchers.
	type Lookup = AccountIdLookup<AccountId, ()>;
	/// The nonce type for storing how many extrinsics an account has signed.
	type Nonce = Nonce;
	/// The block type as expected in this runtime
	type Block = Block;
	/// The type for hashing blocks and tries.
	type Hash = Hash;
	/// The hashing algorithm used.
	type Hashing = BlakeTwo256;
	/// The ubiquitous event type.
	type RuntimeEvent = RuntimeEvent;
	/// The ubiquitous origin type.
	type RuntimeOrigin = RuntimeOrigin;
	type RuntimeTask = RuntimeTask;
	/// Maximum number of block number to block hash mappings to keep (oldest
	/// pruned first).
	type BlockHashCount = BlockHashCount;
	/// Runtime version.
	type Version = Version;
	/// Converts a module to an index of this module in the runtime.
	type PalletInfo = PalletInfo;
	type AccountData = pallet_balances::AccountData<Balance>;
	type OnNewAccount = ();
	type OnKilledAccount = ();
	type DbWeight = weights::rocksdb_weights::constants::RocksDbWeight;
	type BaseCallFilter = Everything;
	type SystemWeightInfo = weights::frame_system::WeightInfo<Runtime>;
	type BlockWeights = BlockWeights;
	type BlockLength = BlockLength;
	type SS58Prefix = SS58Prefix;
	/// The set code logic
	type OnSetCode = cumulus_pallet_parachain_system::ParachainSetCode<Runtime>;
	type MaxConsumers = frame_support::traits::ConstU32<16>;
}

parameter_types! {
	pub const MinimumPeriod: u64 = constants::SLOT_DURATION / 2;
}

impl pallet_timestamp::Config for Runtime {
	/// A timestamp: milliseconds since the unix epoch.
	type Moment = u64;
	type OnTimestampSet = ();
	type MinimumPeriod = MinimumPeriod;
	type WeightInfo = weights::pallet_timestamp::WeightInfo<Runtime>;
}

parameter_types! {
	pub const ExistentialDeposit: u128 = EXISTENTIAL_DEPOSIT;
	pub const MaxLocks: u32 = 50;
	pub const MaxReserves: u32 = 50;
	pub const MaxFreezes: u32 = 50;
}

impl pallet_multisig::Config for Runtime {
	type RuntimeEvent = RuntimeEvent;
	type RuntimeCall = RuntimeCall;
	type Currency = Balances;
	type DepositBase = constants::multisig::DepositBase;
	type DepositFactor = constants::multisig::DepositFactor;
	type MaxSignatories = constants::multisig::MaxSignitors;
	type WeightInfo = weights::pallet_multisig::WeightInfo<Runtime>;
}

impl pallet_migration::Config for Runtime {
	type RuntimeEvent = RuntimeEvent;
	type Currency = Balances;
	type MaxMigrationsPerPallet = constants::pallet_migration::MaxMigrationsPerPallet;
	type WeightInfo = weights::pallet_migration::WeightInfo<Runtime>;
}

impl pallet_indices::Config for Runtime {
	type AccountIndex = Nonce;
	type Currency = pallet_balances::Pallet<Runtime>;
	type Deposit = constants::IndicesDeposit;
	type RuntimeEvent = RuntimeEvent;
	type WeightInfo = weights::pallet_indices::WeightInfo<Runtime>;
}

impl pallet_balances::Config for Runtime {
	/// The type for recording an account's balance.
	type Balance = Balance;
	type FreezeIdentifier = RuntimeFreezeReason;
	type RuntimeFreezeReason = RuntimeFreezeReason;
	type RuntimeHoldReason = RuntimeHoldReason;
	type MaxFreezes = MaxFreezes;

	/// The ubiquitous event type.
	type RuntimeEvent = RuntimeEvent;
	type DustRemoval = runtime_common::SendDustAndFeesToTreasury<Runtime>;
	type ExistentialDeposit = ExistentialDeposit;
	type AccountStore = System;
	type WeightInfo = weights::pallet_balances::WeightInfo<Runtime>;
	type MaxLocks = MaxLocks;
	type MaxReserves = MaxReserves;
	type ReserveIdentifier = [u8; 8];
}

impl pallet_transaction_payment::Config for Runtime {
	type RuntimeEvent = RuntimeEvent;
	type OnChargeTransaction = pallet_transaction_payment::FungibleAdapter<
		Balances,
		FeeSplit<Runtime, SendDustAndFeesToTreasury<Runtime>, ToAuthorCredit<Runtime>>,
	>;
	type OperationalFeeMultiplier = constants::fee::OperationalFeeMultiplier;
	type WeightToFee = WeightToFee<Runtime>;
	type LengthToFee = ConstantMultiplier<Balance, constants::fee::TransactionByteFee>;
	type FeeMultiplierUpdate = SlowAdjustingFeeUpdate<Self>;
}

parameter_types! {
	pub const ReservedXcmpWeight: Weight = constants::MAXIMUM_BLOCK_WEIGHT.saturating_div(4);
	pub const ReservedDmpWeight: Weight = constants::MAXIMUM_BLOCK_WEIGHT.saturating_div(4);
}

type ConsensusHook = cumulus_pallet_aura_ext::FixedVelocityConsensusHook<
	Runtime,
	RELAY_CHAIN_SLOT_DURATION_MILLIS,
	BLOCK_PROCESSING_VELOCITY,
	UNINCLUDED_SEGMENT_CAPACITY,
>;

impl cumulus_pallet_parachain_system::Config for Runtime {
	type RuntimeEvent = RuntimeEvent;
	type OnSystemEvent = ();
	type SelfParaId = parachain_info::Pallet<Runtime>;
	type OutboundXcmpMessageSource = XcmpQueue;
	type DmpQueue = EnqueueWithOrigin<MessageQueue, RelayOrigin>;
	type ReservedDmpWeight = ReservedDmpWeight;
	type XcmpMessageHandler = XcmpQueue;
	type ReservedXcmpWeight = ReservedXcmpWeight;
	type CheckAssociatedRelayNumber = RelayNumberMonotonicallyIncreases;
	type ConsensusHook = ConsensusHook;
	type WeightInfo = weights::cumulus_pallet_parachain_system::WeightInfo<Runtime>;
}

impl parachain_info::Config for Runtime {}

impl cumulus_pallet_aura_ext::Config for Runtime {}

parameter_types! {
	pub const MaxAuthorities: u32 = constants::staking::MAX_CANDIDATES;
}

impl pallet_aura::Config for Runtime {
	type AuthorityId = AuthorityId;
	//TODO: handle disabled validators
	type DisabledValidators = ();
	type MaxAuthorities = MaxAuthorities;
	type AllowMultipleBlocksPerSlot = ConstBool<false>;
	type SlotDuration = ConstU64<SLOT_DURATION>;
}

parameter_types! {
	pub const UncleGenerations: u32 = 0;
}

impl pallet_authorship::Config for Runtime {
	type FindAuthor = pallet_session::FindAccountFromAuthorIndex<Self, Aura>;
	type EventHandler = ParachainStaking;
}

impl pallet_session::Config for Runtime {
	type RuntimeEvent = RuntimeEvent;
	type ValidatorId = AccountId;
	type ValidatorIdOf = ConvertInto;
	type ShouldEndSession = ParachainStaking;
	type NextSessionRotation = ParachainStaking;
	type SessionManager = ParachainStaking;
	type SessionHandler = <SessionKeys as OpaqueKeys>::KeyTypeIdProviders;
	type Keys = SessionKeys;
	type WeightInfo = weights::pallet_session::WeightInfo<Runtime>;
}

impl pallet_vesting::Config for Runtime {
	type RuntimeEvent = RuntimeEvent;
	type Currency = Balances;
	type BlockNumberToBalance = ConvertInto;
	type BlockNumberProvider = System;
	// disable vested transfers by setting min amount to max balance
	type MinVestedTransfer = constants::MinVestedTransfer;
	type WeightInfo = weights::pallet_vesting::WeightInfo<Runtime>;
	type UnvestedFundsAllowedWithdrawReasons = UnvestedFundsAllowedWithdrawReasons;
	const MAX_VESTING_SCHEDULES: u32 = constants::MAX_VESTING_SCHEDULES;
}

parameter_types! {
	pub const MaxClaims: u32 = 50;
	pub const UsableBalance: Balance = KILT;
	pub const AutoUnlockBound: u32 = 100;
	pub const PreImageHoldReason: RuntimeHoldReason = RuntimeHoldReason::Preimage(pallet_preimage::HoldReason::Preimage);
}

impl pallet_preimage::Config for Runtime {
	type WeightInfo = weights::pallet_preimage::WeightInfo<Runtime>;
	type RuntimeEvent = RuntimeEvent;
	type Currency = Balances;
	type ManagerOrigin = EnsureRoot<AccountId>;
	type Consideration = HoldConsideration<
		AccountId,
		Balances,
		PreImageHoldReason,
		LinearStoragePrice<constants::preimage::PreimageBaseDeposit, constants::ByteDeposit, Balance>,
	>;
}

parameter_types! {
	pub MaximumSchedulerWeight: Weight = Perbill::from_percent(80) * BlockWeights::get().max_block;
	pub const MaxScheduledPerBlock: u32 = 50;
	pub const NoPreimagePostponement: Option<BlockNumber> = Some(10);
}

type ScheduleOrigin = EitherOfDiverse<
	EnsureRoot<AccountId>,
	pallet_collective::EnsureProportionAtLeast<AccountId, CouncilCollective, 1, 2>,
>;

/// Used the compare the privilege of an origin inside the scheduler.
pub struct OriginPrivilegeCmp;

impl PrivilegeCmp<OriginCaller> for OriginPrivilegeCmp {
	fn cmp_privilege(left: &OriginCaller, right: &OriginCaller) -> Option<Ordering> {
		if left == right {
			return Some(Ordering::Equal);
		}

		match (left, right) {
			// Root is greater than anything.
			(OriginCaller::system(frame_system::RawOrigin::Root), _) => Some(Ordering::Greater),
			// Check which one has more yes votes.
			(
				OriginCaller::Council(pallet_collective::RawOrigin::Members(l_yes_votes, l_count)),
				OriginCaller::Council(pallet_collective::RawOrigin::Members(r_yes_votes, r_count)),
			) => Some((l_yes_votes * r_count).cmp(&(r_yes_votes * l_count))),
			// For every other origin we don't care, as they are not used for `ScheduleOrigin`.
			_ => None,
		}
	}
}

impl pallet_scheduler::Config for Runtime {
	type RuntimeEvent = RuntimeEvent;
	type RuntimeOrigin = RuntimeOrigin;
	type PalletsOrigin = OriginCaller;
	type RuntimeCall = RuntimeCall;
	type MaximumWeight = MaximumSchedulerWeight;
	type ScheduleOrigin = ScheduleOrigin;
	type MaxScheduledPerBlock = MaxScheduledPerBlock;
	type WeightInfo = weights::pallet_scheduler::WeightInfo<Runtime>;
	type OriginPrivilegeCmp = OriginPrivilegeCmp;
	type Preimages = Preimage;
}

parameter_types! {
	pub const InstantAllowed: bool = true;
	pub const MaxVotes: u32 = 100;
	pub const MaxProposals: u32 = 100;
}

impl pallet_democracy::Config for Runtime {
	type RuntimeEvent = RuntimeEvent;
	type Currency = Balances;
	type EnactmentPeriod = constants::governance::EnactmentPeriod;
	type VoteLockingPeriod = constants::governance::VotingPeriod;
	type LaunchPeriod = constants::governance::LaunchPeriod;
	type VotingPeriod = constants::governance::VotingPeriod;
	type MinimumDeposit = constants::governance::MinimumDeposit;
	/// A straight majority of the council can decide what their next motion is.
	type ExternalOrigin = pallet_collective::EnsureProportionAtLeast<AccountId, CouncilCollective, 1, 2>;
	/// A majority can have the next scheduled referendum be a straight
	/// majority-carries vote.
	type ExternalMajorityOrigin = pallet_collective::EnsureProportionAtLeast<AccountId, CouncilCollective, 1, 2>;
	/// A unanimous council can have the next scheduled referendum be a straight
	/// default-carries (NTB) vote.
	type ExternalDefaultOrigin = pallet_collective::EnsureProportionAtLeast<AccountId, CouncilCollective, 1, 1>;
	/// Two thirds of the technical committee can have an
	/// ExternalMajority/ExternalDefault vote be tabled immediately and with a
	/// shorter voting/enactment period.
	type FastTrackOrigin = pallet_collective::EnsureProportionAtLeast<AccountId, TechnicalCollective, 2, 3>;
	type InstantOrigin = pallet_collective::EnsureProportionAtLeast<AccountId, TechnicalCollective, 1, 1>;
	type InstantAllowed = InstantAllowed;
	type FastTrackVotingPeriod = constants::governance::FastTrackVotingPeriod;
	// To cancel a proposal which has been passed, 2/3 of the council must agree to
	// it.
	type CancellationOrigin = EitherOfDiverse<
		EnsureRoot<AccountId>,
		pallet_collective::EnsureProportionAtLeast<AccountId, CouncilCollective, 2, 3>,
	>;
	// To cancel a proposal before it has been passed, the technical committee must
	// be unanimous or Root must agree.
	type CancelProposalOrigin = EitherOfDiverse<
		EnsureRoot<AccountId>,
		pallet_collective::EnsureProportionAtLeast<AccountId, TechnicalCollective, 1, 1>,
	>;
	type BlacklistOrigin = EnsureRoot<AccountId>;
	// Any single technical committee member may veto a coming council proposal,
	// however they can only do it once and it lasts only for the cooloff period.
	type VetoOrigin = pallet_collective::EnsureMember<AccountId, TechnicalCollective>;
	type CooloffPeriod = constants::governance::CooloffPeriod;
	type Slash = Treasury;
	type Scheduler = Scheduler;
	type PalletsOrigin = OriginCaller;
	type MaxVotes = MaxVotes;
	type WeightInfo = weights::pallet_democracy::WeightInfo<Runtime>;
	type MaxProposals = MaxProposals;
	type Preimages = Preimage;
	type MaxDeposits = ConstU32<100>;
	type MaxBlacklisted = ConstU32<100>;
	type SubmitOrigin = EnsureSigned<AccountId>;
}

parameter_types! {
	pub const ProposalBond: Permill = Permill::from_percent(5);
	pub const ProposalBondMinimum: Balance = 20 * KILT;
	pub const SpendPeriod: BlockNumber = constants::governance::SPEND_PERIOD;
	pub const Burn: Permill = Permill::zero();
	pub const MaxApprovals: u32 = 100;
	pub MaxProposalWeight: Weight = Perbill::from_percent(50) * BlockWeights::get().max_block;
	pub TreasuryAccount: AccountId = Treasury::account_id();
}

type ApproveOrigin = EitherOfDiverse<
	EnsureRoot<AccountId>,
	pallet_collective::EnsureProportionAtLeast<AccountId, CouncilCollective, 3, 5>,
>;

type MoreThanHalfCouncil = EitherOfDiverse<
	EnsureRoot<AccountId>,
	pallet_collective::EnsureProportionMoreThan<AccountId, CouncilCollective, 1, 2>,
>;

impl pallet_treasury::Config for Runtime {
	type PalletId = pallet_id::Treasury;
	type Currency = Balances;
	type ApproveOrigin = ApproveOrigin;
	type RejectOrigin = MoreThanHalfCouncil;
	type RuntimeEvent = RuntimeEvent;
	type OnSlash = Treasury;
	type ProposalBond = ProposalBond;
	type ProposalBondMinimum = ProposalBondMinimum;
	type ProposalBondMaximum = ();
	type SpendPeriod = SpendPeriod;
	#[cfg(not(feature = "runtime-benchmarks"))]
	type SpendOrigin = frame_support::traits::NeverEnsureOrigin<Balance>;
	#[cfg(feature = "runtime-benchmarks")]
	type SpendOrigin = frame_system::EnsureWithSuccess<EnsureRoot<AccountId>, AccountId, benches::MaxBalance>;
	type Burn = Burn;
	type BurnDestination = ();
	type SpendFunds = ();
	type WeightInfo = weights::pallet_treasury::WeightInfo<Runtime>;
	type MaxApprovals = MaxApprovals;
	type AssetKind = ();
	type BalanceConverter = UnityAssetBalanceConversion;
	type Beneficiary = AccountId;
	type BeneficiaryLookup = AccountIdLookup<Self::Beneficiary, ()>;
	type Paymaster = PayFromAccount<Balances, TreasuryAccount>;
	type PayoutPeriod = runtime_common::constants::treasury::PayoutPeriod;

	#[cfg(feature = "runtime-benchmarks")]
	type BenchmarkHelper = runtime_common::benchmarks::treasury::BenchmarkHelper<Runtime>;
}

type CouncilCollective = pallet_collective::Instance1;
impl pallet_collective::Config<CouncilCollective> for Runtime {
	type RuntimeOrigin = RuntimeOrigin;
	type Proposal = RuntimeCall;
	type RuntimeEvent = RuntimeEvent;
	type MaxProposalWeight = MaxProposalWeight;
	type MotionDuration = constants::governance::CouncilMotionDuration;
	type MaxProposals = constants::governance::CouncilMaxProposals;
	type MaxMembers = constants::governance::CouncilMaxMembers;
	type DefaultVote = pallet_collective::PrimeDefaultVote;
	type WeightInfo = weights::pallet_collective_council::WeightInfo<Runtime>;
	type SetMembersOrigin = EnsureRoot<AccountId>;
}

type TechnicalCollective = pallet_collective::Instance2;
impl pallet_collective::Config<TechnicalCollective> for Runtime {
	type RuntimeOrigin = RuntimeOrigin;
	type MaxProposalWeight = MaxProposalWeight;
	type Proposal = RuntimeCall;
	type RuntimeEvent = RuntimeEvent;
	type MotionDuration = constants::governance::TechnicalMotionDuration;
	type MaxProposals = constants::governance::TechnicalMaxProposals;
	type MaxMembers = constants::governance::TechnicalMaxMembers;
	type DefaultVote = pallet_collective::PrimeDefaultVote;
	type WeightInfo = weights::pallet_collective_technical_committee::WeightInfo<Runtime>;
	type SetMembersOrigin = EnsureRoot<AccountId>;
}

type TechnicalMembershipProvider = pallet_membership::Instance1;
impl pallet_membership::Config<TechnicalMembershipProvider> for Runtime {
	type RuntimeEvent = RuntimeEvent;
	type AddOrigin = MoreThanHalfCouncil;
	type RemoveOrigin = MoreThanHalfCouncil;
	type SwapOrigin = MoreThanHalfCouncil;
	type ResetOrigin = MoreThanHalfCouncil;
	type PrimeOrigin = MoreThanHalfCouncil;
	type MembershipInitialized = TechnicalCommittee;
	type MembershipChanged = TechnicalCommittee;
	type MaxMembers = constants::governance::TechnicalMaxMembers;
	type WeightInfo = weights::pallet_membership::WeightInfo<Runtime>;
}

type TipsMembershipProvider = pallet_membership::Instance2;
impl pallet_membership::Config<TipsMembershipProvider> for Runtime {
	type RuntimeEvent = RuntimeEvent;
	type AddOrigin = MoreThanHalfCouncil;
	type RemoveOrigin = MoreThanHalfCouncil;
	type SwapOrigin = MoreThanHalfCouncil;
	type ResetOrigin = MoreThanHalfCouncil;
	type PrimeOrigin = MoreThanHalfCouncil;
	type MembershipInitialized = ();
	type MembershipChanged = ();
	type MaxMembers = constants::governance::TipperMaxMembers;
	type WeightInfo = weights::pallet_membership::WeightInfo<Runtime>;
}

impl pallet_tips::Config for Runtime {
	type MaximumReasonLength = constants::tips::MaximumReasonLength;
	type DataDepositPerByte = constants::ByteDeposit;
	type Tippers = runtime_common::Tippers<Runtime, TipsMembershipProvider>;
	type TipCountdown = constants::tips::TipCountdown;
	type TipFindersFee = constants::tips::TipFindersFee;
	type TipReportDepositBase = constants::tips::TipReportDepositBase;
	type RuntimeEvent = RuntimeEvent;
	type WeightInfo = weights::pallet_tips::WeightInfo<Runtime>;
	type MaxTipAmount = constants::tips::MaxTipAmount;
}

impl attestation::Config for Runtime {
	type EnsureOrigin = did::EnsureDidOrigin<DidIdentifier, AccountId>;
	type OriginSuccess = did::DidRawOrigin<AccountId, DidIdentifier>;
	type RuntimeHoldReason = RuntimeHoldReason;
	type RuntimeEvent = RuntimeEvent;
	type WeightInfo = weights::attestation::WeightInfo<Runtime>;

	type Currency = Balances;
	type Deposit = constants::attestation::AttestationDeposit;
	type MaxDelegatedAttestations = constants::attestation::MaxDelegatedAttestations;
	type AttesterId = DidIdentifier;
	type AuthorizationId = AuthorizationId<<Runtime as delegation::Config>::DelegationNodeId>;
	type AccessControl = PalletAuthorize<DelegationAc<Runtime>>;
	type BalanceMigrationManager = Migration;
}

impl delegation::Config for Runtime {
	type DelegationEntityId = DidIdentifier;
	type DelegationNodeId = Hash;

	type EnsureOrigin = did::EnsureDidOrigin<DidIdentifier, AccountId>;
	type OriginSuccess = did::DidRawOrigin<AccountId, DidIdentifier>;

	#[cfg(not(feature = "runtime-benchmarks"))]
	type DelegationSignatureVerification = did::DidSignatureVerify<Runtime>;
	#[cfg(not(feature = "runtime-benchmarks"))]
	type Signature = did::DidSignature;

	#[cfg(feature = "runtime-benchmarks")]
	type Signature = DummySignature;
	#[cfg(feature = "runtime-benchmarks")]
	type DelegationSignatureVerification = AlwaysVerify<AccountId, Vec<u8>, Self::Signature>;

	type RuntimeEvent = RuntimeEvent;
	type RuntimeHoldReason = RuntimeHoldReason;
	type MaxSignatureByteLength = constants::delegation::MaxSignatureByteLength;
	type MaxParentChecks = constants::delegation::MaxParentChecks;
	type MaxRevocations = constants::delegation::MaxRevocations;
	type MaxRemovals = constants::delegation::MaxRemovals;
	type MaxChildren = constants::delegation::MaxChildren;
	type WeightInfo = weights::delegation::WeightInfo<Runtime>;
	type Currency = Balances;
	type Deposit = constants::delegation::DelegationDeposit;
	type BalanceMigrationManager = Migration;
}

impl ctype::Config for Runtime {
	type CtypeCreatorId = AccountId;
	type Currency = Balances;
	type Fee = constants::CtypeFee;
	type FeeCollector = runtime_common::SendDustAndFeesToTreasury<Runtime>;

	type EnsureOrigin = did::EnsureDidOrigin<DidIdentifier, AccountId>;
	type OriginSuccess = did::DidRawOrigin<AccountId, DidIdentifier>;
	type OverarchingOrigin = EnsureRoot<AccountId>;

	type RuntimeEvent = RuntimeEvent;
	type WeightInfo = weights::ctype::WeightInfo<Runtime>;
}

impl did::Config for Runtime {
	type RuntimeEvent = RuntimeEvent;
	type RuntimeCall = RuntimeCall;
	type RuntimeHoldReason = RuntimeHoldReason;
	type RuntimeOrigin = RuntimeOrigin;
	type Currency = Balances;
	type DidIdentifier = DidIdentifier;
	type KeyDeposit = constants::did::KeyDeposit;
	type ServiceEndpointDeposit = constants::did::ServiceEndpointDeposit;
	type BaseDeposit = constants::did::DidBaseDeposit;
	type Fee = constants::did::DidFee;
	type FeeCollector = runtime_common::SendDustAndFeesToTreasury<Runtime>;

	#[cfg(not(feature = "runtime-benchmarks"))]
	type EnsureOrigin = did::EnsureDidOrigin<DidIdentifier, AccountId>;
	#[cfg(not(feature = "runtime-benchmarks"))]
	type OriginSuccess = did::DidRawOrigin<AccountId, DidIdentifier>;

	#[cfg(feature = "runtime-benchmarks")]
	type EnsureOrigin = EnsureSigned<DidIdentifier>;
	#[cfg(feature = "runtime-benchmarks")]
	type OriginSuccess = DidIdentifier;

	type MaxNewKeyAgreementKeys = constants::did::MaxNewKeyAgreementKeys;
	type MaxTotalKeyAgreementKeys = constants::did::MaxTotalKeyAgreementKeys;
	type MaxPublicKeysPerDid = constants::did::MaxPublicKeysPerDid;
	type MaxBlocksTxValidity = constants::did::MaxBlocksTxValidity;
	type MaxNumberOfServicesPerDid = constants::did::MaxNumberOfServicesPerDid;
	type MaxServiceIdLength = constants::did::MaxServiceIdLength;
	type MaxServiceTypeLength = constants::did::MaxServiceTypeLength;
	type MaxServiceUrlLength = constants::did::MaxServiceUrlLength;
	type MaxNumberOfTypesPerService = constants::did::MaxNumberOfTypesPerService;
	type MaxNumberOfUrlsPerService = constants::did::MaxNumberOfUrlsPerService;
	type WeightInfo = weights::did::WeightInfo<Runtime>;
	type BalanceMigrationManager = Migration;
}

impl pallet_did_lookup::Config for Runtime {
	type RuntimeHoldReason = RuntimeHoldReason;
	type RuntimeEvent = RuntimeEvent;

	type DidIdentifier = DidIdentifier;

	type Currency = Balances;
	type Deposit = constants::did_lookup::DidLookupDeposit;

	type EnsureOrigin = did::EnsureDidOrigin<DidIdentifier, AccountId>;
	type OriginSuccess = did::DidRawOrigin<AccountId, DidIdentifier>;

	type WeightInfo = weights::pallet_did_lookup::WeightInfo<Runtime>;
	type BalanceMigrationManager = Migration;
}

impl pallet_web3_names::Config for Runtime {
	type RuntimeHoldReason = RuntimeHoldReason;
	type BanOrigin = EnsureRoot<AccountId>;
	type OwnerOrigin = did::EnsureDidOrigin<DidIdentifier, AccountId>;
	type OriginSuccess = did::DidRawOrigin<AccountId, DidIdentifier>;
	type Currency = Balances;
	type Deposit = constants::web3_names::Web3NameDeposit;
	type RuntimeEvent = RuntimeEvent;
	type MaxNameLength = constants::web3_names::MaxNameLength;
	type MinNameLength = constants::web3_names::MinNameLength;
	type Web3Name = pallet_web3_names::web3_name::AsciiWeb3Name<Runtime>;
	type Web3NameOwner = DidIdentifier;
	type WeightInfo = weights::pallet_web3_names::WeightInfo<Runtime>;
	type BalanceMigrationManager = Migration;
}

impl pallet_inflation::Config for Runtime {
	type Currency = Balances;
	type InitialPeriodLength = constants::treasury::InitialPeriodLength;
	type InitialPeriodReward = constants::treasury::InitialPeriodReward;
	type Beneficiary = runtime_common::SendDustAndFeesToTreasury<Runtime>;
	type WeightInfo = weights::pallet_inflation::WeightInfo<Runtime>;
}

impl parachain_staking::Config for Runtime {
	type RuntimeEvent = RuntimeEvent;
	type Currency = Balances;
	type CurrencyBalance = Balance;
	type FreezeIdentifier = RuntimeFreezeReason;
	type MinBlocksPerRound = constants::staking::MinBlocksPerRound;
	type DefaultBlocksPerRound = constants::staking::DefaultBlocksPerRound;
	type StakeDuration = constants::staking::StakeDuration;
	type ExitQueueDelay = constants::staking::ExitQueueDelay;
	type MinCollators = constants::staking::MinCollators;
	type MinRequiredCollators = constants::staking::MinRequiredCollators;
	type MaxDelegationsPerRound = constants::staking::MaxDelegationsPerRound;
	type MaxDelegatorsPerCollator = constants::staking::MaxDelegatorsPerCollator;
	type MinCollatorStake = constants::staking::MinCollatorStake;
	type MinCollatorCandidateStake = constants::staking::MinCollatorStake;
	type MaxTopCandidates = constants::staking::MaxCollatorCandidates;
	type MinDelegatorStake = constants::staking::MinDelegatorStake;
	type MaxUnstakeRequests = constants::staking::MaxUnstakeRequests;
	type NetworkRewardRate = constants::staking::NetworkRewardRate;
	type NetworkRewardStart = constants::staking::NetworkRewardStart;
	type NetworkRewardBeneficiary = runtime_common::SendDustAndFeesToTreasury<Runtime>;
	type WeightInfo = weights::parachain_staking::WeightInfo<Runtime>;

	const BLOCKS_PER_YEAR: BlockNumberFor<Self> = constants::BLOCKS_PER_YEAR;
}

impl pallet_utility::Config for Runtime {
	type RuntimeEvent = RuntimeEvent;
	type RuntimeCall = RuntimeCall;
	type PalletsOrigin = OriginCaller;
	type WeightInfo = weights::pallet_utility::WeightInfo<Runtime>;
}

impl public_credentials::Config for Runtime {
	type RuntimeHoldReason = RuntimeHoldReason;
	type AccessControl = PalletAuthorize<DelegationAc<Runtime>>;
	type AttesterId = DidIdentifier;
	type AuthorizationId = AuthorizationId<<Runtime as delegation::Config>::DelegationNodeId>;
	type CredentialId = Hash;
	type CredentialHash = BlakeTwo256;
	type Currency = Balances;
	type Deposit = runtime_common::constants::public_credentials::Deposit;
	type EnsureOrigin = did::EnsureDidOrigin<DidIdentifier, AccountId>;
	type MaxEncodedClaimsLength = runtime_common::constants::public_credentials::MaxEncodedClaimsLength;
	type MaxSubjectIdLength = runtime_common::constants::public_credentials::MaxSubjectIdLength;
	type OriginSuccess = did::DidRawOrigin<AccountId, DidIdentifier>;
	type RuntimeEvent = RuntimeEvent;
	type SubjectId = runtime_common::assets::AssetDid;
	type WeightInfo = weights::public_credentials::WeightInfo<Runtime>;
	type BalanceMigrationManager = Migration;
}

/// The type used to represent the kinds of proxying allowed.
#[derive(
	Copy, Clone, Eq, PartialEq, Ord, PartialOrd, Encode, Decode, RuntimeDebug, MaxEncodedLen, scale_info::TypeInfo,
)]
pub enum ProxyType {
	/// Allow for any call.
	Any,
	/// Allow for calls that do not move tokens out of the caller's account.
	NonTransfer,
	/// Allow for governance-related calls.
	Governance,
	/// Allow for staking-related calls.
	ParachainStaking,
	/// Allow for calls that cancel proxy information.
	CancelProxy,
	/// Allow for calls that do not result in a deposit being claimed (e.g., for
	/// attestations, delegations, or DIDs).
	NonDepositClaiming,
}

impl Default for ProxyType {
	fn default() -> Self {
		Self::Any
	}
}

impl InstanceFilter<RuntimeCall> for ProxyType {
	fn filter(&self, c: &RuntimeCall) -> bool {
		match self {
			ProxyType::Any => true,
			ProxyType::NonTransfer => matches!(
				c,
				RuntimeCall::Attestation(..)
					// Excludes `Balances`
					| RuntimeCall::Council(..)
					| RuntimeCall::Ctype(..)
					| RuntimeCall::Delegation(..)
					| RuntimeCall::Democracy(..)
					| RuntimeCall::DepositStorage(..)
					| RuntimeCall::Did(..)
					| RuntimeCall::DidLookup(..)
					| RuntimeCall::DipProvider(..)
					| RuntimeCall::Indices(
						// Excludes `force_transfer`, and `transfer`
						pallet_indices::Call::claim { .. }
							| pallet_indices::Call::free { .. }
							| pallet_indices::Call::freeze { .. }
					)
					| RuntimeCall::Multisig(..)
					| RuntimeCall::ParachainStaking(..)
					// Excludes `ParachainSystem`
					| RuntimeCall::Preimage(..)
					| RuntimeCall::Proxy(..)
					| RuntimeCall::PublicCredentials(..)
					| RuntimeCall::Scheduler(..)
					| RuntimeCall::Session(..)
					| RuntimeCall::System(..)
					| RuntimeCall::TechnicalCommittee(..)
					| RuntimeCall::TechnicalMembership(..)
					| RuntimeCall::TipsMembership(..)
					| RuntimeCall::Timestamp(..)
					| RuntimeCall::Treasury(..)
					| RuntimeCall::Utility(..)
					| RuntimeCall::Vesting(
						// Excludes `force_vested_transfer`, `merge_schedules`, and `vested_transfer`
						pallet_vesting::Call::vest { .. }
							| pallet_vesting::Call::vest_other { .. }
					)
					| RuntimeCall::Web3Names(..),
			),
			ProxyType::NonDepositClaiming => matches!(
				c,
				RuntimeCall::Attestation(
						// Excludes `reclaim_deposit`
						attestation::Call::add { .. }
							| attestation::Call::remove { .. }
							| attestation::Call::revoke { .. }
							| attestation::Call::change_deposit_owner { .. }
							| attestation::Call::update_deposit { .. }
					)
					// Excludes `Balances`
					| RuntimeCall::Council(..)
					| RuntimeCall::Ctype(..)
					| RuntimeCall::Delegation(
						// Excludes `reclaim_deposit`
						delegation::Call::add_delegation { .. }
							| delegation::Call::create_hierarchy { .. }
							| delegation::Call::remove_delegation { .. }
							| delegation::Call::revoke_delegation { .. }
							| delegation::Call::update_deposit { .. }
							| delegation::Call::change_deposit_owner { .. }
					)
					| RuntimeCall::Democracy(..)
					// Excludes `DepositStorage`
					| RuntimeCall::Did(
						// Excludes `reclaim_deposit`
						did::Call::add_key_agreement_key { .. }
							| did::Call::add_service_endpoint { .. }
							| did::Call::create { .. }
							| did::Call::delete { .. }
							| did::Call::remove_attestation_key { .. }
							| did::Call::remove_delegation_key { .. }
							| did::Call::remove_key_agreement_key { .. }
							| did::Call::remove_service_endpoint { .. }
							| did::Call::set_attestation_key { .. }
							| did::Call::set_authentication_key { .. }
							| did::Call::set_delegation_key { .. }
							| did::Call::submit_did_call { .. }
							| did::Call::update_deposit { .. }
							| did::Call::change_deposit_owner { .. }
							| did::Call::create_from_account { .. }
							| did::Call::dispatch_as { .. }
					)
					| RuntimeCall::DidLookup(
						// Excludes `reclaim_deposit`
						pallet_did_lookup::Call::associate_account { .. }
							| pallet_did_lookup::Call::associate_sender { .. }
							| pallet_did_lookup::Call::remove_account_association { .. }
							| pallet_did_lookup::Call::remove_sender_association { .. }
							| pallet_did_lookup::Call::update_deposit { .. }
							| pallet_did_lookup::Call::change_deposit_owner { .. }
					)
					| RuntimeCall::DipProvider(..)
					| RuntimeCall::Indices(..)
					| RuntimeCall::Multisig(..)
					| RuntimeCall::ParachainStaking(..)
					// Excludes `ParachainSystem`
					| RuntimeCall::Preimage(..)
					| RuntimeCall::Proxy(..)
					| RuntimeCall::PublicCredentials(
						// Excludes `reclaim_deposit`
						public_credentials::Call::add { .. }
						| public_credentials::Call::revoke { .. }
						| public_credentials::Call::unrevoke { .. }
						| public_credentials::Call::remove { .. }
						| public_credentials::Call::update_deposit { .. }
						| public_credentials::Call::change_deposit_owner { .. }
					)
					| RuntimeCall::Scheduler(..)
					| RuntimeCall::Session(..)
					// Excludes `Sudo`
					| RuntimeCall::System(..)
					| RuntimeCall::TechnicalCommittee(..)
					| RuntimeCall::TechnicalMembership(..)
					| RuntimeCall::TipsMembership(..)
					| RuntimeCall::Timestamp(..)
					| RuntimeCall::Treasury(..)
					| RuntimeCall::Utility(..)
					| RuntimeCall::Vesting(..)
					| RuntimeCall::Web3Names(
						// Excludes `ban`, and `reclaim_deposit`
						pallet_web3_names::Call::claim { .. }
							| pallet_web3_names::Call::release_by_owner { .. }
							| pallet_web3_names::Call::unban { .. }
							| pallet_web3_names::Call::update_deposit { .. }
							| pallet_web3_names::Call::change_deposit_owner { .. }
					),
			),
			ProxyType::Governance => matches!(
				c,
				RuntimeCall::Council(..)
					| RuntimeCall::Democracy(..)
					| RuntimeCall::TechnicalCommittee(..)
					| RuntimeCall::TechnicalMembership(..)
					| RuntimeCall::TipsMembership(..)
					| RuntimeCall::Treasury(..)
					| RuntimeCall::Utility(..)
			),
			ProxyType::ParachainStaking => {
				matches!(
					c,
					RuntimeCall::ParachainStaking(..) | RuntimeCall::Session(..) | RuntimeCall::Utility(..)
				)
			}
			ProxyType::CancelProxy => matches!(c, RuntimeCall::Proxy(pallet_proxy::Call::reject_announcement { .. })),
		}
	}

	fn is_superset(&self, o: &Self) -> bool {
		match (self, o) {
			(x, y) if x == y => true,
			// "anything" always contains any subset
			(ProxyType::Any, _) => true,
			(_, ProxyType::Any) => false,
			// reclaiming deposits is part of NonTransfer but not in NonDepositClaiming
			(ProxyType::NonDepositClaiming, ProxyType::NonTransfer) => false,
			// everything except NonTransfer and Any is part of NonDepositClaiming
			(ProxyType::NonDepositClaiming, _) => true,
			// Transfers are part of NonDepositClaiming but not in NonTransfer
			(ProxyType::NonTransfer, ProxyType::NonDepositClaiming) => false,
			// everything except NonDepositClaiming and Any is part of NonTransfer
			(ProxyType::NonTransfer, _) => true,
			_ => false,
		}
	}
}

impl pallet_proxy::Config for Runtime {
	type RuntimeEvent = RuntimeEvent;
	type RuntimeCall = RuntimeCall;
	type Currency = Balances;
	type ProxyType = ProxyType;
	type ProxyDepositBase = constants::proxy::ProxyDepositBase;
	type ProxyDepositFactor = constants::proxy::ProxyDepositFactor;
	type MaxProxies = constants::proxy::MaxProxies;
	type MaxPending = constants::proxy::MaxPending;
	type CallHasher = BlakeTwo256;
	type AnnouncementDepositBase = constants::proxy::AnnouncementDepositBase;
	type AnnouncementDepositFactor = constants::proxy::AnnouncementDepositFactor;
	type WeightInfo = weights::pallet_proxy::WeightInfo<Runtime>;
}

parameter_types! {
	pub CheckingAccount: AccountId = PolkadotXcm::check_account();
}

pub type KiltToEKiltSwitchPallet = pallet_asset_switch::Instance1;
impl pallet_asset_switch::Config<KiltToEKiltSwitchPallet> for Runtime {
	type AccountIdConverter = AccountId32ToAccountId32JunctionConverter;
	type AssetTransactor = FungiblesAdapter<
		Fungibles,
		MatchesSwitchPairXcmFeeFungibleAsset<Runtime, KiltToEKiltSwitchPallet>,
		LocationToAccountIdConverter,
		AccountId,
		NoChecking,
		CheckingAccount,
	>;
	type FeeOrigin = EnsureRoot<AccountId>;
	type LocalCurrency = Balances;
	type PauseOrigin = EnsureRoot<AccountId>;
	type RuntimeEvent = RuntimeEvent;
	type SubmitterOrigin = EnsureSigned<AccountId>;
	type SwitchHooks = runtime_common::asset_switch::hooks::RestrictSwitchDestinationToSelf;
	type SwitchOrigin = EnsureRoot<AccountId>;
	type UniversalLocation = UniversalLocation;
	type WeightInfo = weights::pallet_asset_switch::WeightInfo<Runtime>;
	type XcmRouter = XcmRouter;

	#[cfg(feature = "runtime-benchmarks")]
	type BenchmarkHelper = crate::benches::CreateFungibleForAssetSwitchPool1;
}

// No deposit is taken since creation is permissioned. Only the root origin can
// create new assets, and the owner will be the treasury account.
impl pallet_assets::Config for Runtime {
	type ApprovalDeposit = runtime_common::constants::assets::ApprovalDeposit;
	type AssetAccountDeposit = runtime_common::constants::assets::AssetAccountDeposit;
	type AssetDeposit = runtime_common::constants::assets::AssetDeposit;
	type AssetId = Location;
	type AssetIdParameter = Location;
	type Balance = Balance;
	type CallbackHandle = ();
	type CreateOrigin = AsEnsureOriginWithArg<EnsureRootAsTreasury<Runtime>>;
	type Currency = Balances;
	type Extra = ();
	type ForceOrigin = EnsureRoot<AccountId>;
	type Freezer = ();
	type MetadataDepositBase = runtime_common::constants::assets::MetaDepositBase;
	type MetadataDepositPerByte = runtime_common::constants::assets::MetaDepositPerByte;
	type RemoveItemsLimit = runtime_common::constants::assets::RemoveItemsLimit;
	type RuntimeEvent = RuntimeEvent;
	type StringLimit = runtime_common::constants::assets::StringLimit;
	type WeightInfo = weights::pallet_assets::WeightInfo<Runtime>;

	#[cfg(feature = "runtime-benchmarks")]
	type BenchmarkHelper = runtime_common::asset_switch::NoopBenchmarkHelper;
}

construct_runtime! {
	pub enum Runtime
	{
		System: frame_system = 0,
		// DELETED: RandomnessCollectiveFlip: pallet_insecure_randomness_collective_flip = 1,

		Timestamp: pallet_timestamp = 2,
		Indices: pallet_indices exclude_parts { Config } = 5,
		Balances: pallet_balances = 6,
		TransactionPayment: pallet_transaction_payment exclude_parts { Config } = 7,

		// Consensus support.
		// The following order MUST NOT be changed: Aura -> Session -> Staking -> Authorship -> AuraExt
		// Dependencies: AuraExt on Aura, Authorship and Session on ParachainStaking
		Aura: pallet_aura = 23,
		Session: pallet_session = 22,
		ParachainStaking: parachain_staking = 21,
		Authorship: pallet_authorship = 20,
		AuraExt: cumulus_pallet_aura_ext = 24,

		Democracy: pallet_democracy = 30,
		Council: pallet_collective::<Instance1> = 31,
		TechnicalCommittee: pallet_collective::<Instance2> = 32,
		// reserved: parachain council election = 33,
		TechnicalMembership: pallet_membership::<Instance1> = 34,
		Treasury: pallet_treasury = 35,
		// DELETED: RelayMigration: pallet_relay_migration = 36,
		// DELETED: DynFilter: pallet_dyn_filter = 37,

		// A stateless pallet with helper extrinsics (batch extrinsics, send from different origins, ...)
		Utility: pallet_utility = 40,

		// Vesting. Usable initially, but removed once all vesting is finished.
		Vesting: pallet_vesting = 41,

		Scheduler: pallet_scheduler = 42,

		// Allowing accounts to give permission to other accounts to dispatch types of calls from their signed origin
		Proxy: pallet_proxy = 43,

		// Preimage pallet allows the storage of large bytes blob
		Preimage: pallet_preimage = 44,

		// Tips module to reward contributions to the ecosystem with small amount of KILTs.
		TipsMembership: pallet_membership::<Instance2> = 45,
		Tips: pallet_tips = 46,

		Multisig: pallet_multisig = 47,

		AssetSwitchPool1: pallet_asset_switch::<Instance1> = 48,
		Fungibles: pallet_assets = 49,

		// KILT Pallets. Start indices 60 to leave room
		// DELETED: KiltLaunch: kilt_launch = 60,
		Ctype: ctype = 61,
		Attestation: attestation = 62,
		Delegation: delegation = 63,
		Did: did = 64,
		// DELETED: CrowdloanContributors = 65,
		Inflation: pallet_inflation = 66,
		DidLookup: pallet_did_lookup = 67,
		Web3Names: pallet_web3_names = 68,
		PublicCredentials: public_credentials = 69,
		Migration: pallet_migration = 70,
		DipProvider: pallet_dip_provider = 71,
		DepositStorage: pallet_deposit_storage = 72,

		// Parachains pallets. Start indices at 80 to leave room.

		// Among others: Send and receive DMP and XCMP messages.
		ParachainSystem: cumulus_pallet_parachain_system = 80,
		ParachainInfo: parachain_info = 81,
		// Wrap and unwrap XCMP messages to send and receive them. Queue them for later processing.
		XcmpQueue: cumulus_pallet_xcmp_queue = 82,
		// Build XCM scripts.
		PolkadotXcm: pallet_xcm = 83,
		// Does nothing cool, just provides an origin.
		CumulusXcm: cumulus_pallet_xcm exclude_parts { Call } = 84,
		// DmpQueue: cumulus_pallet_dmp_queue = 85,
		// Queue and pass DMP messages on to be executed.
		MessageQueue: pallet_message_queue = 86,
	}
}

impl did::DeriveDidCallAuthorizationVerificationKeyRelationship for RuntimeCall {
	fn derive_verification_key_relationship(&self) -> did::DeriveDidCallKeyRelationshipResult {
		/// ensure that all calls have the same VerificationKeyRelationship
		fn single_key_relationship(calls: &[RuntimeCall]) -> did::DeriveDidCallKeyRelationshipResult {
			let init = calls
				.get(0)
				.ok_or(did::RelationshipDeriveError::InvalidCallParameter)?
				.derive_verification_key_relationship()?;
			calls
				.iter()
				.skip(1)
				.map(RuntimeCall::derive_verification_key_relationship)
				.try_fold(init, |acc, next| {
					if next.is_err() {
						next
					} else if Ok(acc) == next {
						Ok(acc)
					} else {
						Err(did::RelationshipDeriveError::InvalidCallParameter)
					}
				})
		}
		match self {
			RuntimeCall::Attestation { .. } => Ok(did::DidVerificationKeyRelationship::AssertionMethod),
			RuntimeCall::Ctype { .. } => Ok(did::DidVerificationKeyRelationship::AssertionMethod),
			RuntimeCall::Delegation { .. } => Ok(did::DidVerificationKeyRelationship::CapabilityDelegation),
			RuntimeCall::DipProvider { .. } => Ok(did::DidVerificationKeyRelationship::Authentication),
			// DID creation is not allowed through the DID proxy.
			RuntimeCall::Did(did::Call::create { .. }) => Err(did::RelationshipDeriveError::NotCallableByDid),
			RuntimeCall::Did { .. } => Ok(did::DidVerificationKeyRelationship::Authentication),
			RuntimeCall::Web3Names { .. } => Ok(did::DidVerificationKeyRelationship::Authentication),
			RuntimeCall::PublicCredentials { .. } => Ok(did::DidVerificationKeyRelationship::AssertionMethod),
			RuntimeCall::DidLookup { .. } => Ok(did::DidVerificationKeyRelationship::Authentication),
			RuntimeCall::Utility(pallet_utility::Call::batch { calls }) => single_key_relationship(&calls[..]),
			RuntimeCall::Utility(pallet_utility::Call::batch_all { calls }) => single_key_relationship(&calls[..]),
			RuntimeCall::Utility(pallet_utility::Call::force_batch { calls }) => single_key_relationship(&calls[..]),
			#[cfg(not(feature = "runtime-benchmarks"))]
			_ => Err(did::RelationshipDeriveError::NotCallableByDid),
			// By default, returns the authentication key
			#[cfg(feature = "runtime-benchmarks")]
			_ => Ok(did::DidVerificationKeyRelationship::Authentication),
		}
	}

	// Always return a System::remark() extrinsic call
	#[cfg(feature = "runtime-benchmarks")]
	fn get_call_for_did_call_benchmark() -> Self {
		RuntimeCall::System(frame_system::Call::remark { remark: vec![] })
	}
}

/// The address format for describing accounts.
pub type Address = sp_runtime::MultiAddress<AccountId, ()>;
/// Block header type as expected by this runtime.
/// Block type as expected by this runtime.
pub type Block = generic::Block<Header, UncheckedExtrinsic>;
/// A Block signed with a Justification
pub type SignedBlock = generic::SignedBlock<Block>;
/// BlockId type as expected by this runtime.
pub type BlockId = generic::BlockId<Block>;
/// The SignedExtension to the basic transaction logic.
pub type SignedExtra = (
	frame_system::CheckNonZeroSender<Runtime>,
	frame_system::CheckSpecVersion<Runtime>,
	frame_system::CheckTxVersion<Runtime>,
	frame_system::CheckGenesis<Runtime>,
	frame_system::CheckEra<Runtime>,
	frame_system::CheckNonce<Runtime>,
	frame_system::CheckWeight<Runtime>,
	pallet_transaction_payment::ChargeTransactionPayment<Runtime>,
);
/// Unchecked extrinsic type as expected by this runtime.
pub type UncheckedExtrinsic = generic::UncheckedExtrinsic<Address, RuntimeCall, Signature, SignedExtra>;
/// Extrinsic type that has already been checked.
pub type CheckedExtrinsic = generic::CheckedExtrinsic<AccountId, RuntimeCall, SignedExtra>;
/// Executive: handles dispatch to the various modules.
pub type Executive = frame_executive::Executive<
	Runtime,
	Block,
	frame_system::ChainContext<Runtime>,
	Runtime,
	// Executes pallet hooks in the order of definition in construct_runtime
	AllPalletsWithSystem,
	frame_support::migrations::RemovePallet<DmpPalletName, <Runtime as frame_system::Config>::DbWeight>,
>;

parameter_types! {
	pub const DmpPalletName: &'static str = "DmpQueue";
}

#[cfg(feature = "runtime-benchmarks")]
mod benches {

	use frame_system::RawOrigin;
	use pallet_asset_switch::PartialBenchmarkInfo;
	use runtime_common::AccountId;
	use xcm::v4::{Asset, AssetId, Fungibility, Junction, Junctions, Location, ParentThen};

	use crate::{Fungibles, ParachainSystem};

	frame_support::parameter_types! {
		pub const MaxBalance: crate::Balance = crate::Balance::max_value();
	}

	frame_benchmarking::define_benchmarks!(
		[frame_system, SystemBench::<Runtime>]
		[pallet_timestamp, Timestamp]
		[pallet_indices, Indices]
		[pallet_balances, Balances]
		[pallet_session, SessionBench::<Runtime>]
		[parachain_staking, ParachainStaking]
		[pallet_democracy, Democracy]
		[pallet_collective, Council]
		[pallet_collective, TechnicalCommittee]
		[pallet_membership, TechnicalMembership]
		[pallet_treasury, Treasury]
		[pallet_utility, Utility]
		[pallet_vesting, Vesting]
		[pallet_scheduler, Scheduler]
		[pallet_proxy, Proxy]
		[pallet_preimage, Preimage]
		[pallet_tips, Tips]
		[pallet_multisig, Multisig]
		[ctype, Ctype]
		[attestation, Attestation]
		[delegation, Delegation]
		[did, Did]
		[pallet_inflation, Inflation]
		[pallet_did_lookup, DidLookup]
		[pallet_web3_names, Web3Names]
		[public_credentials, PublicCredentials]
		[pallet_xcm, PalletXcmExtrinsicsBenchmark::<Runtime>]
		[pallet_migration, Migration]
		[pallet_dip_provider, DipProvider]
		[pallet_deposit_storage, DepositStorage]
		[pallet_asset_switch, AssetSwitchPool1]
		[pallet_assets, Fungibles]
		[pallet_message_queue, MessageQueue]
		[cumulus_pallet_parachain_system, ParachainSystem]
		[frame_benchmarking::baseline, Baseline::<Runtime>]
	);

	// Required since the pallet `AssetTransactor` will try to deduct the XCM fee
	// from the user's balance, and the asset must exist.
	pub struct CreateFungibleForAssetSwitchPool1;

	impl pallet_asset_switch::BenchmarkHelper for CreateFungibleForAssetSwitchPool1 {
		fn setup() -> Option<PartialBenchmarkInfo> {
			const DESTINATION_PARA_ID: u32 = 1_000;

			let asset_location: Location = Junctions::Here.into();
			Fungibles::create(
				RawOrigin::Root.into(),
				asset_location.clone(),
				AccountId::from([0; 32]).into(),
				1u32.into(),
			)
			.unwrap();
			let beneficiary = Junctions::X1(
				[Junction::AccountId32 {
					network: None,
					id: [0; 32],
				}]
				.into(),
			)
			.into();
			let destination = Location::from(ParentThen(Junctions::X1(
				[Junction::Parachain(DESTINATION_PARA_ID)].into(),
			)))
			.into();
			let remote_xcm_fee = Asset {
				id: AssetId(asset_location),
				fun: Fungibility::Fungible(1_000),
			}
			.into();

			ParachainSystem::open_outbound_hrmp_channel_for_benchmarks_or_tests(DESTINATION_PARA_ID.into());

			Some(PartialBenchmarkInfo {
				beneficiary: Some(beneficiary),
				destination: Some(destination),
				remote_asset_id: None,
				remote_xcm_fee: Some(remote_xcm_fee),
			})
		}
	}
}

impl_runtime_apis! {
	impl sp_api::Core<Block> for Runtime {
		fn version() -> RuntimeVersion {
			VERSION
		}

		fn execute_block(block: Block) {
			Executive::execute_block(block);
		}

		fn initialize_block(header: &<Block as BlockT>::Header) {
			Executive::initialize_block(header)
		}
	}

	impl sp_api::Metadata<Block> for Runtime {
		fn metadata() -> OpaqueMetadata {
			OpaqueMetadata::new(Runtime::metadata().into())
		}

		fn metadata_at_version(version: u32) -> Option<OpaqueMetadata> {
			Runtime::metadata_at_version(version)
		}

		fn metadata_versions() -> sp_std::vec::Vec<u32> {
			Runtime::metadata_versions()
		}
	}

	impl frame_system_rpc_runtime_api::AccountNonceApi<Block, AccountId, Nonce> for Runtime {
		fn account_nonce(account: AccountId) -> Nonce {
			frame_system::Pallet::<Runtime>::account_nonce(account)
		}
	}

	impl pallet_transaction_payment_rpc_runtime_api::TransactionPaymentApi<Block, Balance> for Runtime {
		fn query_info(
			uxt: <Block as BlockT>::Extrinsic,
			len: u32,
		) -> pallet_transaction_payment_rpc_runtime_api::RuntimeDispatchInfo<Balance> {
			TransactionPayment::query_info(uxt, len)
		}

		fn query_fee_details(uxt: <Block as BlockT>::Extrinsic, len: u32) -> pallet_transaction_payment::FeeDetails<Balance> {
			TransactionPayment::query_fee_details(uxt, len)
		}

		fn query_weight_to_fee(weight: Weight) -> Balance {
			TransactionPayment::weight_to_fee(weight)
		}
		fn query_length_to_fee(length: u32) -> Balance {
			TransactionPayment::length_to_fee(length)
		}
	}

	impl pallet_transaction_payment_rpc_runtime_api::TransactionPaymentCallApi<Block, Balance, RuntimeCall>
	for Runtime
	{
		fn query_call_info(
			call: RuntimeCall,
			len: u32,
		) -> pallet_transaction_payment::RuntimeDispatchInfo<Balance> {
			TransactionPayment::query_call_info(call, len)
		}
		fn query_call_fee_details(
			call: RuntimeCall,
			len: u32,
		) -> pallet_transaction_payment::FeeDetails<Balance> {
			TransactionPayment::query_call_fee_details(call, len)
		}
		fn query_weight_to_fee(weight: Weight) -> Balance {
			TransactionPayment::weight_to_fee(weight)
		}
		fn query_length_to_fee(length: u32) -> Balance {
			TransactionPayment::length_to_fee(length)
		}
	}

	impl sp_block_builder::BlockBuilder<Block> for Runtime {
		fn apply_extrinsic(
			extrinsic: <Block as BlockT>::Extrinsic,
		) -> ApplyExtrinsicResult {
			Executive::apply_extrinsic(extrinsic)
		}

		fn finalize_block() -> <Block as BlockT>::Header {
			Executive::finalize_block()
		}

		fn inherent_extrinsics(data: sp_inherents::InherentData) -> Vec<<Block as BlockT>::Extrinsic> {
			data.create_extrinsics()
		}

		fn check_inherents(block: Block, data: sp_inherents::InherentData) -> sp_inherents::CheckInherentsResult {
			data.check_extrinsics(&block)
		}
	}

	impl sp_transaction_pool::runtime_api::TaggedTransactionQueue<Block> for Runtime {
		fn validate_transaction(
			source: TransactionSource,
			tx: <Block as BlockT>::Extrinsic,
			block_hash: <Block as BlockT>::Hash,
		) -> TransactionValidity {
			Executive::validate_transaction(source, tx, block_hash)
		}
	}

	impl sp_offchain::OffchainWorkerApi<Block> for Runtime {
		fn offchain_worker(header: &<Block as BlockT>::Header) {
			Executive::offchain_worker(header)
		}
	}

	impl sp_session::SessionKeys<Block> for Runtime {
		fn decode_session_keys(
			encoded: Vec<u8>,
		) -> Option<Vec<(Vec<u8>, sp_core::crypto::KeyTypeId)>> {
			SessionKeys::decode_into_raw_public_keys(&encoded)
		}

		fn generate_session_keys(seed: Option<Vec<u8>>) -> Vec<u8> {
			SessionKeys::generate(seed)
		}
	}

	impl sp_consensus_aura::AuraApi<Block, AuthorityId> for Runtime {
		fn slot_duration() -> sp_consensus_aura::SlotDuration {
			sp_consensus_aura::SlotDuration::from_millis(SLOT_DURATION)
		}

		fn authorities() -> Vec<AuthorityId> {
			Aura::authorities().into_inner()
		}
	}

	impl cumulus_primitives_aura::AuraUnincludedSegmentApi<Block> for Runtime {
		fn can_build_upon(
			included_hash: <Block as BlockT>::Hash,
			slot: cumulus_primitives_aura::Slot,
			) -> bool {
				ConsensusHook::can_build_upon(included_hash, slot)
			}
	}

	impl cumulus_primitives_core::CollectCollationInfo<Block> for Runtime {
		fn collect_collation_info(header: &<Block as BlockT>::Header) -> cumulus_primitives_core::CollationInfo {
			ParachainSystem::collect_collation_info(header)
		}
	}

	impl kilt_runtime_api_did::Did<
		Block,
		DidIdentifier,
		AccountId,
		LinkableAccountId,
		Balance,
		Hash,
		BlockNumber
	> for Runtime {
		fn query_by_web3_name(name: Vec<u8>) -> Option<kilt_runtime_api_did::RawDidLinkedInfo<
				DidIdentifier,
				AccountId,
				LinkableAccountId,
				Balance,
				Hash,
				BlockNumber
			>
		> {
			let name: pallet_web3_names::web3_name::AsciiWeb3Name<Runtime> = name.try_into().ok()?;
			pallet_web3_names::Owner::<Runtime>::get(&name)
				.and_then(|owner_info| {
					did::Did::<Runtime>::get(&owner_info.owner).map(|details| (owner_info, details))
				})
				.map(|(owner_info, details)| {
					let accounts = pallet_did_lookup::ConnectedAccounts::<Runtime>::iter_key_prefix(
						&owner_info.owner,
					).collect();
					let service_endpoints = did::ServiceEndpoints::<Runtime>::iter_prefix(&owner_info.owner).map(|e| From::from(e.1)).collect();

					kilt_runtime_api_did::RawDidLinkedInfo{
						identifier: owner_info.owner,
						w3n: Some(name.into()),
						accounts,
						service_endpoints,
						details: details.into(),
					}
			})
		}

		fn query_by_account(account: LinkableAccountId) -> Option<
			kilt_runtime_api_did::RawDidLinkedInfo<
				DidIdentifier,
				AccountId,
				LinkableAccountId,
				Balance,
				Hash,
				BlockNumber
			>
		> {
			pallet_did_lookup::ConnectedDids::<Runtime>::get(account)
				.and_then(|owner_info| {
					did::Did::<Runtime>::get(&owner_info.did).map(|details| (owner_info, details))
				})
				.map(|(connection_record, details)| {
					let w3n = pallet_web3_names::Names::<Runtime>::get(&connection_record.did).map(Into::into);
					let accounts = pallet_did_lookup::ConnectedAccounts::<Runtime>::iter_key_prefix(&connection_record.did).collect();
					let service_endpoints = did::ServiceEndpoints::<Runtime>::iter_prefix(&connection_record.did).map(|e| From::from(e.1)).collect();

					kilt_runtime_api_did::RawDidLinkedInfo {
						identifier: connection_record.did,
						w3n,
						accounts,
						service_endpoints,
						details: details.into(),
					}
				})
		}

		fn query(did: DidIdentifier) -> Option<
			kilt_runtime_api_did::RawDidLinkedInfo<
				DidIdentifier,
				AccountId,
				LinkableAccountId,
				Balance,
				Hash,
				BlockNumber
			>
		> {
			let details = did::Did::<Runtime>::get(&did)?;
			let w3n = pallet_web3_names::Names::<Runtime>::get(&did).map(Into::into);
			let accounts = pallet_did_lookup::ConnectedAccounts::<Runtime>::iter_key_prefix(&did).collect();
			let service_endpoints = did::ServiceEndpoints::<Runtime>::iter_prefix(&did).map(|e| From::from(e.1)).collect();

			Some(kilt_runtime_api_did::RawDidLinkedInfo {
				identifier: did,
				w3n,
				accounts,
				service_endpoints,
				details: details.into(),
			})
		}
	}

	impl kilt_runtime_api_public_credentials::PublicCredentials<Block, Vec<u8>, Hash, public_credentials::CredentialEntry<Hash, DidIdentifier, BlockNumber, AccountId, Balance, AuthorizationId<<Runtime as delegation::Config>::DelegationNodeId>>, PublicCredentialsFilter<Hash, AccountId>, PublicCredentialsApiError> for Runtime {
		fn get_by_id(credential_id: Hash) -> Option<public_credentials::CredentialEntry<Hash, DidIdentifier, BlockNumber, AccountId, Balance, AuthorizationId<<Runtime as delegation::Config>::DelegationNodeId>>> {
			let subject = public_credentials::CredentialSubjects::<Runtime>::get(credential_id)?;
			public_credentials::Credentials::<Runtime>::get(subject, credential_id)
		}

		fn get_by_subject(subject: Vec<u8>, filter: Option<PublicCredentialsFilter<Hash, AccountId>>) -> Result<Vec<(Hash, public_credentials::CredentialEntry<Hash, DidIdentifier, BlockNumber, AccountId, Balance, AuthorizationId<<Runtime as delegation::Config>::DelegationNodeId>>)>, PublicCredentialsApiError> {
			let asset_did = AssetDid::try_from(subject).map_err(|_| PublicCredentialsApiError::InvalidSubjectId)?;
			let credentials_prefix = public_credentials::Credentials::<Runtime>::iter_prefix(asset_did);
			if let Some(filter) = filter {
				Ok(credentials_prefix.filter(|(_, entry)| filter.should_include(entry)).collect())
			} else {
				Ok(credentials_prefix.collect())
			}
		}
	}

	impl kilt_runtime_api_staking::Staking<Block, AccountId, Balance> for Runtime {
		fn get_unclaimed_staking_rewards(account: &AccountId) -> Balance {
			ParachainStaking::get_unclaimed_staking_rewards(account)
		}

		fn get_staking_rates() -> kilt_runtime_api_staking::StakingRates {
			ParachainStaking::get_staking_rates()
		}
	}

	impl kilt_runtime_api_dip_provider::DipProvider<Block, dip::runtime_api::DipProofRequest, CompleteMerkleProof<Hash, DidMerkleProofOf<Runtime>>, dip::runtime_api::DipProofError> for Runtime {
		fn generate_proof(request: dip::runtime_api::DipProofRequest) -> Result<CompleteMerkleProof<Hash, DidMerkleProofOf<Runtime>>, dip::runtime_api::DipProofError> {
			use pallet_dip_provider::traits::IdentityProvider;

			let identity_details = pallet_dip_provider::IdentityProviderOf::<Runtime>::retrieve(&request.identifier).map_err(dip::runtime_api::DipProofError::IdentityProvider)?;
			log::info!(target: "runtime_api::dip_provider", "Identity details retrieved for request {:#?}: {:#?}", request, identity_details);

			DidMerkleRootGenerator::<Runtime>::generate_proof(&identity_details, request.version, request.keys.iter(), request.should_include_web3_name, request.accounts.iter()).map_err(dip::runtime_api::DipProofError::MerkleProof)
		}
	}

	impl pallet_asset_switch_runtime_api::AssetSwitch<Block, VersionedAssetId, AccountId, AssetSwitchApiError> for Runtime {
		fn pool_account_id(pair_id: Vec<u8>, asset_id: VersionedAssetId) -> Result<AccountId, AssetSwitchApiError> {
			use core::str;
			use frame_support::traits::PalletInfoAccess;

			let Ok(pair_id_as_string) = str::from_utf8(pair_id.as_slice()) else {
				return Err(AssetSwitchApiError::InvalidInput);
			};
			match pair_id_as_string {
				kilt_to_ekilt if kilt_to_ekilt == AssetSwitchPool1::name() => {
					AssetSwitchPool1::pool_account_id_for_remote_asset(&asset_id).map_err(|e| {
						log::error!("Failed to calculate pool account address for asset ID {:?} with error: {:?}", asset_id, e);
						AssetSwitchApiError::Internal
					})
				},
				_ => Err(AssetSwitchApiError::SwitchPoolNotFound)
			}
		}
	}

	#[cfg(feature = "runtime-benchmarks")]
	impl frame_benchmarking::Benchmark<Block> for Runtime {
		fn benchmark_metadata(extra: bool) -> (
			Vec<frame_benchmarking::BenchmarkList>,
			Vec<frame_support::traits::StorageInfo>,
		) {
			use frame_benchmarking::{Benchmarking, BenchmarkList};
			use frame_support::traits::StorageInfoTrait;

			use frame_system_benchmarking::Pallet as SystemBench;
			use cumulus_pallet_session_benchmarking::Pallet as SessionBench;
			use frame_benchmarking::baseline::Pallet as Baseline;
			use pallet_xcm::benchmarking::Pallet as PalletXcmExtrinsicsBenchmark;

			let mut list = Vec::<BenchmarkList>::new();
			list_benchmarks!(list, extra);

			let storage_info = AllPalletsWithSystem::storage_info();
			(list, storage_info)
		}

		fn dispatch_benchmark(
			config: frame_benchmarking::BenchmarkConfig
		) -> Result<Vec<frame_benchmarking::BenchmarkBatch>, sp_runtime::RuntimeString> {
			use frame_benchmarking::{Benchmarking, BenchmarkBatch, BenchmarkError};
			use frame_system_benchmarking::Pallet as SystemBench;
			use cumulus_pallet_session_benchmarking::Pallet as SessionBench;
			use frame_benchmarking::baseline::Pallet as Baseline;
			use frame_support::traits::TrackedStorageKey;
			use pallet_xcm::benchmarking::Pallet as PalletXcmExtrinsicsBenchmark;
			use runtime_common::benchmarks::xcm as xcm_benchmarking;
			use xcm::lts::prelude::*;

			impl pallet_xcm::benchmarking::Config for Runtime {
				type DeliveryHelper = xcm_benchmarking::ParachainDeliveryHelper<ParachainSystem, xcm_config::XcmConfig>;

				fn reachable_dest() -> Option<Location> {
					ParachainSystem::open_outbound_hrmp_channel_for_benchmarks_or_tests(xcm_benchmarking::RandomParaId::get());
					Some(xcm_benchmarking::ParachainLocation::get())
				}

				fn reserve_transferable_asset_and_dest() -> Option<(Asset, Location)> {
					ParachainSystem::open_outbound_hrmp_channel_for_benchmarks_or_tests(xcm_benchmarking::RandomParaId::get());
					Some((
						xcm_benchmarking::NativeAsset::get(),
						xcm_benchmarking::ParachainLocation::get(),
					))
				}

				fn set_up_complex_asset_transfer() -> Option<(Assets, u32, Location, Box<dyn FnOnce()>)> {
					let (transferable_asset, dest) = Self::reserve_transferable_asset_and_dest().unwrap();

					let fee_amount = ExistentialDeposit::get();
					let fee_asset: Asset = (Location::here(), fee_amount).into();

					// Make account free to pay the fee
					let who = frame_benchmarking::whitelisted_caller();
					let balance = fee_amount + ExistentialDeposit::get() * 1000;
					let _ = <Balances as frame_support::traits::Currency<_>>::make_free_balance_be(
						&who, balance,
					);

					// verify initial balance
					assert_eq!(Balances::free_balance(&who), balance);


					let assets: Assets = vec![fee_asset.clone(), transferable_asset.clone()].into();
					let fee_index = if assets.get(0).unwrap().eq(&fee_asset) { 0 } else { 1 };

					let verify = Box::new( move || {
						let Fungibility::Fungible(transferable_amount) = transferable_asset.fun else { return; };
						assert_eq!(Balances::free_balance(&who), balance - fee_amount - transferable_amount);
					});

					Some((assets,fee_index , dest, verify))
				}

				fn get_asset() -> Asset {
					xcm_benchmarking::NativeAsset::get()
				}
			}

			impl frame_system_benchmarking::Config for Runtime {
				   fn setup_set_code_requirements(code: &sp_std::vec::Vec<u8>) -> Result<(), BenchmarkError> {
					   ParachainSystem::initialize_for_set_code_benchmark(code.len() as u32);
					   Ok(())
				   }

				fn verify_set_code() {
					System::assert_last_event(cumulus_pallet_parachain_system::Event::<Runtime>::ValidationFunctionStored.into());
				}
			}

			impl cumulus_pallet_session_benchmarking::Config for Runtime {}
			impl frame_benchmarking::baseline::Config for Runtime {}

			let whitelist: Vec<TrackedStorageKey> = vec![
				// Block Number
				hex_literal::hex!("26aa394eea5630e07c48ae0c9558cef702a5c1b19ab7a04f536c519aca4983ac")
					.to_vec().into(),
				// Total Issuance
				hex_literal::hex!("c2261276cc9d1f8598ea4b6a74b15c2f57c875e4cff74148e4628f264b974c80")
					.to_vec().into(),
				// Execution Phase
				hex_literal::hex!("26aa394eea5630e07c48ae0c9558cef7ff553b5a9862a516939d82b3d3d8661a")
					.to_vec().into(),
				// Event Count
				hex_literal::hex!("26aa394eea5630e07c48ae0c9558cef70a98fdbe9ce6c55837576c60c7af3850")
					.to_vec().into(),
				// System Events
				hex_literal::hex!("26aa394eea5630e07c48ae0c9558cef780d41e5e16056765bc8461851072c9d7")
					.to_vec().into(),
			];

			let mut batches = Vec::<BenchmarkBatch>::new();
			let params = (&config, &whitelist);

			add_benchmarks!(params, batches);

			if batches.is_empty() { return Err("Benchmark not found for this pallet.".into()) }
			Ok(batches)
		}
	}

	#[cfg(feature = "try-runtime")]
	impl frame_try_runtime::TryRuntime<Block> for Runtime {
		fn on_runtime_upgrade(checks: UpgradeCheckSelect) -> (Weight, Weight) {
			log::info!("try-runtime::on_runtime_upgrade spiritnet.");
			let weight = Executive::try_runtime_upgrade(checks).unwrap();
			(weight, BlockWeights::get().max_block)
		}

		fn execute_block(block: Block, state_root_check: bool, sig_check: bool, select: frame_try_runtime::TryStateSelect) -> Weight {
			log::info!(
				target: "runtime::spiritnet", "try-runtime: executing block #{} ({:?}) / root checks: {:?} / sig check: {:?} / sanity-checks: {:?}",
				block.header.number,
				block.header.hash(),
				state_root_check,
				sig_check,
				select,
			);
			Executive::try_execute_block(block, state_root_check, sig_check, select).expect("try_execute_block failed")
		}
	}

	impl sp_genesis_builder::GenesisBuilder<Block> for Runtime {

		fn create_default_config() -> Vec<u8> {
			create_default_config::<RuntimeGenesisConfig>()
		}

		fn build_config(config: Vec<u8>) -> sp_genesis_builder::Result {
			build_config::<RuntimeGenesisConfig>(config)
		}

	}
}

cumulus_pallet_parachain_system::register_validate_block! {
	Runtime = Runtime,
	BlockExecutor = cumulus_pallet_aura_ext::BlockExecutor::<Runtime, Executive>,
}<|MERGE_RESOLUTION|>--- conflicted
+++ resolved
@@ -109,17 +109,10 @@
 	spec_name: create_runtime_str!("kilt-spiritnet"),
 	impl_name: create_runtime_str!("kilt-spiritnet"),
 	authoring_version: 1,
-<<<<<<< HEAD
-	spec_version: 11402,
-	impl_version: 0,
-	apis: RUNTIME_API_VERSIONS,
-	transaction_version: 9,
-=======
 	spec_version: 11405,
 	impl_version: 0,
 	apis: RUNTIME_API_VERSIONS,
 	transaction_version: 10,
->>>>>>> 28c7fba6
 	state_version: 0,
 };
 
