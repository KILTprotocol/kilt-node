--- conflicted
+++ resolved
@@ -25,38 +25,13 @@
 #[cfg(feature = "std")]
 include!(concat!(env!("OUT_DIR"), "/wasm_binary.rs"));
 
-<<<<<<< HEAD
-use frame_support::{traits::Contains, PalletId};
-use frame_system::{EnsureOneOf, EnsureRoot};
-use kilt_primitives::{
-	constants::{
-		governance::{
-			COOLOFF_PERIOD, COUNCIL_MOTION_DURATION, ENACTMENT_PERIOD, FAST_TRACK_VOTING_PERIOD, LAUNCH_PERIOD,
-			SPEND_PERIOD, TECHNICAL_MOTION_DURATION, VOTING_PERIOD,
-		},
-		staking::{DEFAULT_BLOCKS_PER_ROUND, MAX_CANDIDATES, MIN_BLOCKS_PER_ROUND, MIN_COLLATORS, STAKE_DURATION},
-		KILT, MAXIMUM_BLOCK_WEIGHT, MICRO_KILT, MILLI_KILT, MIN_VESTED_TRANSFER_AMOUNT, SLOT_DURATION,
-	},
-	AccountId, AuthorityId, Balance, BlockHashCount, BlockLength, BlockNumber, BlockWeights, Hash, Header, Index,
-	Signature, SlowAdjustingFeeUpdate,
-};
-use scale_info::TypeInfo;
-=======
 use frame_support::{
 	construct_runtime, parameter_types,
 	traits::Contains,
-	weights::{
-		constants::{BlockExecutionWeight, ExtrinsicBaseWeight, RocksDbWeight},
-		DispatchClass, Weight,
-	},
+	weights::{constants::RocksDbWeight, Weight},
 	PalletId,
 };
-use frame_system::{
-	limits::{BlockLength, BlockWeights},
-	EnsureOneOf, EnsureRoot,
-};
-use pallet_transaction_payment::{Multiplier, TargetedFeeAdjustment};
->>>>>>> 7dcf2834
+use frame_system::{EnsureOneOf, EnsureRoot};
 use sp_api::impl_runtime_apis;
 use sp_core::{
 	u32_trait::{_1, _2, _3, _5},
@@ -66,11 +41,7 @@
 	create_runtime_str, generic, impl_opaque_keys,
 	traits::{AccountIdLookup, BlakeTwo256, Block as BlockT, ConvertInto, OpaqueKeys},
 	transaction_validity::{TransactionSource, TransactionValidity},
-<<<<<<< HEAD
-	ApplyExtrinsicResult,
-=======
-	ApplyExtrinsicResult, FixedPointNumber, Perbill, Permill, Perquintill,
->>>>>>> 7dcf2834
+	ApplyExtrinsicResult, Perbill, Permill,
 };
 use sp_std::prelude::*;
 use sp_version::RuntimeVersion;
@@ -91,10 +62,10 @@
 			SPEND_PERIOD, TECHNICAL_MOTION_DURATION, VOTING_PERIOD,
 		},
 		staking::{DEFAULT_BLOCKS_PER_ROUND, MAX_CANDIDATES, MIN_BLOCKS_PER_ROUND, MIN_COLLATORS, STAKE_DURATION},
-		AVERAGE_ON_INITIALIZE_RATIO, KILT, MAXIMUM_BLOCK_WEIGHT, MICRO_KILT, MILLI_KILT, MIN_VESTED_TRANSFER_AMOUNT,
-		NORMAL_DISPATCH_RATIO, SLOT_DURATION,
+		KILT, MAXIMUM_BLOCK_WEIGHT, MICRO_KILT, MILLI_KILT, MIN_VESTED_TRANSFER_AMOUNT, SLOT_DURATION,
 	},
-	AccountId, AuthorityId, Balance, BlockNumber, DidIdentifier, Hash, Header, Index, Signature,
+	AccountId, AuthorityId, Balance, BlockHashCount, BlockLength, BlockNumber, BlockWeights, DidIdentifier, Hash,
+	Header, Index, Signature, SlowAdjustingFeeUpdate,
 };
 
 #[cfg(feature = "std")]
@@ -131,15 +102,6 @@
 	transaction_version: 1,
 };
 
-<<<<<<< HEAD
-#[derive(codec::Encode, codec::Decode, TypeInfo)]
-pub enum XcmpMessage<XAccountId, XBalance> {
-	/// Transfer tokens to the given account from the Parachain account.
-	TransferToken(XAccountId, XBalance),
-}
-
-=======
->>>>>>> 7dcf2834
 /// The version information used to identify this runtime when compiled
 /// natively.
 #[cfg(feature = "std")]
@@ -165,18 +127,11 @@
 	fn contains(c: &Call) -> bool {
 		!matches!(
 			c,
-<<<<<<< HEAD
 			Call::Vesting(pallet_vesting::Call::vested_transfer { .. })
 				| Call::KiltLaunch(kilt_launch::Call::locked_transfer { .. })
 				| Call::Balances { .. }
+				| Call::Delegation { .. }
 				| Call::ParachainStaking(parachain_staking::Call::join_candidates { .. })
-=======
-			Call::Vesting(pallet_vesting::Call::vested_transfer(..))
-				| Call::KiltLaunch(kilt_launch::Call::locked_transfer(..))
-				| Call::Balances(..)
-				| Call::Delegation(..)
-				| Call::ParachainStaking(parachain_staking::Call::join_candidates(..))
->>>>>>> 7dcf2834
 		)
 	}
 }
@@ -369,71 +324,7 @@
 }
 
 parameter_types! {
-<<<<<<< HEAD
-	/// Minimum round length is 1 hour
-	pub const MinBlocksPerRound: BlockNumber = MIN_BLOCKS_PER_ROUND;
-	/// Default length of a round/session is 2 hours
-	pub const DefaultBlocksPerRound: BlockNumber = DEFAULT_BLOCKS_PER_ROUND;
-	/// Unstaked balance can be unlocked after 7 days
-	pub const StakeDuration: BlockNumber = STAKE_DURATION;
-	/// Collator exit requests are delayed by 4 hours (2 rounds/sessions)
-	pub const ExitQueueDelay: u32 = 2;
-	/// Minimum 16 collators selected per round, default at genesis and minimum forever after
-	pub const MinCollators: u32 = MIN_COLLATORS;
-	/// At least 4 candidates which cannot leave the network if there are no other candidates.
-	pub const MinRequiredCollators: u32 = 4;
-	/// We only allow one delegation per round.
-	pub const MaxDelegationsPerRound: u32 = 1;
-	/// Maximum 25 delegators per collator at launch, might be increased later
-	#[derive(Debug, PartialEq)]
-	pub const MaxDelegatorsPerCollator: u32 = 25;
-	/// Maximum 1 collator per delegator at launch, will be increased later
-	#[derive(Debug, PartialEq)]
-	pub const MaxCollatorsPerDelegator: u32 = 1;
-	/// Minimum stake required to be reserved to be a collator is 10_000
-	pub const MinCollatorStake: Balance = 10_000 * KILT;
-	/// Minimum stake required to be reserved to be a delegator is 1000
-	pub const MinDelegatorStake: Balance = 1000 * KILT;
-	/// Maximum number of collator candidates
-	#[derive(Debug, PartialEq)]
-	pub const MaxCollatorCandidates: u32 = MAX_CANDIDATES;
-	/// Maximum number of concurrent requests to unlock unstaked balance
-	pub const MaxUnstakeRequests: u32 = 10;
-}
-
-impl parachain_staking::Config for Runtime {
-	type Event = Event;
-	type Currency = Balances;
-	type CurrencyBalance = Balance;
-	type MinBlocksPerRound = MinBlocksPerRound;
-	type DefaultBlocksPerRound = DefaultBlocksPerRound;
-	type StakeDuration = StakeDuration;
-	type ExitQueueDelay = ExitQueueDelay;
-	type MinCollators = MinCollators;
-	type MinRequiredCollators = MinRequiredCollators;
-	type MaxDelegationsPerRound = MaxDelegationsPerRound;
-	type MaxDelegatorsPerCollator = MaxDelegatorsPerCollator;
-	type MaxCollatorsPerDelegator = MaxCollatorsPerDelegator;
-	type MinCollatorStake = MinCollatorStake;
-	type MinCollatorCandidateStake = MinCollatorStake;
-	type MaxTopCandidates = MaxCollatorCandidates;
-	type MinDelegation = MinDelegatorStake;
-	type MinDelegatorStake = MinDelegatorStake;
-	type MaxUnstakeRequests = MaxUnstakeRequests;
-	type WeightInfo = weights::parachain_staking::WeightInfo<Runtime>;
-}
-
-impl pallet_utility::Config for Runtime {
-	type Event = Event;
-	type Call = Call;
-	type WeightInfo = weights::pallet_utility::WeightInfo<Runtime>;
-}
-
-parameter_types! {
 	pub MaximumSchedulerWeight: Weight = Perbill::from_percent(80) * BlockWeights::get().max_block;
-=======
-	pub MaximumSchedulerWeight: Weight = Perbill::from_percent(80) * RuntimeBlockWeights::get().max_block;
->>>>>>> 7dcf2834
 	pub const MaxScheduledPerBlock: u32 = 50;
 }
 
@@ -858,7 +749,7 @@
 			Call::Ctype(_) => Some(did::DidVerificationKeyRelationship::AssertionMethod),
 			Call::Delegation(_) => Some(did::DidVerificationKeyRelationship::CapabilityDelegation),
 			// DID creation is not allowed through the DID proxy.
-			Call::Did(did::Call::create(..)) => None,
+			Call::Did(did::Call::create { .. }) => None,
 			Call::Did(_) => Some(did::DidVerificationKeyRelationship::Authentication),
 			//TODO: add a batch call case that returns the right key type if all calls in the batch require the same
 			// key type as well, otherwise it returns None and fails.
@@ -873,7 +764,7 @@
 	// Always return a System::remark() extrinsic call
 	#[cfg(feature = "runtime-benchmarks")]
 	fn get_call_for_did_call_benchmark() -> Self {
-		Call::System(frame_system::Call::remark(vec![]))
+		Call::System(frame_system::Call::remark { remark: vec![] })
 	}
 }
 
@@ -1112,29 +1003,19 @@
 		}
 	}
 
-<<<<<<< HEAD
 	// From the Polkadot repo: https://github.com/paritytech/polkadot/tree/release-v0.9.11/runtime/polkadot/src/lib.rs#L1853
 	#[cfg(feature = "try-runtime")]
 	impl frame_try_runtime::TryRuntime<Block> for Runtime {
 		fn on_runtime_upgrade() -> (Weight, Weight) {
 			log::info!("try-runtime::on_runtime_upgrade spiritnet runtime.");
-			let weight = Executive::try_runtime_upgrade().unwrap();
-			(weight, BlockWeights::get().max_block)
-		}
-		fn execute_block_no_check(block: Block) -> Weight {
-			Executive::execute_block_no_check(block)
-=======
-	// From the Polkadot repo: https://github.com/paritytech/polkadot/blob/1876963f254f31f8cd2d7b8d5fb26cd38b7836ab/runtime/polkadot/src/lib.rs#L1413
-	#[cfg(feature = "try-runtime")]
-	impl frame_try_runtime::TryRuntime<Block> for Runtime {
-		fn on_runtime_upgrade() -> Result<(Weight, Weight), sp_runtime::RuntimeString> {
-			log::info!("try-runtime::on_runtime_upgrade for spiritnet runtime.");
 			let weight = Executive::try_runtime_upgrade().map_err(|err|{
 				log::info!("try-runtime::on_runtime_upgrade failed with: {:?}", err);
 				err
-			})?;
-			Ok((weight, RuntimeBlockWeights::get().max_block))
->>>>>>> 7dcf2834
+			}).unwrap();
+			(weight, BlockWeights::get().max_block)
+		}
+		fn execute_block_no_check(block: Block) -> Weight {
+			Executive::execute_block_no_check(block)
 		}
 	}
 }
