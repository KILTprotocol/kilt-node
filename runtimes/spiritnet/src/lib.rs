// KILT Blockchain – https://botlabs.org
// Copyright (C) 2019-2023 BOTLabs GmbH

// The KILT Blockchain is free software: you can redistribute it and/or modify
// it under the terms of the GNU General Public License as published by
// the Free Software Foundation, either version 3 of the License, or
// (at your option) any later version.

// The KILT Blockchain is distributed in the hope that it will be useful,
// but WITHOUT ANY WARRANTY; without even the implied warranty of
// MERCHANTABILITY or FITNESS FOR A PARTICULAR PURPOSE.  See the
// GNU General Public License for more details.

// You should have received a copy of the GNU General Public License
// along with this program.  If not, see <https://www.gnu.org/licenses/>.

// If you feel like getting in touch with us, you can do so at info@botlabs.org

//! The KILT runtime. This can be compiled with `#[no_std]`, ready for Wasm.
#![cfg_attr(not(feature = "std"), no_std)]
// `construct_runtime!` does a lot of recursion and requires us to increase the limit to 256.
#![recursion_limit = "256"]

// Make the WASM binary available.
#[cfg(feature = "std")]
include!(concat!(env!("OUT_DIR"), "/wasm_binary.rs"));

use cumulus_pallet_parachain_system::RelayNumberStrictlyIncreases;
use frame_support::{
	construct_runtime, parameter_types,
	traits::{ConstU32, EitherOfDiverse, InstanceFilter, PrivilegeCmp},
	weights::{ConstantMultiplier, Weight},
};
use frame_system::{EnsureRoot, EnsureSigned};
use parity_scale_codec::{Decode, Encode, MaxEncodedLen};

#[cfg(feature = "try-runtime")]
use frame_try_runtime::UpgradeCheckSelect;

use sp_api::impl_runtime_apis;
use sp_core::OpaqueMetadata;
use sp_runtime::{
	create_runtime_str, generic, impl_opaque_keys,
	traits::{AccountIdLookup, BlakeTwo256, Block as BlockT, ConvertInto, OpaqueKeys},
	transaction_validity::{TransactionSource, TransactionValidity},
	ApplyExtrinsicResult, Perbill, Permill, RuntimeDebug,
};
use sp_std::{cmp::Ordering, prelude::*};
use sp_version::RuntimeVersion;
use xcm_executor::XcmExecutor;

use delegation::DelegationAc;
use kilt_support::traits::ItemFilter;
use pallet_did_lookup::linkable_account::LinkableAccountId;
pub use parachain_staking::InflationInfo;
pub use public_credentials;

use runtime_common::{
	assets::{AssetDid, PublicCredentialsFilter},
	authorization::{AuthorizationId, PalletAuthorize},
	constants::{self, UnvestedFundsAllowedWithdrawReasons, EXISTENTIAL_DEPOSIT, KILT},
	errors::PublicCredentialsApiError,
	fees::{ToAuthor, WeightToFee},
	pallet_id, AccountId, AuthorityId, Balance, BlockHashCount, BlockLength, BlockNumber, BlockWeights, DidIdentifier,
	FeeSplit, Hash, Header, Index, Signature, SlowAdjustingFeeUpdate,
};

use crate::xcm_config::{XcmConfig, XcmOriginToTransactDispatchOrigin};

#[cfg(feature = "std")]
use sp_version::NativeVersion;
#[cfg(feature = "runtime-benchmarks")]
use {kilt_support::signature::AlwaysVerify, runtime_common::benchmarks::DummySignature};

#[cfg(any(feature = "std", test))]
pub use sp_runtime::BuildStorage;

#[cfg(test)]
mod tests;

mod weights;
mod xcm_config;

impl_opaque_keys! {
	pub struct SessionKeys {
		pub aura: Aura,
	}
}

/// This runtime version.
#[sp_version::runtime_version]
pub const VERSION: RuntimeVersion = RuntimeVersion {
	spec_name: create_runtime_str!("kilt-spiritnet"),
	impl_name: create_runtime_str!("kilt-spiritnet"),
	authoring_version: 1,
	spec_version: 11100,
	impl_version: 0,
	apis: RUNTIME_API_VERSIONS,
	transaction_version: 6,
	state_version: 0,
};

/// The version information used to identify this runtime when compiled
/// natively.
#[cfg(feature = "std")]
pub fn native_version() -> NativeVersion {
	NativeVersion {
		runtime_version: VERSION,
		can_author_with: Default::default(),
	}
}

parameter_types! {
	pub const Version: RuntimeVersion = VERSION;
	pub const SS58Prefix: u8 = 38;
}

pub struct MigrationFilter;
impl frame_support::traits::Contains<RuntimeCall> for MigrationFilter {
	fn contains(c: &RuntimeCall) -> bool {
		match c {
			// Enable DidLookup migration calls for ongoing migration
			RuntimeCall::DidLookup(pallet_did_lookup::Call::migrate { .. }) => {
				DidLookup::migration_state().is_in_progress()
			}
			// For all other DidLookup calls, check whether migration is ongoing
			RuntimeCall::DidLookup(_) => DidLookup::migration_state().is_done(),
			// Enable all non-DidLookup calls
			_ => true,
		}
	}
}

impl frame_system::Config for Runtime {
	/// The identifier used to distinguish between accounts.
	type AccountId = AccountId;
	/// The aggregated dispatch type that is available for extrinsics.
	type RuntimeCall = RuntimeCall;
	/// The lookup mechanism to get account ID from whatever is passed in
	/// dispatchers.
	type Lookup = AccountIdLookup<AccountId, ()>;
	/// The index type for storing how many extrinsics an account has signed.
	type Index = Index;
	/// The index type for blocks.
	type BlockNumber = BlockNumber;
	/// The type for hashing blocks and tries.
	type Hash = Hash;
	/// The hashing algorithm used.
	type Hashing = BlakeTwo256;
	/// The header type.
	type Header = runtime_common::Header;
	/// The ubiquitous event type.
	type RuntimeEvent = RuntimeEvent;
	/// The ubiquitous origin type.
	type RuntimeOrigin = RuntimeOrigin;
	/// Maximum number of block number to block hash mappings to keep (oldest
	/// pruned first).
	type BlockHashCount = BlockHashCount;
	/// Runtime version.
	type Version = Version;
	/// Converts a module to an index of this module in the runtime.
	type PalletInfo = PalletInfo;
	type AccountData = pallet_balances::AccountData<Balance>;
	type OnNewAccount = ();
	type OnKilledAccount = ();
	type DbWeight = weights::rocksdb_weights::constants::RocksDbWeight;
	type BaseCallFilter = MigrationFilter;
	type SystemWeightInfo = weights::frame_system::WeightInfo<Runtime>;
	type BlockWeights = BlockWeights;
	type BlockLength = BlockLength;
	type SS58Prefix = SS58Prefix;
	/// The set code logic
	type OnSetCode = cumulus_pallet_parachain_system::ParachainSetCode<Runtime>;
	type MaxConsumers = frame_support::traits::ConstU32<16>;
}

parameter_types! {
	pub const MinimumPeriod: u64 = constants::SLOT_DURATION / 2;
}

impl pallet_timestamp::Config for Runtime {
	/// A timestamp: milliseconds since the unix epoch.
	type Moment = u64;
	type OnTimestampSet = ();
	type MinimumPeriod = MinimumPeriod;
	type WeightInfo = weights::pallet_timestamp::WeightInfo<Runtime>;
}

parameter_types! {
	pub const ExistentialDeposit: u128 = EXISTENTIAL_DEPOSIT;
	pub const MaxLocks: u32 = 50;
	pub const MaxReserves: u32 = 50;
}

impl pallet_multisig::Config for Runtime {
	type RuntimeEvent = RuntimeEvent;
	type RuntimeCall = RuntimeCall;
	type Currency = Balances;
	type DepositBase = constants::multisig::DepositBase;
	type DepositFactor = constants::multisig::DepositFactor;
	type MaxSignatories = constants::multisig::MaxSignitors;
	type WeightInfo = weights::pallet_multisig::WeightInfo<Runtime>;
}

impl pallet_indices::Config for Runtime {
	type AccountIndex = Index;
	type Currency = pallet_balances::Pallet<Runtime>;
	type Deposit = constants::IndicesDeposit;
	type RuntimeEvent = RuntimeEvent;
	type WeightInfo = weights::pallet_indices::WeightInfo<Runtime>;
}

impl pallet_balances::Config for Runtime {
	/// The type for recording an account's balance.
	type Balance = Balance;
	/// The ubiquitous event type.
	type RuntimeEvent = RuntimeEvent;
	type DustRemoval = Treasury;
	type ExistentialDeposit = ExistentialDeposit;
	type AccountStore = System;
	type WeightInfo = weights::pallet_balances::WeightInfo<Runtime>;
	type MaxLocks = MaxLocks;
	type MaxReserves = MaxReserves;
	type ReserveIdentifier = [u8; 8];
}

impl pallet_transaction_payment::Config for Runtime {
	type RuntimeEvent = RuntimeEvent;
	type OnChargeTransaction =
		pallet_transaction_payment::CurrencyAdapter<Balances, FeeSplit<Runtime, Treasury, ToAuthor<Runtime>>>;
	type OperationalFeeMultiplier = constants::fee::OperationalFeeMultiplier;
	type WeightToFee = WeightToFee<Runtime>;
	type LengthToFee = ConstantMultiplier<Balance, constants::fee::TransactionByteFee>;
	type FeeMultiplierUpdate = SlowAdjustingFeeUpdate<Self>;
}

parameter_types! {
	pub const ReservedXcmpWeight: Weight = constants::MAXIMUM_BLOCK_WEIGHT.saturating_div(4);
	pub const ReservedDmpWeight: Weight = constants::MAXIMUM_BLOCK_WEIGHT.saturating_div(4);
}

impl cumulus_pallet_parachain_system::Config for Runtime {
	type RuntimeEvent = RuntimeEvent;
	type OnSystemEvent = ();
	type SelfParaId = parachain_info::Pallet<Runtime>;
	type OutboundXcmpMessageSource = XcmpQueue;
	type DmpMessageHandler = DmpQueue;
	type ReservedDmpWeight = ReservedDmpWeight;
	type XcmpMessageHandler = XcmpQueue;
	type ReservedXcmpWeight = ReservedXcmpWeight;
	type CheckAssociatedRelayNumber = RelayNumberStrictlyIncreases;
}

impl parachain_info::Config for Runtime {}

impl cumulus_pallet_aura_ext::Config for Runtime {}

impl cumulus_pallet_xcmp_queue::Config for Runtime {
	type RuntimeEvent = RuntimeEvent;
	type XcmExecutor = XcmExecutor<XcmConfig>;
	type ChannelInfo = ParachainSystem;
	type VersionWrapper = PolkadotXcm;
	type ExecuteOverweightOrigin = EnsureRoot<AccountId>;
	type ControllerOrigin = EnsureRoot<AccountId>;
	type ControllerOriginConverter = XcmOriginToTransactDispatchOrigin;
	type WeightInfo = cumulus_pallet_xcmp_queue::weights::SubstrateWeight<Self>;
	type PriceForSiblingDelivery = ();
}

impl cumulus_pallet_dmp_queue::Config for Runtime {
	type RuntimeEvent = RuntimeEvent;
	type XcmExecutor = XcmExecutor<XcmConfig>;
	type ExecuteOverweightOrigin = EnsureRoot<AccountId>;
}

parameter_types! {
	pub const MaxAuthorities: u32 = constants::staking::MAX_CANDIDATES;
}

impl pallet_aura::Config for Runtime {
	type AuthorityId = AuthorityId;
	//TODO: handle disabled validators
	type DisabledValidators = ();
	type MaxAuthorities = MaxAuthorities;
}

parameter_types! {
	pub const UncleGenerations: u32 = 0;
}

impl pallet_authorship::Config for Runtime {
	type FindAuthor = pallet_session::FindAccountFromAuthorIndex<Self, Aura>;
	type EventHandler = ParachainStaking;
}

impl pallet_session::Config for Runtime {
	type RuntimeEvent = RuntimeEvent;
	type ValidatorId = AccountId;
	type ValidatorIdOf = ConvertInto;
	type ShouldEndSession = ParachainStaking;
	type NextSessionRotation = ParachainStaking;
	type SessionManager = ParachainStaking;
	type SessionHandler = <SessionKeys as OpaqueKeys>::KeyTypeIdProviders;
	type Keys = SessionKeys;
	type WeightInfo = weights::pallet_session::WeightInfo<Runtime>;
}

impl pallet_vesting::Config for Runtime {
	type RuntimeEvent = RuntimeEvent;
	type Currency = Balances;
	type BlockNumberToBalance = ConvertInto;
	// disable vested transfers by setting min amount to max balance
	type MinVestedTransfer = constants::MinVestedTransfer;
	type WeightInfo = weights::pallet_vesting::WeightInfo<Runtime>;
	type UnvestedFundsAllowedWithdrawReasons = UnvestedFundsAllowedWithdrawReasons;
	const MAX_VESTING_SCHEDULES: u32 = constants::MAX_VESTING_SCHEDULES;
}

parameter_types! {
	pub const MaxClaims: u32 = 50;
	pub const UsableBalance: Balance = KILT;
	pub const AutoUnlockBound: u32 = 100;
}

impl pallet_preimage::Config for Runtime {
	type WeightInfo = weights::pallet_preimage::WeightInfo<Runtime>;
	type RuntimeEvent = RuntimeEvent;
	type Currency = Balances;
	type ManagerOrigin = EnsureRoot<AccountId>;
	type BaseDeposit = constants::preimage::PreimageBaseDeposit;
	type ByteDeposit = constants::ByteDeposit;
}

parameter_types! {
	pub MaximumSchedulerWeight: Weight = Perbill::from_percent(80) * BlockWeights::get().max_block;
	pub const MaxScheduledPerBlock: u32 = 50;
	pub const NoPreimagePostponement: Option<BlockNumber> = Some(10);
}

type ScheduleOrigin = EitherOfDiverse<
	EnsureRoot<AccountId>,
	pallet_collective::EnsureProportionAtLeast<AccountId, CouncilCollective, 1, 2>,
>;

/// Used the compare the privilege of an origin inside the scheduler.
pub struct OriginPrivilegeCmp;

impl PrivilegeCmp<OriginCaller> for OriginPrivilegeCmp {
	fn cmp_privilege(left: &OriginCaller, right: &OriginCaller) -> Option<Ordering> {
		if left == right {
			return Some(Ordering::Equal);
		}

		match (left, right) {
			// Root is greater than anything.
			(OriginCaller::system(frame_system::RawOrigin::Root), _) => Some(Ordering::Greater),
			// Check which one has more yes votes.
			(
				OriginCaller::Council(pallet_collective::RawOrigin::Members(l_yes_votes, l_count)),
				OriginCaller::Council(pallet_collective::RawOrigin::Members(r_yes_votes, r_count)),
			) => Some((l_yes_votes * r_count).cmp(&(r_yes_votes * l_count))),
			// For every other origin we don't care, as they are not used for `ScheduleOrigin`.
			_ => None,
		}
	}
}

impl pallet_scheduler::Config for Runtime {
	type RuntimeEvent = RuntimeEvent;
	type RuntimeOrigin = RuntimeOrigin;
	type PalletsOrigin = OriginCaller;
	type RuntimeCall = RuntimeCall;
	type MaximumWeight = MaximumSchedulerWeight;
	type ScheduleOrigin = ScheduleOrigin;
	type MaxScheduledPerBlock = MaxScheduledPerBlock;
	type WeightInfo = weights::pallet_scheduler::WeightInfo<Runtime>;
	type OriginPrivilegeCmp = OriginPrivilegeCmp;
	type Preimages = Preimage;
}

parameter_types! {
	pub const InstantAllowed: bool = true;
	pub const MaxVotes: u32 = 100;
	pub const MaxProposals: u32 = 100;
}

impl pallet_democracy::Config for Runtime {
	type RuntimeEvent = RuntimeEvent;
	type Currency = Balances;
	type EnactmentPeriod = constants::governance::EnactmentPeriod;
	type VoteLockingPeriod = constants::governance::VotingPeriod;
	type LaunchPeriod = constants::governance::LaunchPeriod;
	type VotingPeriod = constants::governance::VotingPeriod;
	type MinimumDeposit = constants::governance::MinimumDeposit;
	/// A straight majority of the council can decide what their next motion is.
	type ExternalOrigin = pallet_collective::EnsureProportionAtLeast<AccountId, CouncilCollective, 1, 2>;
	/// A majority can have the next scheduled referendum be a straight
	/// majority-carries vote.
	type ExternalMajorityOrigin = pallet_collective::EnsureProportionAtLeast<AccountId, CouncilCollective, 1, 2>;
	/// A unanimous council can have the next scheduled referendum be a straight
	/// default-carries (NTB) vote.
	type ExternalDefaultOrigin = pallet_collective::EnsureProportionAtLeast<AccountId, CouncilCollective, 1, 1>;
	/// Two thirds of the technical committee can have an
	/// ExternalMajority/ExternalDefault vote be tabled immediately and with a
	/// shorter voting/enactment period.
	type FastTrackOrigin = pallet_collective::EnsureProportionAtLeast<AccountId, TechnicalCollective, 2, 3>;
	type InstantOrigin = pallet_collective::EnsureProportionAtLeast<AccountId, TechnicalCollective, 1, 1>;
	type InstantAllowed = InstantAllowed;
	type FastTrackVotingPeriod = constants::governance::FastTrackVotingPeriod;
	// To cancel a proposal which has been passed, 2/3 of the council must agree to
	// it.
	type CancellationOrigin = EitherOfDiverse<
		EnsureRoot<AccountId>,
		pallet_collective::EnsureProportionAtLeast<AccountId, CouncilCollective, 2, 3>,
	>;
	// To cancel a proposal before it has been passed, the technical committee must
	// be unanimous or Root must agree.
	type CancelProposalOrigin = EitherOfDiverse<
		EnsureRoot<AccountId>,
		pallet_collective::EnsureProportionAtLeast<AccountId, TechnicalCollective, 1, 1>,
	>;
	type BlacklistOrigin = EnsureRoot<AccountId>;
	// Any single technical committee member may veto a coming council proposal,
	// however they can only do it once and it lasts only for the cooloff period.
	type VetoOrigin = pallet_collective::EnsureMember<AccountId, TechnicalCollective>;
	type CooloffPeriod = constants::governance::CooloffPeriod;
	type Slash = Treasury;
	type Scheduler = Scheduler;
	type PalletsOrigin = OriginCaller;
	type MaxVotes = MaxVotes;
	type WeightInfo = weights::pallet_democracy::WeightInfo<Runtime>;
	type MaxProposals = MaxProposals;
	type Preimages = Preimage;
	type MaxDeposits = ConstU32<100>;
	type MaxBlacklisted = ConstU32<100>;
	type SubmitOrigin = EnsureSigned<AccountId>;
}

parameter_types! {
	pub const ProposalBond: Permill = Permill::from_percent(5);
	pub const ProposalBondMinimum: Balance = 20 * KILT;
	pub const SpendPeriod: BlockNumber = constants::governance::SPEND_PERIOD;
	pub const Burn: Permill = Permill::zero();
	pub const MaxApprovals: u32 = 100;
}

type ApproveOrigin = EitherOfDiverse<
	EnsureRoot<AccountId>,
	pallet_collective::EnsureProportionAtLeast<AccountId, CouncilCollective, 3, 5>,
>;

type MoreThanHalfCouncil = EitherOfDiverse<
	EnsureRoot<AccountId>,
	pallet_collective::EnsureProportionMoreThan<AccountId, CouncilCollective, 1, 2>,
>;

impl pallet_treasury::Config for Runtime {
	type PalletId = pallet_id::Treasury;
	type Currency = Balances;
	type ApproveOrigin = ApproveOrigin;
	type RejectOrigin = MoreThanHalfCouncil;
	type RuntimeEvent = RuntimeEvent;
	type OnSlash = Treasury;
	type ProposalBond = ProposalBond;
	type ProposalBondMinimum = ProposalBondMinimum;
	type ProposalBondMaximum = ();
	type SpendPeriod = SpendPeriod;
	type SpendOrigin = frame_support::traits::NeverEnsureOrigin<Balance>;
	type Burn = Burn;
	type BurnDestination = ();
	type SpendFunds = ();
	type WeightInfo = weights::pallet_treasury::WeightInfo<Runtime>;
	type MaxApprovals = MaxApprovals;
}

type CouncilCollective = pallet_collective::Instance1;
impl pallet_collective::Config<CouncilCollective> for Runtime {
	type RuntimeOrigin = RuntimeOrigin;
	type Proposal = RuntimeCall;
	type RuntimeEvent = RuntimeEvent;
	type MotionDuration = constants::governance::CouncilMotionDuration;
	type MaxProposals = constants::governance::CouncilMaxProposals;
	type MaxMembers = constants::governance::CouncilMaxMembers;
	type DefaultVote = pallet_collective::PrimeDefaultVote;
	type WeightInfo = weights::pallet_collective::WeightInfo<Runtime>;
	type SetMembersOrigin = EnsureRoot<AccountId>;
}

type TechnicalCollective = pallet_collective::Instance2;
impl pallet_collective::Config<TechnicalCollective> for Runtime {
	type RuntimeOrigin = RuntimeOrigin;
	type Proposal = RuntimeCall;
	type RuntimeEvent = RuntimeEvent;
	type MotionDuration = constants::governance::TechnicalMotionDuration;
	type MaxProposals = constants::governance::TechnicalMaxProposals;
	type MaxMembers = constants::governance::TechnicalMaxMembers;
	type DefaultVote = pallet_collective::PrimeDefaultVote;
	type WeightInfo = weights::pallet_collective::WeightInfo<Runtime>;
	type SetMembersOrigin = EnsureRoot<AccountId>;
}

type TechnicalMembershipProvider = pallet_membership::Instance1;
impl pallet_membership::Config<TechnicalMembershipProvider> for Runtime {
	type RuntimeEvent = RuntimeEvent;
	type AddOrigin = MoreThanHalfCouncil;
	type RemoveOrigin = MoreThanHalfCouncil;
	type SwapOrigin = MoreThanHalfCouncil;
	type ResetOrigin = MoreThanHalfCouncil;
	type PrimeOrigin = MoreThanHalfCouncil;
	type MembershipInitialized = TechnicalCommittee;
	type MembershipChanged = TechnicalCommittee;
	type MaxMembers = constants::governance::TechnicalMaxMembers;
	type WeightInfo = weights::pallet_membership::WeightInfo<Runtime>;
}

type TipsMembershipProvider = pallet_membership::Instance2;
impl pallet_membership::Config<TipsMembershipProvider> for Runtime {
	type RuntimeEvent = RuntimeEvent;
	type AddOrigin = MoreThanHalfCouncil;
	type RemoveOrigin = MoreThanHalfCouncil;
	type SwapOrigin = MoreThanHalfCouncil;
	type ResetOrigin = MoreThanHalfCouncil;
	type PrimeOrigin = MoreThanHalfCouncil;
	type MembershipInitialized = ();
	type MembershipChanged = ();
	type MaxMembers = constants::governance::TipperMaxMembers;
	type WeightInfo = weights::pallet_membership::WeightInfo<Runtime>;
}

impl pallet_tips::Config for Runtime {
	type MaximumReasonLength = constants::tips::MaximumReasonLength;
	type DataDepositPerByte = constants::ByteDeposit;
	type Tippers = runtime_common::Tippers<Runtime, TipsMembershipProvider>;
	type TipCountdown = constants::tips::TipCountdown;
	type TipFindersFee = constants::tips::TipFindersFee;
	type TipReportDepositBase = constants::tips::TipReportDepositBase;
	type RuntimeEvent = RuntimeEvent;
	type WeightInfo = weights::pallet_tips::WeightInfo<Runtime>;
}

impl attestation::Config for Runtime {
	type EnsureOrigin = did::EnsureDidOrigin<DidIdentifier, AccountId>;
	type OriginSuccess = did::DidRawOrigin<AccountId, DidIdentifier>;

	type RuntimeEvent = RuntimeEvent;
	type WeightInfo = weights::attestation::WeightInfo<Runtime>;

	type Currency = Balances;
	type Deposit = constants::attestation::AttestationDeposit;
	type MaxDelegatedAttestations = constants::attestation::MaxDelegatedAttestations;
	type AttesterId = DidIdentifier;
	type AuthorizationId = AuthorizationId<<Runtime as delegation::Config>::DelegationNodeId>;
	type AccessControl = PalletAuthorize<DelegationAc<Runtime>>;
}

impl delegation::Config for Runtime {
	type DelegationEntityId = DidIdentifier;
	type DelegationNodeId = Hash;

	type EnsureOrigin = did::EnsureDidOrigin<DidIdentifier, AccountId>;
	type OriginSuccess = did::DidRawOrigin<AccountId, DidIdentifier>;

	#[cfg(not(feature = "runtime-benchmarks"))]
	type DelegationSignatureVerification = did::DidSignatureVerify<Runtime>;
	#[cfg(not(feature = "runtime-benchmarks"))]
	type Signature = did::DidSignature;

	#[cfg(feature = "runtime-benchmarks")]
	type Signature = DummySignature;
	#[cfg(feature = "runtime-benchmarks")]
	type DelegationSignatureVerification = AlwaysVerify<AccountId, Vec<u8>, Self::Signature>;

	type RuntimeEvent = RuntimeEvent;
	type MaxSignatureByteLength = constants::delegation::MaxSignatureByteLength;
	type MaxParentChecks = constants::delegation::MaxParentChecks;
	type MaxRevocations = constants::delegation::MaxRevocations;
	type MaxRemovals = constants::delegation::MaxRemovals;
	type MaxChildren = constants::delegation::MaxChildren;
	type WeightInfo = weights::delegation::WeightInfo<Runtime>;
	type Currency = Balances;
	type Deposit = constants::delegation::DelegationDeposit;
}

impl ctype::Config for Runtime {
	type CtypeCreatorId = AccountId;
	type Currency = Balances;
	type Fee = constants::CtypeFee;
	type FeeCollector = Treasury;

	type EnsureOrigin = did::EnsureDidOrigin<DidIdentifier, AccountId>;
	type OriginSuccess = did::DidRawOrigin<AccountId, DidIdentifier>;
	// 3/5 of the technical committees can override the block number of one or more
	// CTypes.
	type OverarchingOrigin = EnsureRoot<AccountId>;

	type RuntimeEvent = RuntimeEvent;
	type WeightInfo = weights::ctype::WeightInfo<Runtime>;
}

impl did::Config for Runtime {
	type DidIdentifier = DidIdentifier;
	type RuntimeEvent = RuntimeEvent;
	type RuntimeCall = RuntimeCall;
	type RuntimeOrigin = RuntimeOrigin;
	type Currency = Balances;
	type Deposit = constants::did::DidDeposit;
	type Fee = constants::did::DidFee;
	type FeeCollector = Treasury;

	#[cfg(not(feature = "runtime-benchmarks"))]
	type EnsureOrigin = did::EnsureDidOrigin<DidIdentifier, AccountId>;
	#[cfg(not(feature = "runtime-benchmarks"))]
	type OriginSuccess = did::DidRawOrigin<AccountId, DidIdentifier>;

	#[cfg(feature = "runtime-benchmarks")]
	type EnsureOrigin = EnsureSigned<DidIdentifier>;
	#[cfg(feature = "runtime-benchmarks")]
	type OriginSuccess = DidIdentifier;

	type MaxNewKeyAgreementKeys = constants::did::MaxNewKeyAgreementKeys;
	type MaxTotalKeyAgreementKeys = constants::did::MaxTotalKeyAgreementKeys;
	type MaxPublicKeysPerDid = constants::did::MaxPublicKeysPerDid;
	type MaxBlocksTxValidity = constants::did::MaxBlocksTxValidity;
	type MaxNumberOfServicesPerDid = constants::did::MaxNumberOfServicesPerDid;
	type MaxServiceIdLength = constants::did::MaxServiceIdLength;
	type MaxServiceTypeLength = constants::did::MaxServiceTypeLength;
	type MaxServiceUrlLength = constants::did::MaxServiceUrlLength;
	type MaxNumberOfTypesPerService = constants::did::MaxNumberOfTypesPerService;
	type MaxNumberOfUrlsPerService = constants::did::MaxNumberOfUrlsPerService;
	type WeightInfo = weights::did::WeightInfo<Runtime>;
}

impl pallet_did_lookup::Config for Runtime {
	type RuntimeEvent = RuntimeEvent;

	type DidIdentifier = DidIdentifier;

	type Currency = Balances;
	type Deposit = constants::did_lookup::DidLookupDeposit;

	type EnsureOrigin = did::EnsureDidOrigin<DidIdentifier, AccountId>;
	type OriginSuccess = did::DidRawOrigin<AccountId, DidIdentifier>;

	type WeightInfo = weights::pallet_did_lookup::WeightInfo<Runtime>;
}

impl pallet_web3_names::Config for Runtime {
	type BanOrigin = EnsureRoot<AccountId>;
	type OwnerOrigin = did::EnsureDidOrigin<DidIdentifier, AccountId>;
	type OriginSuccess = did::DidRawOrigin<AccountId, DidIdentifier>;
	type Currency = Balances;
	type Deposit = constants::web3_names::Web3NameDeposit;
	type RuntimeEvent = RuntimeEvent;
	type MaxNameLength = constants::web3_names::MaxNameLength;
	type MinNameLength = constants::web3_names::MinNameLength;
	type Web3Name = pallet_web3_names::web3_name::AsciiWeb3Name<Runtime>;
	type Web3NameOwner = DidIdentifier;
	type WeightInfo = weights::pallet_web3_names::WeightInfo<Runtime>;
}

impl pallet_inflation::Config for Runtime {
	type Currency = Balances;
	type InitialPeriodLength = constants::treasury::InitialPeriodLength;
	type InitialPeriodReward = constants::treasury::InitialPeriodReward;
	type Beneficiary = Treasury;
	type WeightInfo = weights::pallet_inflation::WeightInfo<Runtime>;
}

impl parachain_staking::Config for Runtime {
	type RuntimeEvent = RuntimeEvent;
	type Currency = Balances;
	type CurrencyBalance = Balance;

	type MinBlocksPerRound = constants::staking::MinBlocksPerRound;
	type DefaultBlocksPerRound = constants::staking::DefaultBlocksPerRound;
	type StakeDuration = constants::staking::StakeDuration;
	type ExitQueueDelay = constants::staking::ExitQueueDelay;
	type MinCollators = constants::staking::MinCollators;
	type MinRequiredCollators = constants::staking::MinRequiredCollators;
	type MaxDelegationsPerRound = constants::staking::MaxDelegationsPerRound;
	type MaxDelegatorsPerCollator = constants::staking::MaxDelegatorsPerCollator;
	type MinCollatorStake = constants::staking::MinCollatorStake;
	type MinCollatorCandidateStake = constants::staking::MinCollatorStake;
	type MaxTopCandidates = constants::staking::MaxCollatorCandidates;
	type MinDelegatorStake = constants::staking::MinDelegatorStake;
	type MaxUnstakeRequests = constants::staking::MaxUnstakeRequests;
	type NetworkRewardRate = constants::staking::NetworkRewardRate;
	type NetworkRewardStart = constants::staking::NetworkRewardStart;
	type NetworkRewardBeneficiary = Treasury;
	type WeightInfo = weights::parachain_staking::WeightInfo<Runtime>;

	const BLOCKS_PER_YEAR: Self::BlockNumber = constants::BLOCKS_PER_YEAR;
}

impl pallet_utility::Config for Runtime {
	type RuntimeEvent = RuntimeEvent;
	type RuntimeCall = RuntimeCall;
	type PalletsOrigin = OriginCaller;
	type WeightInfo = weights::pallet_utility::WeightInfo<Runtime>;
}

impl public_credentials::Config for Runtime {
	type AccessControl = PalletAuthorize<DelegationAc<Runtime>>;
	type AttesterId = DidIdentifier;
	type AuthorizationId = AuthorizationId<<Runtime as delegation::Config>::DelegationNodeId>;
	type CredentialId = Hash;
	type CredentialHash = BlakeTwo256;
	type Currency = Balances;
	type Deposit = runtime_common::constants::public_credentials::Deposit;
	type EnsureOrigin = did::EnsureDidOrigin<DidIdentifier, AccountId>;
	type MaxEncodedClaimsLength = runtime_common::constants::public_credentials::MaxEncodedClaimsLength;
	type MaxSubjectIdLength = runtime_common::constants::public_credentials::MaxSubjectIdLength;
	type OriginSuccess = did::DidRawOrigin<AccountId, DidIdentifier>;
	type RuntimeEvent = RuntimeEvent;
	type SubjectId = runtime_common::assets::AssetDid;
	type WeightInfo = weights::public_credentials::WeightInfo<Runtime>;
}

/// The type used to represent the kinds of proxying allowed.
#[derive(
	Copy, Clone, Eq, PartialEq, Ord, PartialOrd, Encode, Decode, RuntimeDebug, MaxEncodedLen, scale_info::TypeInfo,
)]
pub enum ProxyType {
	/// Allow for any call.
	Any,
	/// Allow for calls that do not move tokens out of the caller's account.
	NonTransfer,
	/// Allow for governance-related calls.
	Governance,
	/// Allow for staking-related calls.
	ParachainStaking,
	/// Allow for calls that cancel proxy information.
	CancelProxy,
	/// Allow for calls that do not result in a deposit being claimed (e.g., for
	/// attestations, delegations, or DIDs).
	NonDepositClaiming,
}

impl Default for ProxyType {
	fn default() -> Self {
		Self::Any
	}
}

impl InstanceFilter<RuntimeCall> for ProxyType {
	fn filter(&self, c: &RuntimeCall) -> bool {
		match self {
			ProxyType::Any => true,
			ProxyType::NonTransfer => matches!(
				c,
				RuntimeCall::Attestation(..)
					// Excludes `Balances`
					| RuntimeCall::Council(..)
					| RuntimeCall::Ctype(..)
					| RuntimeCall::Delegation(..)
					| RuntimeCall::Democracy(..)
					| RuntimeCall::Did(..)
					| RuntimeCall::DidLookup(..)
					| RuntimeCall::Indices(
						// Excludes `force_transfer`, and `transfer`
						pallet_indices::Call::claim { .. }
							| pallet_indices::Call::free { .. }
							| pallet_indices::Call::freeze { .. }
					)
					| RuntimeCall::ParachainStaking(..)
					// Excludes `ParachainSystem`
					| RuntimeCall::Preimage(..)
					| RuntimeCall::Proxy(..)
					| RuntimeCall::PublicCredentials(..)
					| RuntimeCall::Scheduler(..)
					| RuntimeCall::Session(..)
					| RuntimeCall::System(..)
					| RuntimeCall::TechnicalCommittee(..)
					| RuntimeCall::TechnicalMembership(..)
					| RuntimeCall::TipsMembership(..)
					| RuntimeCall::Timestamp(..)
					| RuntimeCall::Treasury(..)
					| RuntimeCall::Utility(..)
					| RuntimeCall::Vesting(
						// Excludes `force_vested_transfer`, `merge_schedules`, and `vested_transfer`
						pallet_vesting::Call::vest { .. }
							| pallet_vesting::Call::vest_other { .. }
					)
					| RuntimeCall::Web3Names(..),
			),
			ProxyType::NonDepositClaiming => matches!(
				c,
				RuntimeCall::Attestation(
						// Excludes `reclaim_deposit`
						attestation::Call::add { .. }
							| attestation::Call::remove { .. }
							| attestation::Call::revoke { .. }
							| attestation::Call::change_deposit_owner { .. }
							| attestation::Call::update_deposit { .. }
					)
					// Excludes `Balances`
					| RuntimeCall::Council(..)
					| RuntimeCall::Ctype(..)
					| RuntimeCall::Delegation(
						// Excludes `reclaim_deposit`
						delegation::Call::add_delegation { .. }
							| delegation::Call::create_hierarchy { .. }
							| delegation::Call::remove_delegation { .. }
							| delegation::Call::revoke_delegation { .. }
							| delegation::Call::update_deposit { .. }
							| delegation::Call::change_deposit_owner { .. }
					)
					| RuntimeCall::Democracy(..)
					| RuntimeCall::Did(
						// Excludes `reclaim_deposit`
						did::Call::add_key_agreement_key { .. }
							| did::Call::add_service_endpoint { .. }
							| did::Call::create { .. }
							| did::Call::delete { .. }
							| did::Call::remove_attestation_key { .. }
							| did::Call::remove_delegation_key { .. }
							| did::Call::remove_key_agreement_key { .. }
							| did::Call::remove_service_endpoint { .. }
							| did::Call::set_attestation_key { .. }
							| did::Call::set_authentication_key { .. }
							| did::Call::set_delegation_key { .. }
							| did::Call::submit_did_call { .. }
							| did::Call::update_deposit { .. }
							| did::Call::change_deposit_owner { .. }
					)
					| RuntimeCall::DidLookup(
						// Excludes `reclaim_deposit`
						pallet_did_lookup::Call::associate_account { .. }
							| pallet_did_lookup::Call::associate_sender { .. }
							| pallet_did_lookup::Call::remove_account_association { .. }
							| pallet_did_lookup::Call::remove_sender_association { .. }
							| pallet_did_lookup::Call::update_deposit { .. }
							| pallet_did_lookup::Call::change_deposit_owner { .. }
					)
					| RuntimeCall::Indices(..)
					| RuntimeCall::ParachainStaking(..)
					// Excludes `ParachainSystem`
					| RuntimeCall::Preimage(..)
					| RuntimeCall::Proxy(..)
					| RuntimeCall::PublicCredentials(
						// Excludes `reclaim_deposit`
						public_credentials::Call::add { .. }
						| public_credentials::Call::revoke { .. }
						| public_credentials::Call::unrevoke { .. }
						| public_credentials::Call::remove { .. }
						| public_credentials::Call::update_deposit { .. }
						| public_credentials::Call::change_deposit_owner { .. }
					)
					| RuntimeCall::Scheduler(..)
					| RuntimeCall::Session(..)
					// Excludes `Sudo`
					| RuntimeCall::System(..)
					| RuntimeCall::TechnicalCommittee(..)
					| RuntimeCall::TechnicalMembership(..)
					| RuntimeCall::TipsMembership(..)
					| RuntimeCall::Timestamp(..)
					| RuntimeCall::Treasury(..)
					| RuntimeCall::Utility(..)
					| RuntimeCall::Vesting(..)
					| RuntimeCall::Web3Names(
						// Excludes `ban`, and `reclaim_deposit`
						pallet_web3_names::Call::claim { .. }
							| pallet_web3_names::Call::release_by_owner { .. }
							| pallet_web3_names::Call::unban { .. }
							| pallet_web3_names::Call::update_deposit { .. }
							| pallet_web3_names::Call::change_deposit_owner { .. }
					),
			),
			ProxyType::Governance => matches!(
				c,
				RuntimeCall::Council(..)
					| RuntimeCall::Democracy(..)
					| RuntimeCall::TechnicalCommittee(..)
					| RuntimeCall::TechnicalMembership(..)
					| RuntimeCall::TipsMembership(..)
					| RuntimeCall::Treasury(..)
					| RuntimeCall::Utility(..)
			),
			ProxyType::ParachainStaking => {
				matches!(
					c,
					RuntimeCall::ParachainStaking(..) | RuntimeCall::Session(..) | RuntimeCall::Utility(..)
				)
			}
			ProxyType::CancelProxy => matches!(c, RuntimeCall::Proxy(pallet_proxy::Call::reject_announcement { .. })),
		}
	}

	fn is_superset(&self, o: &Self) -> bool {
		match (self, o) {
			(x, y) if x == y => true,
			// "anything" always contains any subset
			(ProxyType::Any, _) => true,
			(_, ProxyType::Any) => false,
			// reclaiming deposits is part of NonTransfer but not in NonDepositClaiming
			(ProxyType::NonDepositClaiming, ProxyType::NonTransfer) => false,
			// everything except NonTransfer and Any is part of NonDepositClaiming
			(ProxyType::NonDepositClaiming, _) => true,
			// Transfers are part of NonDepositClaiming but not in NonTransfer
			(ProxyType::NonTransfer, ProxyType::NonDepositClaiming) => false,
			// everything except NonDepositClaiming and Any is part of NonTransfer
			(ProxyType::NonTransfer, _) => true,
			_ => false,
		}
	}
}

impl pallet_proxy::Config for Runtime {
	type RuntimeEvent = RuntimeEvent;
	type RuntimeCall = RuntimeCall;
	type Currency = Balances;
	type ProxyType = ProxyType;
	type ProxyDepositBase = constants::proxy::ProxyDepositBase;
	type ProxyDepositFactor = constants::proxy::ProxyDepositFactor;
	type MaxProxies = constants::proxy::MaxProxies;
	type MaxPending = constants::proxy::MaxPending;
	type CallHasher = BlakeTwo256;
	type AnnouncementDepositBase = constants::proxy::AnnouncementDepositBase;
	type AnnouncementDepositFactor = constants::proxy::AnnouncementDepositFactor;
	type WeightInfo = weights::pallet_proxy::WeightInfo<Runtime>;
}

construct_runtime! {
	pub enum Runtime where
		Block = Block,
		NodeBlock = runtime_common::Block,
		UncheckedExtrinsic = UncheckedExtrinsic,
	{
		System: frame_system = 0,
		// DELETED: RandomnessCollectiveFlip: pallet_insecure_randomness_collective_flip = 1,

		Timestamp: pallet_timestamp = 2,
		Indices: pallet_indices::{Pallet, Call, Storage, Event<T>} = 5,
		Balances: pallet_balances = 6,
		TransactionPayment: pallet_transaction_payment::{Pallet, Storage, Event<T>} = 7,

		// Consensus support.
		// The following order MUST NOT be changed: Aura -> Session -> Staking -> Authorship -> AuraExt
		// Dependencies: AuraExt on Aura, Authorship and Session on ParachainStaking
		Aura: pallet_aura = 23,
		Session: pallet_session = 22,
		ParachainStaking: parachain_staking = 21,
		Authorship: pallet_authorship::{Pallet, Storage} = 20,
		AuraExt: cumulus_pallet_aura_ext = 24,

		Democracy: pallet_democracy = 30,
		Council: pallet_collective::<Instance1> = 31,
		TechnicalCommittee: pallet_collective::<Instance2> = 32,
		// reserved: parachain council election = 33,
		TechnicalMembership: pallet_membership::<Instance1> = 34,
		Treasury: pallet_treasury = 35,
		// DELETED: RelayMigration: pallet_relay_migration::{Pallet, Call, Storage, Event<T>} = 36,
		// DELETED: DynFilter: pallet_dyn_filter = 37,

		//  A stateless pallet with helper extrinsics (batch extrinsics, send from different origins, ...)
		Utility: pallet_utility = 40,

		// Vesting. Usable initially, but removed once all vesting is finished.
		Vesting: pallet_vesting = 41,

		Scheduler: pallet_scheduler::{Pallet, Call, Storage, Event<T>} = 42,

		// Allowing accounts to give permission to other accounts to dispatch types of calls from their signed origin
		Proxy: pallet_proxy::{Pallet, Call, Storage, Event<T>} = 43,

		// Preimage pallet allows the storage of large bytes blob
		Preimage: pallet_preimage::{Pallet, Call, Storage, Event<T>} = 44,

		// Tips module to reward contributions to the ecosystem with small amount of KILTs.
		TipsMembership: pallet_membership::<Instance2> = 45,
		Tips: pallet_tips::{Pallet, Call, Storage, Event<T>} = 46,

		Multisig: pallet_multisig = 47,

		// KILT Pallets. Start indices 60 to leave room
		// DELETED: KiltLaunch: kilt_launch = 60,
		Ctype: ctype = 61,
		Attestation: attestation = 62,
		Delegation: delegation = 63,
		Did: did = 64,
		// DELETED: CrowdloanContributors = 65,
		Inflation: pallet_inflation = 66,
		DidLookup: pallet_did_lookup = 67,
		Web3Names: pallet_web3_names = 68,
		PublicCredentials: public_credentials = 69,

		// Parachains pallets. Start indices at 80 to leave room.

		// Among others: Send and receive DMP and XCMP messages.
		ParachainSystem: cumulus_pallet_parachain_system = 80,
		ParachainInfo: parachain_info::{Pallet, Storage, Config} = 81,
		// Wrap and unwrap XCMP messages to send and receive them. Queue them for later processing.
		XcmpQueue: cumulus_pallet_xcmp_queue::{Pallet, Call, Storage, Event<T>} = 82,
		// Build XCM scripts.
		PolkadotXcm: pallet_xcm::{Pallet, Call, Event<T>, Origin, Config} = 83,
		// Does nothing cool, just provides an origin.
		CumulusXcm: cumulus_pallet_xcm::{Pallet, Event<T>, Origin} = 84,
		// Queue and pass DMP messages on to be executed.
		DmpQueue: cumulus_pallet_dmp_queue::{Pallet, Call, Storage, Event<T>} = 85,
	}
}
impl did::DeriveDidCallAuthorizationVerificationKeyRelationship for RuntimeCall {
	fn derive_verification_key_relationship(&self) -> did::DeriveDidCallKeyRelationshipResult {
		/// ensure that all calls have the same VerificationKeyRelationship
		fn single_key_relationship(calls: &[RuntimeCall]) -> did::DeriveDidCallKeyRelationshipResult {
			let init = calls
				.get(0)
				.ok_or(did::RelationshipDeriveError::InvalidCallParameter)?
				.derive_verification_key_relationship()?;
			calls
				.iter()
				.skip(1)
				.map(RuntimeCall::derive_verification_key_relationship)
				.try_fold(init, |acc, next| {
					if next.is_err() {
						next
					} else if Ok(acc) == next {
						Ok(acc)
					} else {
						Err(did::RelationshipDeriveError::InvalidCallParameter)
					}
				})
		}
		match self {
			RuntimeCall::Attestation { .. } => Ok(did::DidVerificationKeyRelationship::AssertionMethod),
			RuntimeCall::Ctype { .. } => Ok(did::DidVerificationKeyRelationship::AssertionMethod),
			RuntimeCall::Delegation { .. } => Ok(did::DidVerificationKeyRelationship::CapabilityDelegation),
			// DID creation is not allowed through the DID proxy.
			RuntimeCall::Did(did::Call::create { .. }) => Err(did::RelationshipDeriveError::NotCallableByDid),
			RuntimeCall::Did { .. } => Ok(did::DidVerificationKeyRelationship::Authentication),
			RuntimeCall::Web3Names { .. } => Ok(did::DidVerificationKeyRelationship::Authentication),
			RuntimeCall::PublicCredentials { .. } => Ok(did::DidVerificationKeyRelationship::AssertionMethod),
			RuntimeCall::DidLookup { .. } => Ok(did::DidVerificationKeyRelationship::Authentication),
			RuntimeCall::Utility(pallet_utility::Call::batch { calls }) => single_key_relationship(&calls[..]),
			RuntimeCall::Utility(pallet_utility::Call::batch_all { calls }) => single_key_relationship(&calls[..]),
			RuntimeCall::Utility(pallet_utility::Call::force_batch { calls }) => single_key_relationship(&calls[..]),
			#[cfg(not(feature = "runtime-benchmarks"))]
			_ => Err(did::RelationshipDeriveError::NotCallableByDid),
			// By default, returns the authentication key
			#[cfg(feature = "runtime-benchmarks")]
			_ => Ok(did::DidVerificationKeyRelationship::Authentication),
		}
	}

	// Always return a System::remark() extrinsic call
	#[cfg(feature = "runtime-benchmarks")]
	fn get_call_for_did_call_benchmark() -> Self {
		RuntimeCall::System(frame_system::Call::remark { remark: vec![] })
	}
}
/// The address format for describing accounts.
pub type Address = sp_runtime::MultiAddress<AccountId, ()>;
/// Block header type as expected by this runtime.
/// Block type as expected by this runtime.
pub type Block = generic::Block<Header, UncheckedExtrinsic>;
/// A Block signed with a Justification
pub type SignedBlock = generic::SignedBlock<Block>;
/// BlockId type as expected by this runtime.
pub type BlockId = generic::BlockId<Block>;
/// The SignedExtension to the basic transaction logic.
pub type SignedExtra = (
	frame_system::CheckNonZeroSender<Runtime>,
	frame_system::CheckSpecVersion<Runtime>,
	frame_system::CheckTxVersion<Runtime>,
	frame_system::CheckGenesis<Runtime>,
	frame_system::CheckEra<Runtime>,
	frame_system::CheckNonce<Runtime>,
	frame_system::CheckWeight<Runtime>,
	pallet_transaction_payment::ChargeTransactionPayment<Runtime>,
);
/// Unchecked extrinsic type as expected by this runtime.
pub type UncheckedExtrinsic = generic::UncheckedExtrinsic<Address, RuntimeCall, Signature, SignedExtra>;
/// Extrinsic type that has already been checked.
pub type CheckedExtrinsic = generic::CheckedExtrinsic<AccountId, RuntimeCall, SignedExtra>;
/// Executive: handles dispatch to the various modules.
pub type Executive = frame_executive::Executive<
	Runtime,
	Block,
	frame_system::ChainContext<Runtime>,
	Runtime,
	// Executes pallet hooks in the order of definition in construct_runtime
	AllPalletsWithSystem,
	runtime_common::migrations::RemoveInsecureRandomnessPallet<Runtime>,
>;

#[cfg(feature = "runtime-benchmarks")]
mod benches {
	frame_benchmarking::define_benchmarks!(
		[frame_system, SystemBench::<Runtime>]
		[pallet_timestamp, Timestamp]
		[pallet_indices, Indices]
		[pallet_balances, Balances]
		[pallet_session, SessionBench::<Runtime>]
		[parachain_staking, ParachainStaking]
		[pallet_democracy, Democracy]
		[pallet_collective, Council]
		[pallet_collective, TechnicalCommittee]
		[pallet_membership, TechnicalMembership]
		[pallet_treasury, Treasury]
		[pallet_utility, Utility]
		[pallet_vesting, Vesting]
		[pallet_scheduler, Scheduler]
		[pallet_proxy, Proxy]
		[pallet_preimage, Preimage]
		[pallet_tips, Tips]
		[ctype, Ctype]
		[attestation, Attestation]
		[delegation, Delegation]
		[did, Did]
		[pallet_inflation, Inflation]
		[pallet_did_lookup, DidLookup]
		[pallet_web3_names, Web3Names]
		[public_credentials, PublicCredentials]
		[pallet_xcm, PolkadotXcm]
<<<<<<< HEAD
		[frame_benchmarking::baseline, Baseline::<Runtime>]
=======
		[pallet_multisig, Multisig]
>>>>>>> fe64bc82
	);
}

impl_runtime_apis! {
	impl sp_api::Core<Block> for Runtime {
		fn version() -> RuntimeVersion {
			VERSION
		}

		fn execute_block(block: Block) {
			Executive::execute_block(block);
		}

		fn initialize_block(header: &<Block as BlockT>::Header) {
			Executive::initialize_block(header)
		}
	}

	impl sp_api::Metadata<Block> for Runtime {
		fn metadata() -> OpaqueMetadata {
			OpaqueMetadata::new(Runtime::metadata().into())
		}
	}

	impl frame_system_rpc_runtime_api::AccountNonceApi<Block, AccountId, Index> for Runtime {
		fn account_nonce(account: AccountId) -> Index {
			frame_system::Pallet::<Runtime>::account_nonce(account)
		}
	}

	impl pallet_transaction_payment_rpc_runtime_api::TransactionPaymentApi<Block, Balance> for Runtime {
		fn query_info(
			uxt: <Block as BlockT>::Extrinsic,
			len: u32,
		) -> pallet_transaction_payment_rpc_runtime_api::RuntimeDispatchInfo<Balance> {
			TransactionPayment::query_info(uxt, len)
		}

		fn query_fee_details(uxt: <Block as BlockT>::Extrinsic, len: u32) -> pallet_transaction_payment::FeeDetails<Balance> {
			TransactionPayment::query_fee_details(uxt, len)
		}

		fn query_weight_to_fee(weight: Weight) -> Balance {
			TransactionPayment::weight_to_fee(weight)
		}
		fn query_length_to_fee(length: u32) -> Balance {
			TransactionPayment::length_to_fee(length)
		}
	}

	impl pallet_transaction_payment_rpc_runtime_api::TransactionPaymentCallApi<Block, Balance, RuntimeCall>
	for Runtime
	{
		fn query_call_info(
			call: RuntimeCall,
			len: u32,
		) -> pallet_transaction_payment::RuntimeDispatchInfo<Balance> {
			TransactionPayment::query_call_info(call, len)
		}
		fn query_call_fee_details(
			call: RuntimeCall,
			len: u32,
		) -> pallet_transaction_payment::FeeDetails<Balance> {
			TransactionPayment::query_call_fee_details(call, len)
		}
		fn query_weight_to_fee(weight: Weight) -> Balance {
			TransactionPayment::weight_to_fee(weight)
		}
		fn query_length_to_fee(length: u32) -> Balance {
			TransactionPayment::length_to_fee(length)
		}
	}

	impl sp_block_builder::BlockBuilder<Block> for Runtime {
		fn apply_extrinsic(
			extrinsic: <Block as BlockT>::Extrinsic,
		) -> ApplyExtrinsicResult {
			Executive::apply_extrinsic(extrinsic)
		}

		fn finalize_block() -> <Block as BlockT>::Header {
			Executive::finalize_block()
		}

		fn inherent_extrinsics(data: sp_inherents::InherentData) -> Vec<<Block as BlockT>::Extrinsic> {
			data.create_extrinsics()
		}

		fn check_inherents(block: Block, data: sp_inherents::InherentData) -> sp_inherents::CheckInherentsResult {
			data.check_extrinsics(&block)
		}
	}

	impl sp_transaction_pool::runtime_api::TaggedTransactionQueue<Block> for Runtime {
		fn validate_transaction(
			source: TransactionSource,
			tx: <Block as BlockT>::Extrinsic,
			block_hash: <Block as BlockT>::Hash,
		) -> TransactionValidity {
			Executive::validate_transaction(source, tx, block_hash)
		}
	}

	impl sp_offchain::OffchainWorkerApi<Block> for Runtime {
		fn offchain_worker(header: &<Block as BlockT>::Header) {
			Executive::offchain_worker(header)
		}
	}

	impl sp_session::SessionKeys<Block> for Runtime {
		fn decode_session_keys(
			encoded: Vec<u8>,
		) -> Option<Vec<(Vec<u8>, sp_core::crypto::KeyTypeId)>> {
			SessionKeys::decode_into_raw_public_keys(&encoded)
		}

		fn generate_session_keys(seed: Option<Vec<u8>>) -> Vec<u8> {
			SessionKeys::generate(seed)
		}
	}

	impl sp_consensus_aura::AuraApi<Block, AuthorityId> for Runtime {
		fn slot_duration() -> sp_consensus_aura::SlotDuration {
			sp_consensus_aura::SlotDuration::from_millis(Aura::slot_duration())
		}

		fn authorities() -> Vec<AuthorityId> {
			Aura::authorities().into_inner()
		}
	}

	impl cumulus_primitives_core::CollectCollationInfo<Block> for Runtime {
		fn collect_collation_info(header: &<Block as BlockT>::Header) -> cumulus_primitives_core::CollationInfo {
			ParachainSystem::collect_collation_info(header)
		}
	}

	impl kilt_runtime_api_did::Did<
		Block,
		DidIdentifier,
		AccountId,
		LinkableAccountId,
		Balance,
		Hash,
		BlockNumber
	> for Runtime {
		fn query_by_web3_name(name: Vec<u8>) -> Option<kilt_runtime_api_did::RawDidLinkedInfo<
				DidIdentifier,
				AccountId,
				LinkableAccountId,
				Balance,
				Hash,
				BlockNumber
			>
		> {
			let name: pallet_web3_names::web3_name::AsciiWeb3Name<Runtime> = name.try_into().ok()?;
			pallet_web3_names::Owner::<Runtime>::get(&name)
				.and_then(|owner_info| {
					did::Did::<Runtime>::get(&owner_info.owner).map(|details| (owner_info, details))
				})
				.map(|(owner_info, details)| {
					let accounts = pallet_did_lookup::ConnectedAccounts::<Runtime>::iter_key_prefix(
						&owner_info.owner,
					).collect();
					let service_endpoints = did::ServiceEndpoints::<Runtime>::iter_prefix(&owner_info.owner).map(|e| From::from(e.1)).collect();

					kilt_runtime_api_did::RawDidLinkedInfo{
						identifier: owner_info.owner,
						w3n: Some(name.into()),
						accounts,
						service_endpoints,
						details: details.into(),
					}
			})
		}

		fn query_by_account(account: LinkableAccountId) -> Option<
			kilt_runtime_api_did::RawDidLinkedInfo<
				DidIdentifier,
				AccountId,
				LinkableAccountId,
				Balance,
				Hash,
				BlockNumber
			>
		> {
			pallet_did_lookup::ConnectedDids::<Runtime>::get(account)
				.and_then(|owner_info| {
					did::Did::<Runtime>::get(&owner_info.did).map(|details| (owner_info, details))
				})
				.map(|(connection_record, details)| {
					let w3n = pallet_web3_names::Names::<Runtime>::get(&connection_record.did).map(Into::into);
					let accounts = pallet_did_lookup::ConnectedAccounts::<Runtime>::iter_key_prefix(&connection_record.did).collect();
					let service_endpoints = did::ServiceEndpoints::<Runtime>::iter_prefix(&connection_record.did).map(|e| From::from(e.1)).collect();

					kilt_runtime_api_did::RawDidLinkedInfo {
						identifier: connection_record.did,
						w3n,
						accounts,
						service_endpoints,
						details: details.into(),
					}
				})
		}

		fn query(did: DidIdentifier) -> Option<
			kilt_runtime_api_did::RawDidLinkedInfo<
				DidIdentifier,
				AccountId,
				LinkableAccountId,
				Balance,
				Hash,
				BlockNumber
			>
		> {
			let details = did::Did::<Runtime>::get(&did)?;
			let w3n = pallet_web3_names::Names::<Runtime>::get(&did).map(Into::into);
			let accounts = pallet_did_lookup::ConnectedAccounts::<Runtime>::iter_key_prefix(&did).collect();
			let service_endpoints = did::ServiceEndpoints::<Runtime>::iter_prefix(&did).map(|e| From::from(e.1)).collect();

			Some(kilt_runtime_api_did::RawDidLinkedInfo {
				identifier: did,
				w3n,
				accounts,
				service_endpoints,
				details: details.into(),
			})
		}
	}

	impl kilt_runtime_api_public_credentials::PublicCredentials<Block, Vec<u8>, Hash, public_credentials::CredentialEntry<Hash, DidIdentifier, BlockNumber, AccountId, Balance, AuthorizationId<<Runtime as delegation::Config>::DelegationNodeId>>, PublicCredentialsFilter<Hash, AccountId>, PublicCredentialsApiError> for Runtime {
		fn get_by_id(credential_id: Hash) -> Option<public_credentials::CredentialEntry<Hash, DidIdentifier, BlockNumber, AccountId, Balance, AuthorizationId<<Runtime as delegation::Config>::DelegationNodeId>>> {
			let subject = public_credentials::CredentialSubjects::<Runtime>::get(credential_id)?;
			public_credentials::Credentials::<Runtime>::get(subject, credential_id)
		}

		fn get_by_subject(subject: Vec<u8>, filter: Option<PublicCredentialsFilter<Hash, AccountId>>) -> Result<Vec<(Hash, public_credentials::CredentialEntry<Hash, DidIdentifier, BlockNumber, AccountId, Balance, AuthorizationId<<Runtime as delegation::Config>::DelegationNodeId>>)>, PublicCredentialsApiError> {
			let asset_did = AssetDid::try_from(subject).map_err(|_| PublicCredentialsApiError::InvalidSubjectId)?;
			let credentials_prefix = public_credentials::Credentials::<Runtime>::iter_prefix(asset_did);
			if let Some(filter) = filter {
				Ok(credentials_prefix.filter(|(_, entry)| filter.should_include(entry)).collect())
			} else {
				Ok(credentials_prefix.collect())
			}
		}
	}

	impl kilt_runtime_api_staking::Staking<Block, AccountId, Balance> for Runtime {
		fn get_unclaimed_staking_rewards(account: &AccountId) -> Balance {
			ParachainStaking::get_unclaimed_staking_rewards(account)
		}

		fn get_staking_rates() -> kilt_runtime_api_staking::StakingRates {
			ParachainStaking::get_staking_rates()
		}
	}

	#[cfg(feature = "runtime-benchmarks")]
	impl frame_benchmarking::Benchmark<Block> for Runtime {
		fn benchmark_metadata(extra: bool) -> (
			Vec<frame_benchmarking::BenchmarkList>,
			Vec<frame_support::traits::StorageInfo>,
		) {
			use frame_benchmarking::{Benchmarking, BenchmarkList};
			use frame_support::traits::StorageInfoTrait;

			use frame_system_benchmarking::Pallet as SystemBench;
			use cumulus_pallet_session_benchmarking::Pallet as SessionBench;
			use frame_benchmarking::baseline::Pallet as Baseline;

			let mut list = Vec::<BenchmarkList>::new();
			list_benchmarks!(list, extra);

			let storage_info = AllPalletsWithSystem::storage_info();
			(list, storage_info)
		}

		fn dispatch_benchmark(
			config: frame_benchmarking::BenchmarkConfig
		) -> Result<Vec<frame_benchmarking::BenchmarkBatch>, sp_runtime::RuntimeString> {
			use frame_benchmarking::{Benchmarking, BenchmarkBatch, TrackedStorageKey};
			use frame_system_benchmarking::Pallet as SystemBench;
			use cumulus_pallet_session_benchmarking::Pallet as SessionBench;
			use frame_benchmarking::baseline::Pallet as Baseline;

			impl frame_system_benchmarking::Config for Runtime {}
			impl cumulus_pallet_session_benchmarking::Config for Runtime {}
			impl frame_benchmarking::baseline::Config for Runtime {}

			let whitelist: Vec<TrackedStorageKey> = vec![
				// Block Number
				hex_literal::hex!("26aa394eea5630e07c48ae0c9558cef702a5c1b19ab7a04f536c519aca4983ac")
					.to_vec().into(),
				// Total Issuance
				hex_literal::hex!("c2261276cc9d1f8598ea4b6a74b15c2f57c875e4cff74148e4628f264b974c80")
					.to_vec().into(),
				// Execution Phase
				hex_literal::hex!("26aa394eea5630e07c48ae0c9558cef7ff553b5a9862a516939d82b3d3d8661a")
					.to_vec().into(),
				// Event Count
				hex_literal::hex!("26aa394eea5630e07c48ae0c9558cef70a98fdbe9ce6c55837576c60c7af3850")
					.to_vec().into(),
				// System Events
				hex_literal::hex!("26aa394eea5630e07c48ae0c9558cef780d41e5e16056765bc8461851072c9d7")
					.to_vec().into(),
			];

			let mut batches = Vec::<BenchmarkBatch>::new();
			let params = (&config, &whitelist);

			add_benchmarks!(params, batches);

			if batches.is_empty() { return Err("Benchmark not found for this pallet.".into()) }
			Ok(batches)
		}
	}

	#[cfg(feature = "try-runtime")]
	impl frame_try_runtime::TryRuntime<Block> for Runtime {
		fn on_runtime_upgrade(checks: UpgradeCheckSelect) -> (Weight, Weight) {
			log::info!("try-runtime::on_runtime_upgrade spiritnet.");
			let weight = Executive::try_runtime_upgrade(checks).unwrap();
			(weight, BlockWeights::get().max_block)
		}

		fn execute_block(block: Block, state_root_check: bool, sig_check: bool, select: frame_try_runtime::TryStateSelect) -> Weight {
			log::info!(
				target: "runtime::spiritnet", "try-runtime: executing block #{} ({:?}) / root checks: {:?} / sig check: {:?} / sanity-checks: {:?}",
				block.header.number,
				block.header.hash(),
				state_root_check,
				sig_check,
				select,
			);
			Executive::try_execute_block(block, state_root_check, sig_check, select).expect("try_execute_block failed")
		}
	}
}

struct CheckInherents;

impl cumulus_pallet_parachain_system::CheckInherents<Block> for CheckInherents {
	fn check_inherents(
		block: &Block,
		relay_state_proof: &cumulus_pallet_parachain_system::RelayChainStateProof,
	) -> sp_inherents::CheckInherentsResult {
		let relay_chain_slot = relay_state_proof
			.read_slot()
			.expect("Could not read the relay chain slot from the proof");

		let inherent_data = cumulus_primitives_timestamp::InherentDataProvider::from_relay_chain_slot_and_duration(
			relay_chain_slot,
			sp_std::time::Duration::from_secs(6),
		)
		.create_inherent_data()
		.expect("Could not create the timestamp inherent data");

		inherent_data.check_extrinsics(block)
	}
}

cumulus_pallet_parachain_system::register_validate_block! {
	Runtime = Runtime,
	BlockExecutor = cumulus_pallet_aura_ext::BlockExecutor::<Runtime, Executive>,
	CheckInherents = CheckInherents,
}<|MERGE_RESOLUTION|>--- conflicted
+++ resolved
@@ -1103,6 +1103,7 @@
 		[pallet_proxy, Proxy]
 		[pallet_preimage, Preimage]
 		[pallet_tips, Tips]
+		[pallet_multisig, Multisig]
 		[ctype, Ctype]
 		[attestation, Attestation]
 		[delegation, Delegation]
@@ -1112,11 +1113,7 @@
 		[pallet_web3_names, Web3Names]
 		[public_credentials, PublicCredentials]
 		[pallet_xcm, PolkadotXcm]
-<<<<<<< HEAD
 		[frame_benchmarking::baseline, Baseline::<Runtime>]
-=======
-		[pallet_multisig, Multisig]
->>>>>>> fe64bc82
 	);
 }
 
