--- conflicted
+++ resolved
@@ -1036,11 +1036,7 @@
 	// Executes pallet hooks in reverse order of definition in construct_runtime
 	// If we want to switch to AllPalletsWithSystem, we need to reorder the staking pallets
 	AllPalletsReversedWithSystemFirst,
-<<<<<<< HEAD
-	EthereumMigration<Runtime>,
-=======
-	migrations::RemoveRelocationPallets<Runtime>,
->>>>>>> 21d5268c
+	(EthereumMigration<Runtime>, migrations::RemoveRelocationPallets<Runtime>),
 >;
 
 impl_runtime_apis! {
