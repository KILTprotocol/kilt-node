--- conflicted
+++ resolved
@@ -1034,19 +1034,12 @@
 	Block,
 	frame_system::ChainContext<Runtime>,
 	Runtime,
-<<<<<<< HEAD
-	// Executes pallet hooks in reverse order of definition in construct_runtime
-	// If we want to switch to AllPalletsWithSystem, we need to reorder the staking pallets
-	AllPalletsReversedWithSystemFirst,
+	// Executes pallet hooks in the order of definition in construct_runtime
+	AllPalletsWithSystem,
 	(
 		EthereumMigration<Runtime>,
 		parachain_staking::migration::StakingPayoutRefactor<Runtime>,
 	),
-=======
-	// Executes pallet hooks in the order of definition in construct_runtime
-	AllPalletsWithSystem,
-	EthereumMigration<Runtime>,
->>>>>>> 98eab08a
 >;
 
 impl_runtime_apis! {
@@ -1153,11 +1146,7 @@
 		}
 	}
 
-<<<<<<< HEAD
-	impl kilt_runtime_api::did::DidApi<
-=======
 	impl did_rpc_runtime_api::Did<
->>>>>>> 98eab08a
 		Block,
 		DidIdentifier,
 		AccountId,
@@ -1166,11 +1155,7 @@
 		Hash,
 		BlockNumber
 	> for Runtime {
-<<<<<<< HEAD
-		fn query_did_by_w3n(name: Vec<u8>) -> Option<kilt_runtime_api::did::RawDidLinkedInfo<
-=======
 		fn query_by_web3_name(name: Vec<u8>) -> Option<did_rpc_runtime_api::RawDidLinkedInfo<
->>>>>>> 98eab08a
 				DidIdentifier,
 				AccountId,
 				LinkableAccountId,
@@ -1190,11 +1175,7 @@
 					).collect();
 					let service_endpoints = did::ServiceEndpoints::<Runtime>::iter_prefix(&owner_info.owner).map(|e| From::from(e.1)).collect();
 
-<<<<<<< HEAD
-					kilt_runtime_api::did::RawDidLinkedInfo {
-=======
 					did_rpc_runtime_api::RawDidLinkedInfo{
->>>>>>> 98eab08a
 						identifier: owner_info.owner,
 						w3n: Some(name.into()),
 						accounts,
@@ -1204,13 +1185,8 @@
 			})
 		}
 
-<<<<<<< HEAD
-		fn query_did_by_account_id(account: LinkableAccountId) -> Option<
-			kilt_runtime_api::did::RawDidLinkedInfo<
-=======
 		fn query_by_account(account: LinkableAccountId) -> Option<
 			did_rpc_runtime_api::RawDidLinkedInfo<
->>>>>>> 98eab08a
 				DidIdentifier,
 				AccountId,
 				LinkableAccountId,
@@ -1238,13 +1214,8 @@
 				})
 		}
 
-<<<<<<< HEAD
-		fn query_did(did: DidIdentifier) -> Option<
-			kilt_runtime_api::did::RawDidLinkedInfo<
-=======
 		fn query(did: DidIdentifier) -> Option<
 			did_rpc_runtime_api::RawDidLinkedInfo<
->>>>>>> 98eab08a
 				DidIdentifier,
 				AccountId,
 				LinkableAccountId,
@@ -1268,9 +1239,6 @@
 		}
 	}
 
-<<<<<<< HEAD
-	impl kilt_runtime_api::staking::ParachainStakingApi<Block, AccountId, Balance> for Runtime {
-=======
 	impl public_credentials_runtime_api::PublicCredentials<Block, Vec<u8>, Hash, public_credentials::CredentialEntry<Hash, DidIdentifier, BlockNumber, AccountId, Balance, AuthorizationId<<Runtime as delegation::Config>::DelegationNodeId>>, PublicCredentialsFilter<Hash, AccountId>, PublicCredentialsApiError> for Runtime {
 		fn get_credential(credential_id: Hash) -> Option<public_credentials::CredentialEntry<Hash, DidIdentifier, BlockNumber, AccountId, Balance, AuthorizationId<<Runtime as delegation::Config>::DelegationNodeId>>> {
 			let subject = public_credentials::CredentialSubjects::<Runtime>::get(&credential_id)?;
@@ -1289,7 +1257,6 @@
 	}
 
 	impl parachain_staking::runtime_api::ParachainStakingApi<Block, AccountId, Balance> for Runtime {
->>>>>>> 98eab08a
 		fn get_unclaimed_staking_rewards(account: &AccountId) -> Balance {
 			ParachainStaking::get_unclaimed_staking_rewards(account)
 		}
