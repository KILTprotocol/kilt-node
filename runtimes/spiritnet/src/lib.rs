--- conflicted
+++ resolved
@@ -841,17 +841,12 @@
 	frame_system::ChainContext<Runtime>,
 	Runtime,
 	AllPallets,
-<<<<<<< HEAD
-	migrations::remove_sudo::RemoveSudo,
-=======
 	(
-		CrowdloanContributionsSetup,
 		CouncilStoragePrefixMigration,
 		TechnicalCommitteeStoragePrefixMigration,
 		TechnicalMembershipStoragePrefixMigration,
 		MigratePalletVersionToStorageVersion,
 	),
->>>>>>> 5209c7a1
 >;
 
 /// Migrate from `PalletVersion` to the new `StorageVersion`
