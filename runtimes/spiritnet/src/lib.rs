// KILT Blockchain – https://botlabs.org
// Copyright (C) 2019-2021 BOTLabs GmbH

// The KILT Blockchain is free software: you can redistribute it and/or modify
// it under the terms of the GNU General Public License as published by
// the Free Software Foundation, either version 3 of the License, or
// (at your option) any later version.

// The KILT Blockchain is distributed in the hope that it will be useful,
// but WITHOUT ANY WARRANTY; without even the implied warranty of
// MERCHANTABILITY or FITNESS FOR A PARTICULAR PURPOSE.  See the
// GNU General Public License for more details.

// You should have received a copy of the GNU General Public License
// along with this program.  If not, see <https://www.gnu.org/licenses/>.

// If you feel like getting in touch with us, you can do so at info@botlabs.org

//! The KILT runtime. This can be compiled with `#[no_std]`, ready for Wasm.
#![cfg_attr(not(feature = "std"), no_std)]
// `construct_runtime!` does a lot of recursion and requires us to increase the limit to 256.
#![recursion_limit = "256"]

// Make the WASM binary available.
#[cfg(feature = "std")]
include!(concat!(env!("OUT_DIR"), "/wasm_binary.rs"));

use frame_support::{
	construct_runtime, parameter_types,
	traits::Contains,
	weights::{
		constants::{BlockExecutionWeight, ExtrinsicBaseWeight, RocksDbWeight},
		DispatchClass, Weight,
	},
	PalletId,
};
use frame_system::{
	limits::{BlockLength, BlockWeights},
	EnsureOneOf, EnsureRoot,
};
use pallet_transaction_payment::{Multiplier, TargetedFeeAdjustment};
use sp_api::impl_runtime_apis;
use sp_core::{
	u32_trait::{_1, _2, _3, _5},
	OpaqueMetadata,
};
use sp_runtime::{
	create_runtime_str, generic, impl_opaque_keys,
	traits::{AccountIdLookup, BlakeTwo256, Block as BlockT, ConvertInto, OpaqueKeys},
	transaction_validity::{TransactionSource, TransactionValidity},
	ApplyExtrinsicResult, FixedPointNumber, Perbill, Permill, Perquintill,
};
use sp_std::prelude::*;
use sp_version::RuntimeVersion;

use kilt_primitives::{
	constants::{
		attestation::ATTESTATION_DEPOSIT,
		delegation::{
			DELEGATION_DEPOSIT, MAX_CHILDREN, MAX_PARENT_CHECKS, MAX_REMOVALS, MAX_REVOCATIONS,
			MAX_SIGNATURE_BYTE_LENGTH,
		},
		did::{
			MAX_BLOCKS_TX_VALIDITY, MAX_ENDPOINT_URLS_COUNT, MAX_KEY_AGREEMENT_KEYS, MAX_PUBLIC_KEYS_PER_DID,
			MAX_TOTAL_KEY_AGREEMENT_KEYS, MAX_URL_LENGTH,
		},
		governance::{
			COOLOFF_PERIOD, COUNCIL_MOTION_DURATION, ENACTMENT_PERIOD, FAST_TRACK_VOTING_PERIOD, LAUNCH_PERIOD,
			SPEND_PERIOD, TECHNICAL_MOTION_DURATION, VOTING_PERIOD,
		},
		staking::{DEFAULT_BLOCKS_PER_ROUND, MAX_CANDIDATES, MIN_BLOCKS_PER_ROUND, MIN_COLLATORS, STAKE_DURATION},
		AVERAGE_ON_INITIALIZE_RATIO, KILT, MAXIMUM_BLOCK_WEIGHT, MICRO_KILT, MILLI_KILT, MIN_VESTED_TRANSFER_AMOUNT,
		NORMAL_DISPATCH_RATIO, SLOT_DURATION,
	},
	AccountId, AuthorityId, Balance, BlockNumber, DidIdentifier, Hash, Header, Index, Signature,
};

#[cfg(feature = "std")]
use sp_version::NativeVersion;

#[cfg(feature = "runtime-benchmarks")]
use {frame_system::EnsureSigned, kilt_primitives::benchmarks::DummySignature, kilt_support::signature::AlwaysVerify};

use migrations::crowdloan_contributions::CrowdloanContributionsSetup;

mod fee;
mod migrations;
#[cfg(test)]
mod tests;
mod weights;

#[cfg(any(feature = "std", test))]
pub use sp_runtime::BuildStorage;

pub use parachain_staking::InflationInfo;

impl_opaque_keys! {
	pub struct SessionKeys {
		pub aura: Aura,
	}
}

/// This runtime version.
#[sp_version::runtime_version]
pub const VERSION: RuntimeVersion = RuntimeVersion {
	spec_name: create_runtime_str!("kilt-spiritnet"),
	impl_name: create_runtime_str!("kilt-spiritnet"),
	authoring_version: 1,
	spec_version: 2700,
	impl_version: 0,
	apis: RUNTIME_API_VERSIONS,
	transaction_version: 1,
};

/// The version information used to identify this runtime when compiled
/// natively.
#[cfg(feature = "std")]
pub fn native_version() -> NativeVersion {
	NativeVersion {
		runtime_version: VERSION,
		can_author_with: Default::default(),
	}
}

// Pallet accounts of runtime
parameter_types! {
	pub const TreasuryPalletId: PalletId = PalletId(*b"kilt/tsy");
}

parameter_types! {
	pub const BlockHashCount: BlockNumber = 250;
	pub const Version: RuntimeVersion = VERSION;
	pub RuntimeBlockLength: BlockLength =
		BlockLength::max_with_normal_ratio(5 * 1024 * 1024, NORMAL_DISPATCH_RATIO);
	pub RuntimeBlockWeights: BlockWeights = BlockWeights::builder()
		.base_block(BlockExecutionWeight::get())
		.for_class(DispatchClass::all(), |weights| {
			weights.base_extrinsic = ExtrinsicBaseWeight::get();
		})
		.for_class(DispatchClass::Normal, |weights| {
			weights.max_total = Some(NORMAL_DISPATCH_RATIO * MAXIMUM_BLOCK_WEIGHT);
		})
		.for_class(DispatchClass::Operational, |weights| {
			weights.max_total = Some(MAXIMUM_BLOCK_WEIGHT);
			// Operational transactions have some extra reserved space, so that they
			// are included even if block reached `MAXIMUM_BLOCK_WEIGHT`.
			weights.reserved = Some(
				MAXIMUM_BLOCK_WEIGHT - NORMAL_DISPATCH_RATIO * MAXIMUM_BLOCK_WEIGHT
			);
		})
		.avg_block_initialization(AVERAGE_ON_INITIALIZE_RATIO)
		.build_or_panic();
	pub const SS58Prefix: u8 = 38;
}

pub struct BaseFilter;
impl Contains<Call> for BaseFilter {
	fn contains(c: &Call) -> bool {
		!matches!(
			c,
			Call::Vesting(pallet_vesting::Call::vested_transfer(..))
				| Call::KiltLaunch(kilt_launch::Call::locked_transfer(..))
				| Call::Balances(..)
				| Call::Delegation(..)
				| Call::ParachainStaking(parachain_staking::Call::join_candidates(..))
		)
	}
}

impl frame_system::Config for Runtime {
	/// The identifier used to distinguish between accounts.
	type AccountId = AccountId;
	/// The aggregated dispatch type that is available for extrinsics.
	type Call = Call;
	/// The lookup mechanism to get account ID from whatever is passed in
	/// dispatchers.
	type Lookup = AccountIdLookup<AccountId, ()>;
	/// The index type for storing how many extrinsics an account has signed.
	type Index = Index;
	/// The index type for blocks.
	type BlockNumber = BlockNumber;
	/// The type for hashing blocks and tries.
	type Hash = Hash;
	/// The hashing algorithm used.
	type Hashing = BlakeTwo256;
	/// The header type.
	type Header = kilt_primitives::Header;
	/// The ubiquitous event type.
	type Event = Event;
	/// The ubiquitous origin type.
	type Origin = Origin;
	/// Maximum number of block number to block hash mappings to keep (oldest
	/// pruned first).
	type BlockHashCount = BlockHashCount;
	/// Runtime version.
	type Version = Version;
	/// Converts a module to an index of this module in the runtime.
	type PalletInfo = PalletInfo;
	type AccountData = pallet_balances::AccountData<Balance>;
	type OnNewAccount = ();
	type OnKilledAccount = ();
	type DbWeight = RocksDbWeight;
	type BaseCallFilter = BaseFilter;
	type SystemWeightInfo = weights::frame_system::WeightInfo<Runtime>;
	type BlockWeights = RuntimeBlockWeights;
	type BlockLength = RuntimeBlockLength;
	type SS58Prefix = SS58Prefix;
	/// The set code logic
	type OnSetCode = cumulus_pallet_parachain_system::ParachainSetCode<Runtime>;
}

parameter_types! {
	pub const MinimumPeriod: u64 = SLOT_DURATION / 2;
}

impl pallet_timestamp::Config for Runtime {
	/// A timestamp: milliseconds since the unix epoch.
	type Moment = u64;
	type OnTimestampSet = ();
	type MinimumPeriod = MinimumPeriod;
	type WeightInfo = weights::pallet_timestamp::WeightInfo<Runtime>;
}

parameter_types! {
	pub const ExistentialDeposit: u128 = 10 * MILLI_KILT;
	pub const TransactionByteFee: u128 = MICRO_KILT;
	pub const MaxLocks: u32 = 50;
	pub const MaxReserves: u32 = 50;
}

impl pallet_indices::Config for Runtime {
	type AccountIndex = Index;
	type Currency = pallet_balances::Pallet<Runtime>;
	type Deposit = ExistentialDeposit;
	type Event = Event;
	type WeightInfo = weights::pallet_indices::WeightInfo<Runtime>;
}

impl pallet_balances::Config for Runtime {
	/// The type for recording an account's balance.
	type Balance = Balance;
	/// The ubiquitous event type.
	type Event = Event;
	type DustRemoval = ();
	type ExistentialDeposit = ExistentialDeposit;
	type AccountStore = System;
	type WeightInfo = weights::pallet_balances::WeightInfo<Runtime>;
	type MaxLocks = MaxLocks;
	type MaxReserves = MaxReserves;
	type ReserveIdentifier = [u8; 8];
}

parameter_types! {
	pub const TargetBlockFullness: Perquintill = Perquintill::from_percent(25);
	/// Minimum amount of the multiplier. This value cannot be too low. A test case should ensure
	/// that combined with `AdjustmentVariable`, we can recover from the minimum.
	/// See `multiplier_can_grow_from_zero`.
	pub Minimum: Multiplier = Multiplier::saturating_from_rational(1, 1);
	/// The adjustment variable of the runtime. Higher values will cause `TargetBlockFullness` to
	/// change the fees more rapidly.
	pub Variability: Multiplier = Multiplier::saturating_from_rational(3, 100_000);
}

impl pallet_transaction_payment::Config for Runtime {
	type OnChargeTransaction = pallet_transaction_payment::CurrencyAdapter<Balances, ()>;
	type TransactionByteFee = TransactionByteFee;
	type WeightToFee = fee::WeightToFee;
	type FeeMultiplierUpdate = TargetedFeeAdjustment<Runtime, TargetBlockFullness, Variability, Minimum>;
}

impl pallet_sudo::Config for Runtime {
	type Call = Call;
	type Event = Event;
}

parameter_types! {
	pub const ReservedXcmpWeight: Weight = MAXIMUM_BLOCK_WEIGHT / 4;
	pub const ReservedDmpWeight: Weight = MAXIMUM_BLOCK_WEIGHT / 4;
}

impl cumulus_pallet_parachain_system::Config for Runtime {
	type Event = Event;
	type OnValidationData = ();
	type SelfParaId = parachain_info::Pallet<Runtime>;
	type OutboundXcmpMessageSource = ();
	type DmpMessageHandler = ();
	type ReservedDmpWeight = ReservedDmpWeight;
	type XcmpMessageHandler = ();
	type ReservedXcmpWeight = ReservedXcmpWeight;
}

impl parachain_info::Config for Runtime {}

impl cumulus_pallet_aura_ext::Config for Runtime {}

impl pallet_aura::Config for Runtime {
	type AuthorityId = AuthorityId;
	//TODO: handle disabled validators
	type DisabledValidators = ();
}

parameter_types! {
	pub const UncleGenerations: u32 = 0;
}

impl pallet_authorship::Config for Runtime {
	type FindAuthor = pallet_session::FindAccountFromAuthorIndex<Self, Aura>;
	type UncleGenerations = UncleGenerations;
	type FilterUncle = ();
	type EventHandler = ParachainStaking;
}

parameter_types! {
	pub const DisabledValidatorsThreshold: Perbill = Perbill::from_percent(17);
}

impl pallet_session::Config for Runtime {
	type Event = Event;
	type ValidatorId = AccountId;
	type ValidatorIdOf = ConvertInto;
	type ShouldEndSession = ParachainStaking;
	type NextSessionRotation = ParachainStaking;
	type SessionManager = ParachainStaking;
	type SessionHandler = <SessionKeys as OpaqueKeys>::KeyTypeIdProviders;
	type Keys = SessionKeys;
	type DisabledValidatorsThreshold = DisabledValidatorsThreshold;
	type WeightInfo = weights::pallet_session::WeightInfo<Runtime>;
}

parameter_types! {
	pub const MinVestedTransfer: Balance = MIN_VESTED_TRANSFER_AMOUNT;
}

impl pallet_vesting::Config for Runtime {
	type Event = Event;
	type Currency = Balances;
	type BlockNumberToBalance = ConvertInto;
	// disable vested transfers by setting min amount to max balance
	type MinVestedTransfer = MinVestedTransfer;
	type WeightInfo = weights::pallet_vesting::WeightInfo<Runtime>;
}

parameter_types! {
	pub const MaxClaims: u32 = 50;
	pub const UsableBalance: Balance = KILT;
}

impl kilt_launch::Config for Runtime {
	type Event = Event;
	type MaxClaims = MaxClaims;
	type UsableBalance = UsableBalance;
	type WeightInfo = weights::kilt_launch::WeightInfo<Runtime>;
}

parameter_types! {
	pub MaximumSchedulerWeight: Weight = Perbill::from_percent(80) * RuntimeBlockWeights::get().max_block;
	pub const MaxScheduledPerBlock: u32 = 50;
}

impl pallet_scheduler::Config for Runtime {
	type Event = Event;
	type Origin = Origin;
	type PalletsOrigin = OriginCaller;
	type Call = Call;
	type MaximumWeight = MaximumSchedulerWeight;
	type ScheduleOrigin = EnsureRoot<AccountId>;
	type MaxScheduledPerBlock = MaxScheduledPerBlock;
	type WeightInfo = weights::pallet_scheduler::WeightInfo<Runtime>;
}

parameter_types! {
	pub const LaunchPeriod: BlockNumber = LAUNCH_PERIOD;
	pub const VotingPeriod: BlockNumber = VOTING_PERIOD;
	pub const FastTrackVotingPeriod: BlockNumber = FAST_TRACK_VOTING_PERIOD;
	pub const MinimumDeposit: Balance = KILT;
	pub const EnactmentPeriod: BlockNumber = ENACTMENT_PERIOD;
	pub const CooloffPeriod: BlockNumber = COOLOFF_PERIOD;
	// One cent: $10,000 / MB
	pub const PreimageByteDeposit: Balance = 10 * MILLI_KILT;
	pub const InstantAllowed: bool = true;
	pub const MaxVotes: u32 = 100;
	pub const MaxProposals: u32 = 100;
}

impl pallet_democracy::Config for Runtime {
	type Proposal = Call;
	type Event = Event;
	type Currency = Balances;
	type EnactmentPeriod = EnactmentPeriod;
	type LaunchPeriod = LaunchPeriod;
	type VotingPeriod = VotingPeriod;
	type MinimumDeposit = MinimumDeposit;
	/// A straight majority of the council can decide what their next motion is.
	type ExternalOrigin = pallet_collective::EnsureProportionAtLeast<_1, _2, AccountId, CouncilCollective>;
	/// A majority can have the next scheduled referendum be a straight
	/// majority-carries vote.
	type ExternalMajorityOrigin = pallet_collective::EnsureProportionAtLeast<_1, _2, AccountId, CouncilCollective>;
	/// A unanimous council can have the next scheduled referendum be a straight
	/// default-carries (NTB) vote.
	type ExternalDefaultOrigin = pallet_collective::EnsureProportionAtLeast<_1, _1, AccountId, CouncilCollective>;
	/// Two thirds of the technical committee can have an
	/// ExternalMajority/ExternalDefault vote be tabled immediately and with a
	/// shorter voting/enactment period.
	type FastTrackOrigin = pallet_collective::EnsureProportionAtLeast<_2, _3, AccountId, TechnicalCollective>;
	type InstantOrigin = pallet_collective::EnsureProportionAtLeast<_1, _1, AccountId, TechnicalCollective>;
	type InstantAllowed = InstantAllowed;
	type FastTrackVotingPeriod = FastTrackVotingPeriod;
	// To cancel a proposal which has been passed, 2/3 of the council must agree to
	// it.
	type CancellationOrigin = EnsureOneOf<
		AccountId,
		EnsureRoot<AccountId>,
		pallet_collective::EnsureProportionAtLeast<_2, _3, AccountId, CouncilCollective>,
	>;
	// To cancel a proposal before it has been passed, the technical committee must
	// be unanimous or Root must agree.
	type CancelProposalOrigin = EnsureOneOf<
		AccountId,
		EnsureRoot<AccountId>,
		pallet_collective::EnsureProportionAtLeast<_1, _1, AccountId, TechnicalCollective>,
	>;
	type BlacklistOrigin = EnsureRoot<AccountId>;
	// Any single technical committee member may veto a coming council proposal,
	// however they can only do it once and it lasts only for the cooloff period.
	type VetoOrigin = pallet_collective::EnsureMember<AccountId, TechnicalCollective>;
	type CooloffPeriod = CooloffPeriod;
	type PreimageByteDeposit = PreimageByteDeposit;
	type Slash = Treasury;
	type Scheduler = Scheduler;
	type PalletsOrigin = OriginCaller;
	type MaxVotes = MaxVotes;
	type OperationalPreimageOrigin = pallet_collective::EnsureMember<AccountId, CouncilCollective>;
	type MaxProposals = MaxProposals;

	type WeightInfo = weights::pallet_democracy::WeightInfo<Runtime>;
}

parameter_types! {
	pub const ProposalBond: Permill = Permill::from_percent(5);
	pub const ProposalBondMinimum: Balance = 20 * KILT; // TODO: how much?
	pub const SpendPeriod: BlockNumber = SPEND_PERIOD;
	pub const Burn: Permill = Permill::zero();
	pub const MaxApprovals: u32 = 100;
}

type ApproveOrigin = EnsureOneOf<
	AccountId,
	EnsureRoot<AccountId>,
	pallet_collective::EnsureProportionAtLeast<_3, _5, AccountId, CouncilCollective>,
>;

type MoreThanHalfCouncil = EnsureOneOf<
	AccountId,
	EnsureRoot<AccountId>,
	pallet_collective::EnsureProportionMoreThan<_1, _2, AccountId, CouncilCollective>,
>;

impl pallet_treasury::Config for Runtime {
	type PalletId = TreasuryPalletId;
	type Currency = Balances;
	type ApproveOrigin = ApproveOrigin;
	type RejectOrigin = MoreThanHalfCouncil;
	type Event = Event;
	type OnSlash = Treasury;
	type ProposalBond = ProposalBond;
	type ProposalBondMinimum = ProposalBondMinimum;
	type SpendPeriod = SpendPeriod;
	type Burn = Burn;
	type BurnDestination = ();
	type SpendFunds = ();
	type WeightInfo = weights::pallet_treasury::WeightInfo<Runtime>;
	type MaxApprovals = MaxApprovals;
}

parameter_types! {
	pub const CouncilMotionDuration: BlockNumber = COUNCIL_MOTION_DURATION;
	pub const CouncilMaxProposals: u32 = 100;
	pub const CouncilMaxMembers: u32 = 100;
}

type CouncilCollective = pallet_collective::Instance1;
impl pallet_collective::Config<CouncilCollective> for Runtime {
	type Origin = Origin;
	type Proposal = Call;
	type Event = Event;
	type MotionDuration = CouncilMotionDuration;
	type MaxProposals = CouncilMaxProposals;
	type MaxMembers = CouncilMaxMembers;
	type DefaultVote = pallet_collective::PrimeDefaultVote;
	type WeightInfo = weights::pallet_collective::WeightInfo<Runtime>;
}

parameter_types! {
	pub const TechnicalMotionDuration: BlockNumber = TECHNICAL_MOTION_DURATION;
	pub const TechnicalMaxProposals: u32 = 100;
	pub const TechnicalMaxMembers: u32 = 100;
}

type TechnicalCollective = pallet_collective::Instance2;
impl pallet_collective::Config<TechnicalCollective> for Runtime {
	type Origin = Origin;
	type Proposal = Call;
	type Event = Event;
	type MotionDuration = TechnicalMotionDuration;
	type MaxProposals = TechnicalMaxProposals;
	type MaxMembers = TechnicalMaxMembers;
	type DefaultVote = pallet_collective::PrimeDefaultVote;
	type WeightInfo = weights::pallet_collective::WeightInfo<Runtime>;
}

impl pallet_membership::Config for Runtime {
	type Event = Event;
	type AddOrigin = MoreThanHalfCouncil;
	type RemoveOrigin = MoreThanHalfCouncil;
	type SwapOrigin = MoreThanHalfCouncil;
	type ResetOrigin = MoreThanHalfCouncil;
	type PrimeOrigin = MoreThanHalfCouncil;
	type MembershipInitialized = TechnicalCommittee;
	type MembershipChanged = TechnicalCommittee;
	type MaxMembers = TechnicalMaxMembers;
	type WeightInfo = weights::pallet_membership::WeightInfo<Runtime>;
}

parameter_types! {
	pub const MaxDelegatedAttestations: u32 = 1000;
	pub const AttestationDeposit: Balance = ATTESTATION_DEPOSIT;
}

impl attestation::Config for Runtime {
	#[cfg(not(feature = "runtime-benchmarks"))]
	type EnsureOrigin = did::EnsureDidOrigin<DidIdentifier, AccountId>;
	#[cfg(not(feature = "runtime-benchmarks"))]
	type OriginSuccess = did::DidRawOrigin<AccountId, DidIdentifier>;

	#[cfg(feature = "runtime-benchmarks")]
	type EnsureOrigin = EnsureSigned<DidIdentifier>;
	#[cfg(feature = "runtime-benchmarks")]
	type OriginSuccess = DidIdentifier;

	type Event = Event;
	type WeightInfo = weights::attestation::WeightInfo<Runtime>;

	type Currency = Balances;
	type Deposit = AttestationDeposit;
	type MaxDelegatedAttestations = MaxDelegatedAttestations;
}

parameter_types! {
	pub const MaxSignatureByteLength: u16 = MAX_SIGNATURE_BYTE_LENGTH;
	pub const MaxParentChecks: u32 = MAX_PARENT_CHECKS;
	pub const MaxRevocations: u32 = MAX_REVOCATIONS;
	pub const MaxRemovals: u32 = MAX_REMOVALS;
	#[derive(Clone)]
	pub const MaxChildren: u32 = MAX_CHILDREN;
	pub const DelegationDeposit: Balance = DELEGATION_DEPOSIT;
}

impl delegation::Config for Runtime {
	type DelegationEntityId = DidIdentifier;
	type DelegationNodeId = Hash;

	#[cfg(not(feature = "runtime-benchmarks"))]
	type EnsureOrigin = did::EnsureDidOrigin<DidIdentifier, AccountId>;
	#[cfg(not(feature = "runtime-benchmarks"))]
	type OriginSuccess = did::DidRawOrigin<AccountId, DidIdentifier>;
	#[cfg(not(feature = "runtime-benchmarks"))]
	type DelegationSignatureVerification = did::DidSignatureVerify<Runtime>;
	#[cfg(not(feature = "runtime-benchmarks"))]
	type Signature = did::DidSignature;

	#[cfg(feature = "runtime-benchmarks")]
	type EnsureOrigin = EnsureSigned<DidIdentifier>;
	#[cfg(feature = "runtime-benchmarks")]
	type OriginSuccess = DidIdentifier;
	#[cfg(feature = "runtime-benchmarks")]
	type Signature = DummySignature;
	#[cfg(feature = "runtime-benchmarks")]
	type DelegationSignatureVerification = AlwaysVerify<AccountId, Vec<u8>, Self::Signature>;

	type Event = Event;
	type MaxSignatureByteLength = MaxSignatureByteLength;
	type MaxParentChecks = MaxParentChecks;
	type MaxRevocations = MaxRevocations;
	type MaxRemovals = MaxRemovals;
	type MaxChildren = MaxChildren;
	type WeightInfo = weights::delegation::WeightInfo<Runtime>;
	type Currency = Balances;
	type Deposit = DelegationDeposit;
}

parameter_types! {
	pub const Fee: Balance = MILLI_KILT;
}

impl ctype::Config for Runtime {
	type CtypeCreatorId = AccountId;
	type Currency = Balances;
	type Fee = Fee;
	type FeeCollector = Treasury;

	#[cfg(not(feature = "runtime-benchmarks"))]
	type EnsureOrigin = did::EnsureDidOrigin<DidIdentifier, AccountId>;
	#[cfg(not(feature = "runtime-benchmarks"))]
	type OriginSuccess = did::DidRawOrigin<AccountId, DidIdentifier>;

	#[cfg(feature = "runtime-benchmarks")]
	type EnsureOrigin = EnsureSigned<DidIdentifier>;
	#[cfg(feature = "runtime-benchmarks")]
	type OriginSuccess = DidIdentifier;

	type Event = Event;
	type WeightInfo = weights::ctype::WeightInfo<Runtime>;
}

parameter_types! {
	pub const MaxNewKeyAgreementKeys: u32 = MAX_KEY_AGREEMENT_KEYS;
	#[derive(Debug, Clone, PartialEq)]
	pub const MaxUrlLength: u32 = MAX_URL_LENGTH;
	pub const MaxPublicKeysPerDid: u32 = MAX_PUBLIC_KEYS_PER_DID;
	#[derive(Debug, Clone, PartialEq)]
	pub const MaxTotalKeyAgreementKeys: u32 = MAX_TOTAL_KEY_AGREEMENT_KEYS;
	#[derive(Debug, Clone, PartialEq)]
	pub const MaxEndpointUrlsCount: u32 = MAX_ENDPOINT_URLS_COUNT;
	// Standalone block time is half the duration of a parachain block.
	pub const MaxBlocksTxValidity: BlockNumber = MAX_BLOCKS_TX_VALIDITY;
	pub const DidDeposit: Balance = 100 * MILLI_KILT;
	pub const DidFee: Balance = 10 * MILLI_KILT;
}

impl did::Config for Runtime {
	type DidIdentifier = DidIdentifier;
	type Event = Event;
	type Call = Call;
	type Origin = Origin;
	type Currency = Balances;
	type Deposit = DidDeposit;
	type Fee = DidFee;
	type FeeCollector = Treasury;

	#[cfg(not(feature = "runtime-benchmarks"))]
	type EnsureOrigin = did::EnsureDidOrigin<DidIdentifier, AccountId>;
	#[cfg(not(feature = "runtime-benchmarks"))]
	type OriginSuccess = did::DidRawOrigin<AccountId, DidIdentifier>;

	#[cfg(feature = "runtime-benchmarks")]
	type EnsureOrigin = EnsureSigned<DidIdentifier>;
	#[cfg(feature = "runtime-benchmarks")]
	type OriginSuccess = DidIdentifier;

	type MaxNewKeyAgreementKeys = MaxNewKeyAgreementKeys;
	type MaxTotalKeyAgreementKeys = MaxTotalKeyAgreementKeys;
	type MaxPublicKeysPerDid = MaxPublicKeysPerDid;
	type MaxBlocksTxValidity = MaxBlocksTxValidity;
	type WeightInfo = weights::did::WeightInfo<Runtime>;
}

parameter_types! {
	/// Minimum round length is 1 hour
	pub const MinBlocksPerRound: BlockNumber = MIN_BLOCKS_PER_ROUND;
	/// Default length of a round/session is 2 hours
	pub const DefaultBlocksPerRound: BlockNumber = DEFAULT_BLOCKS_PER_ROUND;
	/// Unstaked balance can be unlocked after 7 days
	pub const StakeDuration: BlockNumber = STAKE_DURATION;
	/// Collator exit requests are delayed by 4 hours (2 rounds/sessions)
	pub const ExitQueueDelay: u32 = 2;
	/// Minimum 16 collators selected per round, default at genesis and minimum forever after
	pub const MinCollators: u32 = MIN_COLLATORS;
	/// At least 4 candidates which cannot leave the network if there are no other candidates.
	pub const MinRequiredCollators: u32 = 4;
	/// We only allow one delegation per round.
	pub const MaxDelegationsPerRound: u32 = 1;
	/// Maximum 25 delegators per collator at launch, might be increased later
	#[derive(Debug, PartialEq)]
	pub const MaxDelegatorsPerCollator: u32 = 25;
	/// Maximum 1 collator per delegator at launch, will be increased later
	#[derive(Debug, PartialEq)]
	pub const MaxCollatorsPerDelegator: u32 = 1;
	/// Minimum stake required to be reserved to be a collator is 10_000
	pub const MinCollatorStake: Balance = 10_000 * KILT;
	/// Minimum stake required to be reserved to be a delegator is 1000
	pub const MinDelegatorStake: Balance = 1000 * KILT;
	/// Maximum number of collator candidates
	#[derive(Debug, PartialEq)]
	pub const MaxCollatorCandidates: u32 = MAX_CANDIDATES;
	/// Maximum number of concurrent requests to unlock unstaked balance
	pub const MaxUnstakeRequests: u32 = 10;
}

impl parachain_staking::Config for Runtime {
	type Event = Event;
	type Currency = Balances;
	type CurrencyBalance = Balance;
	type MinBlocksPerRound = MinBlocksPerRound;
	type DefaultBlocksPerRound = DefaultBlocksPerRound;
	type StakeDuration = StakeDuration;
	type ExitQueueDelay = ExitQueueDelay;
	type MinCollators = MinCollators;
	type MinRequiredCollators = MinRequiredCollators;
	type MaxDelegationsPerRound = MaxDelegationsPerRound;
	type MaxDelegatorsPerCollator = MaxDelegatorsPerCollator;
	type MaxCollatorsPerDelegator = MaxCollatorsPerDelegator;
	type MinCollatorStake = MinCollatorStake;
	type MinCollatorCandidateStake = MinCollatorStake;
	type MaxTopCandidates = MaxCollatorCandidates;
	type MinDelegation = MinDelegatorStake;
	type MinDelegatorStake = MinDelegatorStake;
	type MaxUnstakeRequests = MaxUnstakeRequests;
	type WeightInfo = weights::parachain_staking::WeightInfo<Runtime>;
}

impl pallet_utility::Config for Runtime {
	type Event = Event;
	type Call = Call;
	type WeightInfo = weights::pallet_utility::WeightInfo<Runtime>;
}

impl pallet_randomness_collective_flip::Config for Runtime {}

impl kilt_crowdloan::Config for Runtime {
	type Currency = Balances;
	type Event = Event;
	type WeightInfo = ();
}

construct_runtime! {
	pub enum Runtime where
		Block = Block,
		NodeBlock = kilt_primitives::Block,
		UncheckedExtrinsic = UncheckedExtrinsic,
	{
		// Basic stuff; balances is uncallable initially.
		System: frame_system::{Pallet, Call, Config, Storage, Event<T>} = 0,
		RandomnessCollectiveFlip: pallet_randomness_collective_flip::{Pallet, Storage} = 1,

		Timestamp: pallet_timestamp::{Pallet, Call, Storage, Inherent} = 2,
		Indices: pallet_indices::{Pallet, Call, Storage, Event<T>} = 5,
		Balances: pallet_balances::{Pallet, Call, Storage, Config<T>, Event<T>} = 6,
		TransactionPayment: pallet_transaction_payment::{Pallet, Storage} = 7,
		Sudo: pallet_sudo::{Pallet, Call, Config<T>, Storage, Event<T>} = 8,

		// Consensus support.
		// The following order MUST NOT be changed: Authorship -> Staking -> Session -> Aura -> AuraExt
		Authorship: pallet_authorship::{Pallet, Call, Storage} = 20,
		ParachainStaking: parachain_staking::{Pallet, Call, Storage, Event<T>, Config<T>} = 21,
		Session: pallet_session::{Pallet, Call, Storage, Event, Config<T>} = 22,
		Aura: pallet_aura::{Pallet, Config<T>} = 23,
		AuraExt: cumulus_pallet_aura_ext::{Pallet, Config} = 24,

		// Governance stuff; uncallable initially.
		Democracy: pallet_democracy::{Pallet, Call, Storage, Config<T>, Event<T>} = 30,
		Council: pallet_collective::<Instance1>::{Pallet, Call, Storage, Origin<T>, Event<T>, Config<T>} = 31,
		TechnicalCommittee: pallet_collective::<Instance2>::{Pallet, Call, Storage, Origin<T>, Event<T>, Config<T>} = 32,
		// placeholder: parachain council election = 33,
		TechnicalMembership: pallet_membership::{Pallet, Call, Storage, Event<T>, Config<T>} = 34,
		Treasury: pallet_treasury::{Pallet, Call, Storage, Config, Event<T>} = 35,

		// Utility module.
		Utility: pallet_utility::{Pallet, Call, Storage, Event} = 40,

		// Vesting. Usable initially, but removed once all vesting is finished.
		Vesting: pallet_vesting::{Pallet, Call, Storage, Event<T>, Config<T>} = 41,

		// System scheduler.
		Scheduler: pallet_scheduler::{Pallet, Call, Storage, Event<T>} = 42,

		// KILT Pallets. Start indices 60 to leave room
		KiltLaunch: kilt_launch::{Pallet, Call, Storage, Event<T>, Config<T>} = 60,
<<<<<<< HEAD
		CrowdloanContributors: kilt_crowdloan::{Pallet, Call, Storage, Event<T>, Config<T>} = 61,
=======
		Ctype: ctype::{Pallet, Call, Storage, Event<T>} = 61,
		Attestation: attestation::{Pallet, Call, Storage, Event<T>} = 62,
		Delegation: delegation::{Pallet, Call, Storage, Event<T>} = 63,
		Did: did::{Pallet, Call, Storage, Event<T>, Origin<T>} = 64,
>>>>>>> e065d29b

		// Parachains pallets. Start indices at 80 to leave room.
		ParachainSystem: cumulus_pallet_parachain_system::{Pallet, Call, Storage, Inherent, Event<T>, Config} = 80,
		ParachainInfo: parachain_info::{Pallet, Storage, Config} = 81,
	}
}

impl did::DeriveDidCallAuthorizationVerificationKeyRelationship for Call {
	fn derive_verification_key_relationship(&self) -> Option<did::DidVerificationKeyRelationship> {
		match self {
			Call::Attestation(_) => Some(did::DidVerificationKeyRelationship::AssertionMethod),
			Call::Ctype(_) => Some(did::DidVerificationKeyRelationship::AssertionMethod),
			Call::Delegation(_) => Some(did::DidVerificationKeyRelationship::CapabilityDelegation),
			// DID creation is not allowed through the DID proxy.
			Call::Did(did::Call::create(..)) => None,
			Call::Did(_) => Some(did::DidVerificationKeyRelationship::Authentication),
			//TODO: add a batch call case that returns the right key type if all calls in the batch require the same
			// key type as well, otherwise it returns None and fails.
			#[cfg(not(feature = "runtime-benchmarks"))]
			_ => None,
			// By default, returns the authentication key
			#[cfg(feature = "runtime-benchmarks")]
			_ => Some(did::DidVerificationKeyRelationship::Authentication),
		}
	}

	// Always return a System::remark() extrinsic call
	#[cfg(feature = "runtime-benchmarks")]
	fn get_call_for_did_call_benchmark() -> Self {
		Call::System(frame_system::Call::remark(vec![]))
	}
}

/// The address format for describing accounts.
pub type Address = sp_runtime::MultiAddress<AccountId, ()>;
/// Block header type as expected by this runtime.
/// Block type as expected by this runtime.
pub type Block = generic::Block<Header, UncheckedExtrinsic>;
/// A Block signed with a Justification
pub type SignedBlock = generic::SignedBlock<Block>;
/// BlockId type as expected by this runtime.
pub type BlockId = generic::BlockId<Block>;
/// The SignedExtension to the basic transaction logic.
pub type SignedExtra = (
	frame_system::CheckSpecVersion<Runtime>,
	frame_system::CheckTxVersion<Runtime>,
	frame_system::CheckGenesis<Runtime>,
	frame_system::CheckEra<Runtime>,
	frame_system::CheckNonce<Runtime>,
	frame_system::CheckWeight<Runtime>,
	pallet_transaction_payment::ChargeTransactionPayment<Runtime>,
);
/// Unchecked extrinsic type as expected by this runtime.
pub type UncheckedExtrinsic = generic::UncheckedExtrinsic<Address, Call, Signature, SignedExtra>;
/// Extrinsic type that has already been checked.
pub type CheckedExtrinsic = generic::CheckedExtrinsic<AccountId, Call, SignedExtra>;
/// Executive: handles dispatch to the various modules.
pub type Executive = frame_executive::Executive<
	Runtime,
	Block,
	frame_system::ChainContext<Runtime>,
	Runtime,
	AllPallets,
	CrowdloanContributionsSetup,
>;

impl_runtime_apis! {
	impl sp_api::Core<Block> for Runtime {
		fn version() -> RuntimeVersion {
			VERSION
		}

		fn execute_block(block: Block) {
			Executive::execute_block(block);
		}

		fn initialize_block(header: &<Block as BlockT>::Header) {
			Executive::initialize_block(header)
		}
	}

	impl sp_api::Metadata<Block> for Runtime {
		fn metadata() -> OpaqueMetadata {
			Runtime::metadata().into()
		}
	}

	impl frame_system_rpc_runtime_api::AccountNonceApi<Block, AccountId, Index> for Runtime {
		fn account_nonce(account: AccountId) -> Index {
			frame_system::Pallet::<Runtime>::account_nonce(&account)
		}
	}

	impl pallet_transaction_payment_rpc_runtime_api::TransactionPaymentApi<Block, Balance> for Runtime {
		fn query_info(
			uxt: <Block as BlockT>::Extrinsic,
			len: u32,
		) -> pallet_transaction_payment_rpc_runtime_api::RuntimeDispatchInfo<Balance> {
			TransactionPayment::query_info(uxt, len)
		}

		fn query_fee_details(uxt: <Block as BlockT>::Extrinsic, len: u32) -> pallet_transaction_payment::FeeDetails<Balance> {
			TransactionPayment::query_fee_details(uxt, len)
		}
	}

	impl sp_block_builder::BlockBuilder<Block> for Runtime {
		fn apply_extrinsic(
			extrinsic: <Block as BlockT>::Extrinsic,
		) -> ApplyExtrinsicResult {
			Executive::apply_extrinsic(extrinsic)
		}

		fn finalize_block() -> <Block as BlockT>::Header {
			Executive::finalize_block()
		}

		fn inherent_extrinsics(data: sp_inherents::InherentData) -> Vec<<Block as BlockT>::Extrinsic> {
			data.create_extrinsics()
		}

		fn check_inherents(block: Block, data: sp_inherents::InherentData) -> sp_inherents::CheckInherentsResult {
			data.check_extrinsics(&block)
		}
	}

	impl sp_transaction_pool::runtime_api::TaggedTransactionQueue<Block> for Runtime {
		fn validate_transaction(
			source: TransactionSource,
			tx: <Block as BlockT>::Extrinsic,
			block_hash: <Block as BlockT>::Hash,
		) -> TransactionValidity {
			Executive::validate_transaction(source, tx, block_hash)
		}
	}

	impl sp_offchain::OffchainWorkerApi<Block> for Runtime {
		fn offchain_worker(header: &<Block as BlockT>::Header) {
			Executive::offchain_worker(header)
		}
	}

	impl sp_session::SessionKeys<Block> for Runtime {
		fn decode_session_keys(
			encoded: Vec<u8>,
		) -> Option<Vec<(Vec<u8>, sp_core::crypto::KeyTypeId)>> {
			SessionKeys::decode_into_raw_public_keys(&encoded)
		}

		fn generate_session_keys(seed: Option<Vec<u8>>) -> Vec<u8> {
			SessionKeys::generate(seed)
		}
	}

	impl sp_consensus_aura::AuraApi<Block, AuthorityId> for Runtime {
		fn slot_duration() -> sp_consensus_aura::SlotDuration {
			sp_consensus_aura::SlotDuration::from_millis(Aura::slot_duration())
		}

		fn authorities() -> Vec<AuthorityId> {
			Aura::authorities()
		}
	}

	impl cumulus_primitives_core::CollectCollationInfo<Block> for Runtime {
		fn collect_collation_info() -> cumulus_primitives_core::CollationInfo {
			ParachainSystem::collect_collation_info()
		}
	}

	#[cfg(feature = "runtime-benchmarks")]
	impl frame_benchmarking::Benchmark<Block> for Runtime {
		fn benchmark_metadata(extra: bool) -> (
			Vec<frame_benchmarking::BenchmarkList>,
			Vec<frame_support::traits::StorageInfo>,
		) {
			use frame_benchmarking::{list_benchmark, Benchmarking, BenchmarkList};
			use frame_support::traits::StorageInfoTrait;
			use frame_system_benchmarking::Pallet as SystemBench;
			use cumulus_pallet_session_benchmarking::Pallet as SessionBench;

			let mut list = Vec::<BenchmarkList>::new();

			// Substrate
			list_benchmark!(list, extra, frame_system, SystemBench::<Runtime>);
			list_benchmark!(list, extra, pallet_balances, Balances);
			list_benchmark!(list, extra, pallet_collective, Council);
			list_benchmark!(list, extra, pallet_democracy, Democracy);
			list_benchmark!(list, extra, pallet_indices, Indices);
			list_benchmark!(list, extra, pallet_membership, TechnicalMembership);
			list_benchmark!(list, extra, pallet_scheduler, Scheduler);
			list_benchmark!(list, extra, pallet_timestamp, Timestamp);
			list_benchmark!(list, extra, pallet_treasury, Treasury);
			list_benchmark!(list, extra, pallet_utility, Utility);
			list_benchmark!(list, extra, pallet_vesting, Vesting);
			list_benchmark!(list, extra, pallet_session, SessionBench::<Runtime>);

			// KILT
			list_benchmark!(list, extra, attestation, Attestation);
			list_benchmark!(list, extra, ctype, Ctype);
			list_benchmark!(list, extra, delegation, Delegation);
			list_benchmark!(list, extra, did, Did);
			list_benchmark!(list, extra, kilt_launch, KiltLaunch);
			list_benchmark!(list, extra, parachain_staking, ParachainStaking);
			list_benchmark!(list, extra, kilt_crowdloan, CrowdloanContributors);

			let storage_info = AllPalletsWithSystem::storage_info();

			(list, storage_info)
		}

		fn dispatch_benchmark(
			config: frame_benchmarking::BenchmarkConfig
		) -> Result<Vec<frame_benchmarking::BenchmarkBatch>, sp_runtime::RuntimeString> {
			use frame_benchmarking::{Benchmarking, BenchmarkBatch, add_benchmark, TrackedStorageKey};
			use frame_system_benchmarking::Pallet as SystemBench;
			use cumulus_pallet_session_benchmarking::Pallet as SessionBench;

			impl frame_system_benchmarking::Config for Runtime {}
			impl cumulus_pallet_session_benchmarking::Config for Runtime {}

			let whitelist: Vec<TrackedStorageKey> = vec![
				// Block Number
				hex_literal::hex!("26aa394eea5630e07c48ae0c9558cef702a5c1b19ab7a04f536c519aca4983ac")
					.to_vec().into(),
				// Total Issuance
				hex_literal::hex!("c2261276cc9d1f8598ea4b6a74b15c2f57c875e4cff74148e4628f264b974c80")
					.to_vec().into(),
				// Execution Phase
				hex_literal::hex!("26aa394eea5630e07c48ae0c9558cef7ff553b5a9862a516939d82b3d3d8661a")
					.to_vec().into(),
				// Event Count
				hex_literal::hex!("26aa394eea5630e07c48ae0c9558cef70a98fdbe9ce6c55837576c60c7af3850")
					.to_vec().into(),
				// System Events
				hex_literal::hex!("26aa394eea5630e07c48ae0c9558cef780d41e5e16056765bc8461851072c9d7")
					.to_vec().into(),
				// KiltLaunch transfer account
				hex_literal::hex!("6a3c793cec9dbe330b349dc4eea6801090f5e71f53b1b41ad11afb4a313a282c").to_vec().into(),
			];

			let mut batches = Vec::<BenchmarkBatch>::new();
			let params = (&config, &whitelist);

			// Substrate
			add_benchmark!(params, batches, pallet_balances, Balances);
			add_benchmark!(params, batches, pallet_collective, Council);
			add_benchmark!(params, batches, pallet_democracy, Democracy);
			add_benchmark!(params, batches, pallet_indices, Indices);
			add_benchmark!(params, batches, pallet_membership, TechnicalMembership);
			add_benchmark!(params, batches, pallet_scheduler, Scheduler);
			add_benchmark!(params, batches, pallet_session, SessionBench::<Runtime>);
			add_benchmark!(params, batches, frame_system, SystemBench::<Runtime>);
			add_benchmark!(params, batches, pallet_timestamp, Timestamp);
			add_benchmark!(params, batches, pallet_treasury, Treasury);
			add_benchmark!(params, batches, pallet_utility, Utility);

			// KILT
			add_benchmark!(params, batches, attestation, Attestation);
			add_benchmark!(params, batches, ctype, Ctype);
			add_benchmark!(params, batches, delegation, Delegation);
			add_benchmark!(params, batches, did, Did);
			add_benchmark!(params, batches, kilt_launch, KiltLaunch);
			add_benchmark!(params, batches, pallet_vesting, Vesting);
			add_benchmark!(params, batches, parachain_staking, ParachainStaking);

			// No benchmarks for these pallets
			// add_benchmark!(params, batches, cumulus_pallet_parachain_system, ParachainSystem);
			// add_benchmark!(params, batches, parachain_info, ParachainInfo);

			if batches.is_empty() { return Err("Benchmark not found for this pallet.".into()) }
			Ok(batches)
		}
	}

	// From the Polkadot repo: https://github.com/paritytech/polkadot/blob/1876963f254f31f8cd2d7b8d5fb26cd38b7836ab/runtime/polkadot/src/lib.rs#L1413
	#[cfg(feature = "try-runtime")]
	impl frame_try_runtime::TryRuntime<Block> for Runtime {
		fn on_runtime_upgrade() -> Result<(Weight, Weight), sp_runtime::RuntimeString> {
			log::info!("try-runtime::on_runtime_upgrade for spiritnet runtime.");
			let weight = Executive::try_runtime_upgrade().map_err(|err|{
				log::info!("try-runtime::on_runtime_upgrade failed with: {:?}", err);
				err
			})?;
			Ok((weight, RuntimeBlockWeights::get().max_block))
		}
	}
}

struct CheckInherents;

impl cumulus_pallet_parachain_system::CheckInherents<Block> for CheckInherents {
	fn check_inherents(
		block: &Block,
		relay_state_proof: &cumulus_pallet_parachain_system::RelayChainStateProof,
	) -> sp_inherents::CheckInherentsResult {
		let relay_chain_slot = relay_state_proof
			.read_slot()
			.expect("Could not read the relay chain slot from the proof");

		let inherent_data = cumulus_primitives_timestamp::InherentDataProvider::from_relay_chain_slot_and_duration(
			relay_chain_slot,
			sp_std::time::Duration::from_secs(6),
		)
		.create_inherent_data()
		.expect("Could not create the timestamp inherent data");

		inherent_data.check_extrinsics(block)
	}
}

cumulus_pallet_parachain_system::register_validate_block! {
	Runtime = Runtime,
	BlockExecutor = cumulus_pallet_aura_ext::BlockExecutor::<Runtime, Executive>,
	CheckInherents = CheckInherents,
}<|MERGE_RESOLUTION|>--- conflicted
+++ resolved
@@ -765,14 +765,13 @@
 
 		// KILT Pallets. Start indices 60 to leave room
 		KiltLaunch: kilt_launch::{Pallet, Call, Storage, Event<T>, Config<T>} = 60,
-<<<<<<< HEAD
-		CrowdloanContributors: kilt_crowdloan::{Pallet, Call, Storage, Event<T>, Config<T>} = 61,
-=======
+
 		Ctype: ctype::{Pallet, Call, Storage, Event<T>} = 61,
 		Attestation: attestation::{Pallet, Call, Storage, Event<T>} = 62,
 		Delegation: delegation::{Pallet, Call, Storage, Event<T>} = 63,
 		Did: did::{Pallet, Call, Storage, Event<T>, Origin<T>} = 64,
->>>>>>> e065d29b
+
+		CrowdloanContributors: kilt_crowdloan::{Pallet, Call, Storage, Event<T>, Config<T>} = 65,
 
 		// Parachains pallets. Start indices at 80 to leave room.
 		ParachainSystem: cumulus_pallet_parachain_system::{Pallet, Call, Storage, Inherent, Event<T>, Config} = 80,
