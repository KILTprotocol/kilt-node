// KILT Blockchain – https://botlabs.org
// Copyright (C) 2019-2023 BOTLabs GmbH

// The KILT Blockchain is free software: you can redistribute it and/or modify
// it under the terms of the GNU General Public License as published by
// the Free Software Foundation, either version 3 of the License, or
// (at your option) any later version.

// The KILT Blockchain is distributed in the hope that it will be useful,
// but WITHOUT ANY WARRANTY; without even the implied warranty of
// MERCHANTABILITY or FITNESS FOR A PARTICULAR PURPOSE.  See the
// GNU General Public License for more details.

// You should have received a copy of the GNU General Public License
// along with this program.  If not, see <https://www.gnu.org/licenses/>.

// If you feel like getting in touch with us, you can do so at info@botlabs.org

//! The KILT runtime. This can be compiled with `#[no_std]`, ready for Wasm.
#![cfg_attr(not(feature = "std"), no_std)]
// `construct_runtime!` does a lot of recursion and requires us to increase the limit to 256.
#![recursion_limit = "256"]

// Make the WASM binary available.
#[cfg(feature = "std")]
include!(concat!(env!("OUT_DIR"), "/wasm_binary.rs"));

use cumulus_pallet_parachain_system::RelayNumberStrictlyIncreases;
use frame_support::{
	construct_runtime, parameter_types,
	traits::{ConstU32, EitherOfDiverse, Everything, InstanceFilter, PrivilegeCmp},
	weights::{ConstantMultiplier, Weight},
};
use frame_system::{pallet_prelude::BlockNumberFor, EnsureRoot, EnsureSigned};
use parity_scale_codec::{Decode, Encode, MaxEncodedLen};

#[cfg(feature = "try-runtime")]
use frame_try_runtime::UpgradeCheckSelect;

use sp_api::impl_runtime_apis;
use sp_core::{ConstBool, OpaqueMetadata};
use sp_runtime::{
	create_runtime_str, generic, impl_opaque_keys,
	traits::{AccountIdLookup, BlakeTwo256, Block as BlockT, ConvertInto, OpaqueKeys},
	transaction_validity::{TransactionSource, TransactionValidity},
	ApplyExtrinsicResult, Perbill, Permill, RuntimeDebug,
};
use sp_std::{cmp::Ordering, prelude::*};
use sp_version::RuntimeVersion;
use xcm_executor::XcmExecutor;

use delegation::DelegationAc;
use kilt_support::traits::ItemFilter;
use pallet_did_lookup::linkable_account::LinkableAccountId;
pub use parachain_staking::InflationInfo;
pub use public_credentials;

use runtime_common::{
	assets::{AssetDid, PublicCredentialsFilter},
	authorization::{AuthorizationId, PalletAuthorize},
	constants::{self, UnvestedFundsAllowedWithdrawReasons, EXISTENTIAL_DEPOSIT, KILT},
	errors::PublicCredentialsApiError,
	fees::{ToAuthor, WeightToFee},
	pallet_id, AccountId, AuthorityId, Balance, BlockHashCount, BlockLength, BlockNumber, BlockWeights, DidIdentifier,
	FeeSplit, Hash, Header, Nonce, Signature, SlowAdjustingFeeUpdate,
};

use crate::xcm_config::{XcmConfig, XcmOriginToTransactDispatchOrigin};

#[cfg(feature = "std")]
use sp_version::NativeVersion;
#[cfg(feature = "runtime-benchmarks")]
use {kilt_support::signature::AlwaysVerify, runtime_common::benchmarks::DummySignature};

#[cfg(any(feature = "std", test))]
pub use sp_runtime::BuildStorage;

#[cfg(test)]
mod tests;

mod weights;
mod xcm_config;

impl_opaque_keys! {
	pub struct SessionKeys {
		pub aura: Aura,
	}
}

/// This runtime version.
#[sp_version::runtime_version]
pub const VERSION: RuntimeVersion = RuntimeVersion {
	spec_name: create_runtime_str!("kilt-spiritnet"),
	impl_name: create_runtime_str!("kilt-spiritnet"),
	authoring_version: 1,
<<<<<<< HEAD
	spec_version: 11110,
	impl_version: 0,
	apis: RUNTIME_API_VERSIONS,
	transaction_version: 7,
=======
	spec_version: 11210,
	impl_version: 0,
	apis: RUNTIME_API_VERSIONS,
	transaction_version: 8,
>>>>>>> 91b837d6
	state_version: 0,
};

/// The version information used to identify this runtime when compiled
/// natively.
#[cfg(feature = "std")]
pub fn native_version() -> NativeVersion {
	NativeVersion {
		runtime_version: VERSION,
		can_author_with: Default::default(),
	}
}

parameter_types! {
	pub const Version: RuntimeVersion = VERSION;
	pub const SS58Prefix: u8 = 38;
}

impl frame_system::Config for Runtime {
	/// The identifier used to distinguish between accounts.
	type AccountId = AccountId;
	/// The aggregated dispatch type that is available for extrinsics.
	type RuntimeCall = RuntimeCall;
	/// The lookup mechanism to get account ID from whatever is passed in
	/// dispatchers.
	type Lookup = AccountIdLookup<AccountId, ()>;
	/// The nonce type for storing how many extrinsics an account has signed.
	type Nonce = Nonce;
	/// The block type as expected in this runtime
	type Block = Block;
	/// The type for hashing blocks and tries.
	type Hash = Hash;
	/// The hashing algorithm used.
	type Hashing = BlakeTwo256;
	/// The ubiquitous event type.
	type RuntimeEvent = RuntimeEvent;
	/// The ubiquitous origin type.
	type RuntimeOrigin = RuntimeOrigin;
	/// Maximum number of block number to block hash mappings to keep (oldest
	/// pruned first).
	type BlockHashCount = BlockHashCount;
	/// Runtime version.
	type Version = Version;
	/// Converts a module to an index of this module in the runtime.
	type PalletInfo = PalletInfo;
	type AccountData = pallet_balances::AccountData<Balance>;
	type OnNewAccount = ();
	type OnKilledAccount = ();
	type DbWeight = weights::rocksdb_weights::constants::RocksDbWeight;
	type BaseCallFilter = Everything;
	type SystemWeightInfo = weights::frame_system::WeightInfo<Runtime>;
	type BlockWeights = BlockWeights;
	type BlockLength = BlockLength;
	type SS58Prefix = SS58Prefix;
	/// The set code logic
	type OnSetCode = cumulus_pallet_parachain_system::ParachainSetCode<Runtime>;
	type MaxConsumers = frame_support::traits::ConstU32<16>;
}

parameter_types! {
	pub const MinimumPeriod: u64 = constants::SLOT_DURATION / 2;
}

impl pallet_timestamp::Config for Runtime {
	/// A timestamp: milliseconds since the unix epoch.
	type Moment = u64;
	type OnTimestampSet = ();
	type MinimumPeriod = MinimumPeriod;
	type WeightInfo = weights::pallet_timestamp::WeightInfo<Runtime>;
}

parameter_types! {
	pub const ExistentialDeposit: u128 = EXISTENTIAL_DEPOSIT;
	pub const MaxLocks: u32 = 50;
	pub const MaxReserves: u32 = 50;
	pub const MaxHolds: u32 = 50;
	pub const MaxFreezes: u32 = 50;
}

impl pallet_multisig::Config for Runtime {
	type RuntimeEvent = RuntimeEvent;
	type RuntimeCall = RuntimeCall;
	type Currency = Balances;
	type DepositBase = constants::multisig::DepositBase;
	type DepositFactor = constants::multisig::DepositFactor;
	type MaxSignatories = constants::multisig::MaxSignitors;
	type WeightInfo = weights::pallet_multisig::WeightInfo<Runtime>;
}

impl pallet_migration::Config for Runtime {
	type RuntimeEvent = RuntimeEvent;
	type Currency = Balances;
	type MaxMigrationsPerPallet = constants::pallet_migration::MaxMigrationsPerPallet;
	type WeightInfo = weights::pallet_migration::WeightInfo<Runtime>;
}
impl pallet_indices::Config for Runtime {
	type AccountIndex = Nonce;
	type Currency = pallet_balances::Pallet<Runtime>;
	type Deposit = constants::IndicesDeposit;
	type RuntimeEvent = RuntimeEvent;
	type WeightInfo = weights::pallet_indices::WeightInfo<Runtime>;
}

impl pallet_balances::Config for Runtime {
	/// The type for recording an account's balance.
	type Balance = Balance;
	type FreezeIdentifier = RuntimeFreezeReason;
	type RuntimeHoldReason = RuntimeHoldReason;
	type MaxFreezes = MaxFreezes;
	type MaxHolds = MaxHolds;

	/// The ubiquitous event type.
	type RuntimeEvent = RuntimeEvent;
	type DustRemoval = runtime_common::SendDustAndFeesToTreasury<Runtime>;
	type ExistentialDeposit = ExistentialDeposit;
	type AccountStore = System;
	type WeightInfo = weights::pallet_balances::WeightInfo<Runtime>;
	type MaxLocks = MaxLocks;
	type MaxReserves = MaxReserves;
	type ReserveIdentifier = [u8; 8];
}

impl pallet_transaction_payment::Config for Runtime {
	type RuntimeEvent = RuntimeEvent;
	type OnChargeTransaction =
		pallet_transaction_payment::CurrencyAdapter<Balances, FeeSplit<Runtime, Treasury, ToAuthor<Runtime>>>;
	type OperationalFeeMultiplier = constants::fee::OperationalFeeMultiplier;
	type WeightToFee = WeightToFee<Runtime>;
	type LengthToFee = ConstantMultiplier<Balance, constants::fee::TransactionByteFee>;
	type FeeMultiplierUpdate = SlowAdjustingFeeUpdate<Self>;
}

parameter_types! {
	pub const ReservedXcmpWeight: Weight = constants::MAXIMUM_BLOCK_WEIGHT.saturating_div(4);
	pub const ReservedDmpWeight: Weight = constants::MAXIMUM_BLOCK_WEIGHT.saturating_div(4);
}

impl cumulus_pallet_parachain_system::Config for Runtime {
	type RuntimeEvent = RuntimeEvent;
	type OnSystemEvent = ();
	type SelfParaId = parachain_info::Pallet<Runtime>;
	type OutboundXcmpMessageSource = XcmpQueue;
	type DmpMessageHandler = DmpQueue;
	type ReservedDmpWeight = ReservedDmpWeight;
	type XcmpMessageHandler = XcmpQueue;
	type ReservedXcmpWeight = ReservedXcmpWeight;
	type CheckAssociatedRelayNumber = RelayNumberStrictlyIncreases;
}

impl parachain_info::Config for Runtime {}

impl cumulus_pallet_aura_ext::Config for Runtime {}

impl cumulus_pallet_xcmp_queue::Config for Runtime {
	type RuntimeEvent = RuntimeEvent;
	type XcmExecutor = XcmExecutor<XcmConfig>;
	type ChannelInfo = ParachainSystem;
	type VersionWrapper = PolkadotXcm;
	type ExecuteOverweightOrigin = EnsureRoot<AccountId>;
	type ControllerOrigin = EnsureRoot<AccountId>;
	type ControllerOriginConverter = XcmOriginToTransactDispatchOrigin;
	type WeightInfo = cumulus_pallet_xcmp_queue::weights::SubstrateWeight<Self>;
	type PriceForSiblingDelivery = ();
}

impl cumulus_pallet_dmp_queue::Config for Runtime {
	type RuntimeEvent = RuntimeEvent;
	type XcmExecutor = XcmExecutor<XcmConfig>;
	type ExecuteOverweightOrigin = EnsureRoot<AccountId>;
}

parameter_types! {
	pub const MaxAuthorities: u32 = constants::staking::MAX_CANDIDATES;
}

impl pallet_aura::Config for Runtime {
	type AuthorityId = AuthorityId;
	//TODO: handle disabled validators
	type DisabledValidators = ();
	type MaxAuthorities = MaxAuthorities;
	type AllowMultipleBlocksPerSlot = ConstBool<false>;
}

parameter_types! {
	pub const UncleGenerations: u32 = 0;
}

impl pallet_authorship::Config for Runtime {
	type FindAuthor = pallet_session::FindAccountFromAuthorIndex<Self, Aura>;
	type EventHandler = ParachainStaking;
}

impl pallet_session::Config for Runtime {
	type RuntimeEvent = RuntimeEvent;
	type ValidatorId = AccountId;
	type ValidatorIdOf = ConvertInto;
	type ShouldEndSession = ParachainStaking;
	type NextSessionRotation = ParachainStaking;
	type SessionManager = ParachainStaking;
	type SessionHandler = <SessionKeys as OpaqueKeys>::KeyTypeIdProviders;
	type Keys = SessionKeys;
	type WeightInfo = weights::pallet_session::WeightInfo<Runtime>;
}

impl pallet_vesting::Config for Runtime {
	type RuntimeEvent = RuntimeEvent;
	type Currency = Balances;
	type BlockNumberToBalance = ConvertInto;
	// disable vested transfers by setting min amount to max balance
	type MinVestedTransfer = constants::MinVestedTransfer;
	type WeightInfo = weights::pallet_vesting::WeightInfo<Runtime>;
	type UnvestedFundsAllowedWithdrawReasons = UnvestedFundsAllowedWithdrawReasons;
	const MAX_VESTING_SCHEDULES: u32 = constants::MAX_VESTING_SCHEDULES;
}

parameter_types! {
	pub const MaxClaims: u32 = 50;
	pub const UsableBalance: Balance = KILT;
	pub const AutoUnlockBound: u32 = 100;
}

impl pallet_preimage::Config for Runtime {
	type WeightInfo = weights::pallet_preimage::WeightInfo<Runtime>;
	type RuntimeEvent = RuntimeEvent;
	type Currency = Balances;
	type ManagerOrigin = EnsureRoot<AccountId>;
	type BaseDeposit = constants::preimage::PreimageBaseDeposit;
	type ByteDeposit = constants::ByteDeposit;
}

parameter_types! {
	pub MaximumSchedulerWeight: Weight = Perbill::from_percent(80) * BlockWeights::get().max_block;
	pub const MaxScheduledPerBlock: u32 = 50;
	pub const NoPreimagePostponement: Option<BlockNumber> = Some(10);
}

type ScheduleOrigin = EitherOfDiverse<
	EnsureRoot<AccountId>,
	pallet_collective::EnsureProportionAtLeast<AccountId, CouncilCollective, 1, 2>,
>;

/// Used the compare the privilege of an origin inside the scheduler.
pub struct OriginPrivilegeCmp;

impl PrivilegeCmp<OriginCaller> for OriginPrivilegeCmp {
	fn cmp_privilege(left: &OriginCaller, right: &OriginCaller) -> Option<Ordering> {
		if left == right {
			return Some(Ordering::Equal);
		}

		match (left, right) {
			// Root is greater than anything.
			(OriginCaller::system(frame_system::RawOrigin::Root), _) => Some(Ordering::Greater),
			// Check which one has more yes votes.
			(
				OriginCaller::Council(pallet_collective::RawOrigin::Members(l_yes_votes, l_count)),
				OriginCaller::Council(pallet_collective::RawOrigin::Members(r_yes_votes, r_count)),
			) => Some((l_yes_votes * r_count).cmp(&(r_yes_votes * l_count))),
			// For every other origin we don't care, as they are not used for `ScheduleOrigin`.
			_ => None,
		}
	}
}

impl pallet_scheduler::Config for Runtime {
	type RuntimeEvent = RuntimeEvent;
	type RuntimeOrigin = RuntimeOrigin;
	type PalletsOrigin = OriginCaller;
	type RuntimeCall = RuntimeCall;
	type MaximumWeight = MaximumSchedulerWeight;
	type ScheduleOrigin = ScheduleOrigin;
	type MaxScheduledPerBlock = MaxScheduledPerBlock;
	type WeightInfo = weights::pallet_scheduler::WeightInfo<Runtime>;
	type OriginPrivilegeCmp = OriginPrivilegeCmp;
	type Preimages = Preimage;
}

parameter_types! {
	pub const InstantAllowed: bool = true;
	pub const MaxVotes: u32 = 100;
	pub const MaxProposals: u32 = 100;
}

impl pallet_democracy::Config for Runtime {
	type RuntimeEvent = RuntimeEvent;
	type Currency = Balances;
	type EnactmentPeriod = constants::governance::EnactmentPeriod;
	type VoteLockingPeriod = constants::governance::VotingPeriod;
	type LaunchPeriod = constants::governance::LaunchPeriod;
	type VotingPeriod = constants::governance::VotingPeriod;
	type MinimumDeposit = constants::governance::MinimumDeposit;
	/// A straight majority of the council can decide what their next motion is.
	type ExternalOrigin = pallet_collective::EnsureProportionAtLeast<AccountId, CouncilCollective, 1, 2>;
	/// A majority can have the next scheduled referendum be a straight
	/// majority-carries vote.
	type ExternalMajorityOrigin = pallet_collective::EnsureProportionAtLeast<AccountId, CouncilCollective, 1, 2>;
	/// A unanimous council can have the next scheduled referendum be a straight
	/// default-carries (NTB) vote.
	type ExternalDefaultOrigin = pallet_collective::EnsureProportionAtLeast<AccountId, CouncilCollective, 1, 1>;
	/// Two thirds of the technical committee can have an
	/// ExternalMajority/ExternalDefault vote be tabled immediately and with a
	/// shorter voting/enactment period.
	type FastTrackOrigin = pallet_collective::EnsureProportionAtLeast<AccountId, TechnicalCollective, 2, 3>;
	type InstantOrigin = pallet_collective::EnsureProportionAtLeast<AccountId, TechnicalCollective, 1, 1>;
	type InstantAllowed = InstantAllowed;
	type FastTrackVotingPeriod = constants::governance::FastTrackVotingPeriod;
	// To cancel a proposal which has been passed, 2/3 of the council must agree to
	// it.
	type CancellationOrigin = EitherOfDiverse<
		EnsureRoot<AccountId>,
		pallet_collective::EnsureProportionAtLeast<AccountId, CouncilCollective, 2, 3>,
	>;
	// To cancel a proposal before it has been passed, the technical committee must
	// be unanimous or Root must agree.
	type CancelProposalOrigin = EitherOfDiverse<
		EnsureRoot<AccountId>,
		pallet_collective::EnsureProportionAtLeast<AccountId, TechnicalCollective, 1, 1>,
	>;
	type BlacklistOrigin = EnsureRoot<AccountId>;
	// Any single technical committee member may veto a coming council proposal,
	// however they can only do it once and it lasts only for the cooloff period.
	type VetoOrigin = pallet_collective::EnsureMember<AccountId, TechnicalCollective>;
	type CooloffPeriod = constants::governance::CooloffPeriod;
	type Slash = Treasury;
	type Scheduler = Scheduler;
	type PalletsOrigin = OriginCaller;
	type MaxVotes = MaxVotes;
	type WeightInfo = weights::pallet_democracy::WeightInfo<Runtime>;
	type MaxProposals = MaxProposals;
	type Preimages = Preimage;
	type MaxDeposits = ConstU32<100>;
	type MaxBlacklisted = ConstU32<100>;
	type SubmitOrigin = EnsureSigned<AccountId>;
}

parameter_types! {
	pub const ProposalBond: Permill = Permill::from_percent(5);
	pub const ProposalBondMinimum: Balance = 20 * KILT;
	pub const SpendPeriod: BlockNumber = constants::governance::SPEND_PERIOD;
	pub const Burn: Permill = Permill::zero();
	pub const MaxApprovals: u32 = 100;
	pub MaxProposalWeight: Weight = Perbill::from_percent(50) * BlockWeights::get().max_block;
}

type ApproveOrigin = EitherOfDiverse<
	EnsureRoot<AccountId>,
	pallet_collective::EnsureProportionAtLeast<AccountId, CouncilCollective, 3, 5>,
>;

type MoreThanHalfCouncil = EitherOfDiverse<
	EnsureRoot<AccountId>,
	pallet_collective::EnsureProportionMoreThan<AccountId, CouncilCollective, 1, 2>,
>;

impl pallet_treasury::Config for Runtime {
	type PalletId = pallet_id::Treasury;
	type Currency = Balances;
	type ApproveOrigin = ApproveOrigin;
	type RejectOrigin = MoreThanHalfCouncil;
	type RuntimeEvent = RuntimeEvent;
	type OnSlash = Treasury;
	type ProposalBond = ProposalBond;
	type ProposalBondMinimum = ProposalBondMinimum;
	type ProposalBondMaximum = ();
	type SpendPeriod = SpendPeriod;
	type SpendOrigin = frame_support::traits::NeverEnsureOrigin<Balance>;
	type Burn = Burn;
	type BurnDestination = ();
	type SpendFunds = ();
	type WeightInfo = weights::pallet_treasury::WeightInfo<Runtime>;
	type MaxApprovals = MaxApprovals;
}

type CouncilCollective = pallet_collective::Instance1;
impl pallet_collective::Config<CouncilCollective> for Runtime {
	type RuntimeOrigin = RuntimeOrigin;
	type Proposal = RuntimeCall;
	type RuntimeEvent = RuntimeEvent;
	type MaxProposalWeight = MaxProposalWeight;
	type MotionDuration = constants::governance::CouncilMotionDuration;
	type MaxProposals = constants::governance::CouncilMaxProposals;
	type MaxMembers = constants::governance::CouncilMaxMembers;
	type DefaultVote = pallet_collective::PrimeDefaultVote;
	type WeightInfo = weights::pallet_collective::WeightInfo<Runtime>;
	type SetMembersOrigin = EnsureRoot<AccountId>;
}

type TechnicalCollective = pallet_collective::Instance2;
impl pallet_collective::Config<TechnicalCollective> for Runtime {
	type RuntimeOrigin = RuntimeOrigin;
	type MaxProposalWeight = MaxProposalWeight;
	type Proposal = RuntimeCall;
	type RuntimeEvent = RuntimeEvent;
	type MotionDuration = constants::governance::TechnicalMotionDuration;
	type MaxProposals = constants::governance::TechnicalMaxProposals;
	type MaxMembers = constants::governance::TechnicalMaxMembers;
	type DefaultVote = pallet_collective::PrimeDefaultVote;
	type WeightInfo = weights::pallet_collective::WeightInfo<Runtime>;
	type SetMembersOrigin = EnsureRoot<AccountId>;
}

type TechnicalMembershipProvider = pallet_membership::Instance1;
impl pallet_membership::Config<TechnicalMembershipProvider> for Runtime {
	type RuntimeEvent = RuntimeEvent;
	type AddOrigin = MoreThanHalfCouncil;
	type RemoveOrigin = MoreThanHalfCouncil;
	type SwapOrigin = MoreThanHalfCouncil;
	type ResetOrigin = MoreThanHalfCouncil;
	type PrimeOrigin = MoreThanHalfCouncil;
	type MembershipInitialized = TechnicalCommittee;
	type MembershipChanged = TechnicalCommittee;
	type MaxMembers = constants::governance::TechnicalMaxMembers;
	type WeightInfo = weights::pallet_membership::WeightInfo<Runtime>;
}

type TipsMembershipProvider = pallet_membership::Instance2;
impl pallet_membership::Config<TipsMembershipProvider> for Runtime {
	type RuntimeEvent = RuntimeEvent;
	type AddOrigin = MoreThanHalfCouncil;
	type RemoveOrigin = MoreThanHalfCouncil;
	type SwapOrigin = MoreThanHalfCouncil;
	type ResetOrigin = MoreThanHalfCouncil;
	type PrimeOrigin = MoreThanHalfCouncil;
	type MembershipInitialized = ();
	type MembershipChanged = ();
	type MaxMembers = constants::governance::TipperMaxMembers;
	type WeightInfo = weights::pallet_membership::WeightInfo<Runtime>;
}

impl pallet_tips::Config for Runtime {
	type MaximumReasonLength = constants::tips::MaximumReasonLength;
	type DataDepositPerByte = constants::ByteDeposit;
	type Tippers = runtime_common::Tippers<Runtime, TipsMembershipProvider>;
	type TipCountdown = constants::tips::TipCountdown;
	type TipFindersFee = constants::tips::TipFindersFee;
	type TipReportDepositBase = constants::tips::TipReportDepositBase;
	type RuntimeEvent = RuntimeEvent;
	type WeightInfo = weights::pallet_tips::WeightInfo<Runtime>;
}

impl attestation::Config for Runtime {
	type EnsureOrigin = did::EnsureDidOrigin<DidIdentifier, AccountId>;
	type OriginSuccess = did::DidRawOrigin<AccountId, DidIdentifier>;
	type RuntimeHoldReason = RuntimeHoldReason;
	type RuntimeEvent = RuntimeEvent;
	type WeightInfo = weights::attestation::WeightInfo<Runtime>;

	type Currency = Balances;
	type Deposit = constants::attestation::AttestationDeposit;
	type MaxDelegatedAttestations = constants::attestation::MaxDelegatedAttestations;
	type AttesterId = DidIdentifier;
	type AuthorizationId = AuthorizationId<<Runtime as delegation::Config>::DelegationNodeId>;
	type AccessControl = PalletAuthorize<DelegationAc<Runtime>>;
	type BalanceMigrationManager = Migration;
}

impl delegation::Config for Runtime {
	type DelegationEntityId = DidIdentifier;
	type DelegationNodeId = Hash;

	type EnsureOrigin = did::EnsureDidOrigin<DidIdentifier, AccountId>;
	type OriginSuccess = did::DidRawOrigin<AccountId, DidIdentifier>;

	#[cfg(not(feature = "runtime-benchmarks"))]
	type DelegationSignatureVerification = did::DidSignatureVerify<Runtime>;
	#[cfg(not(feature = "runtime-benchmarks"))]
	type Signature = did::DidSignature;

	#[cfg(feature = "runtime-benchmarks")]
	type Signature = DummySignature;
	#[cfg(feature = "runtime-benchmarks")]
	type DelegationSignatureVerification = AlwaysVerify<AccountId, Vec<u8>, Self::Signature>;

	type RuntimeEvent = RuntimeEvent;
	type RuntimeHoldReason = RuntimeHoldReason;
	type MaxSignatureByteLength = constants::delegation::MaxSignatureByteLength;
	type MaxParentChecks = constants::delegation::MaxParentChecks;
	type MaxRevocations = constants::delegation::MaxRevocations;
	type MaxRemovals = constants::delegation::MaxRemovals;
	type MaxChildren = constants::delegation::MaxChildren;
	type WeightInfo = weights::delegation::WeightInfo<Runtime>;
	type Currency = Balances;
	type Deposit = constants::delegation::DelegationDeposit;
	type BalanceMigrationManager = Migration;
}

impl ctype::Config for Runtime {
	type CtypeCreatorId = AccountId;
	type Currency = Balances;
	type Fee = constants::CtypeFee;
	type FeeCollector = runtime_common::SendDustAndFeesToTreasury<Runtime>;

	type EnsureOrigin = did::EnsureDidOrigin<DidIdentifier, AccountId>;
	type OriginSuccess = did::DidRawOrigin<AccountId, DidIdentifier>;
	type OverarchingOrigin = EnsureRoot<AccountId>;

	type RuntimeEvent = RuntimeEvent;
	type WeightInfo = weights::ctype::WeightInfo<Runtime>;
}

impl did::Config for Runtime {
	type RuntimeEvent = RuntimeEvent;
	type RuntimeCall = RuntimeCall;
	type RuntimeHoldReason = RuntimeHoldReason;
	type RuntimeOrigin = RuntimeOrigin;
	type Currency = Balances;
	type DidIdentifier = DidIdentifier;
	type KeyDeposit = constants::did::KeyDeposit;
	type ServiceEndpointDeposit = constants::did::ServiceEndpointDeposit;
	type BaseDeposit = constants::did::DidBaseDeposit;
	type Fee = constants::did::DidFee;
	type FeeCollector = runtime_common::SendDustAndFeesToTreasury<Runtime>;

	#[cfg(not(feature = "runtime-benchmarks"))]
	type EnsureOrigin = did::EnsureDidOrigin<DidIdentifier, AccountId>;
	#[cfg(not(feature = "runtime-benchmarks"))]
	type OriginSuccess = did::DidRawOrigin<AccountId, DidIdentifier>;

	#[cfg(feature = "runtime-benchmarks")]
	type EnsureOrigin = EnsureSigned<DidIdentifier>;
	#[cfg(feature = "runtime-benchmarks")]
	type OriginSuccess = DidIdentifier;

	type MaxNewKeyAgreementKeys = constants::did::MaxNewKeyAgreementKeys;
	type MaxTotalKeyAgreementKeys = constants::did::MaxTotalKeyAgreementKeys;
	type MaxPublicKeysPerDid = constants::did::MaxPublicKeysPerDid;
	type MaxBlocksTxValidity = constants::did::MaxBlocksTxValidity;
	type MaxNumberOfServicesPerDid = constants::did::MaxNumberOfServicesPerDid;
	type MaxServiceIdLength = constants::did::MaxServiceIdLength;
	type MaxServiceTypeLength = constants::did::MaxServiceTypeLength;
	type MaxServiceUrlLength = constants::did::MaxServiceUrlLength;
	type MaxNumberOfTypesPerService = constants::did::MaxNumberOfTypesPerService;
	type MaxNumberOfUrlsPerService = constants::did::MaxNumberOfUrlsPerService;
	type WeightInfo = weights::did::WeightInfo<Runtime>;
	type BalanceMigrationManager = Migration;
}

impl pallet_did_lookup::Config for Runtime {
	type RuntimeHoldReason = RuntimeHoldReason;
	type RuntimeEvent = RuntimeEvent;

	type DidIdentifier = DidIdentifier;

	type Currency = Balances;
	type Deposit = constants::did_lookup::DidLookupDeposit;

	type EnsureOrigin = did::EnsureDidOrigin<DidIdentifier, AccountId>;
	type OriginSuccess = did::DidRawOrigin<AccountId, DidIdentifier>;

	type WeightInfo = weights::pallet_did_lookup::WeightInfo<Runtime>;
	type BalanceMigrationManager = Migration;
}

impl pallet_web3_names::Config for Runtime {
	type RuntimeHoldReason = RuntimeHoldReason;
	type BanOrigin = EnsureRoot<AccountId>;
	type OwnerOrigin = did::EnsureDidOrigin<DidIdentifier, AccountId>;
	type OriginSuccess = did::DidRawOrigin<AccountId, DidIdentifier>;
	type Currency = Balances;
	type Deposit = constants::web3_names::Web3NameDeposit;
	type RuntimeEvent = RuntimeEvent;
	type MaxNameLength = constants::web3_names::MaxNameLength;
	type MinNameLength = constants::web3_names::MinNameLength;
	type Web3Name = pallet_web3_names::web3_name::AsciiWeb3Name<Runtime>;
	type Web3NameOwner = DidIdentifier;
	type WeightInfo = weights::pallet_web3_names::WeightInfo<Runtime>;
	type BalanceMigrationManager = Migration;
}

impl pallet_inflation::Config for Runtime {
	type Currency = Balances;
	type InitialPeriodLength = constants::treasury::InitialPeriodLength;
	type InitialPeriodReward = constants::treasury::InitialPeriodReward;
	type Beneficiary = runtime_common::SendDustAndFeesToTreasury<Runtime>;
	type WeightInfo = weights::pallet_inflation::WeightInfo<Runtime>;
}

impl parachain_staking::Config for Runtime {
	type RuntimeEvent = RuntimeEvent;
	type Currency = Balances;
	type CurrencyBalance = Balance;
	type FreezeIdentifier = RuntimeFreezeReason;
	type MinBlocksPerRound = constants::staking::MinBlocksPerRound;
	type DefaultBlocksPerRound = constants::staking::DefaultBlocksPerRound;
	type StakeDuration = constants::staking::StakeDuration;
	type ExitQueueDelay = constants::staking::ExitQueueDelay;
	type MinCollators = constants::staking::MinCollators;
	type MinRequiredCollators = constants::staking::MinRequiredCollators;
	type MaxDelegationsPerRound = constants::staking::MaxDelegationsPerRound;
	type MaxDelegatorsPerCollator = constants::staking::MaxDelegatorsPerCollator;
	type MinCollatorStake = constants::staking::MinCollatorStake;
	type MinCollatorCandidateStake = constants::staking::MinCollatorStake;
	type MaxTopCandidates = constants::staking::MaxCollatorCandidates;
	type MinDelegatorStake = constants::staking::MinDelegatorStake;
	type MaxUnstakeRequests = constants::staking::MaxUnstakeRequests;
	type NetworkRewardRate = constants::staking::NetworkRewardRate;
	type NetworkRewardStart = constants::staking::NetworkRewardStart;
	type NetworkRewardBeneficiary = runtime_common::SendDustAndFeesToTreasury<Runtime>;
	type WeightInfo = weights::parachain_staking::WeightInfo<Runtime>;

	const BLOCKS_PER_YEAR: BlockNumberFor<Self> = constants::BLOCKS_PER_YEAR;
}

impl pallet_utility::Config for Runtime {
	type RuntimeEvent = RuntimeEvent;
	type RuntimeCall = RuntimeCall;
	type PalletsOrigin = OriginCaller;
	type WeightInfo = weights::pallet_utility::WeightInfo<Runtime>;
}

impl public_credentials::Config for Runtime {
	type RuntimeHoldReason = RuntimeHoldReason;
	type AccessControl = PalletAuthorize<DelegationAc<Runtime>>;
	type AttesterId = DidIdentifier;
	type AuthorizationId = AuthorizationId<<Runtime as delegation::Config>::DelegationNodeId>;
	type CredentialId = Hash;
	type CredentialHash = BlakeTwo256;
	type Currency = Balances;
	type Deposit = runtime_common::constants::public_credentials::Deposit;
	type EnsureOrigin = did::EnsureDidOrigin<DidIdentifier, AccountId>;
	type MaxEncodedClaimsLength = runtime_common::constants::public_credentials::MaxEncodedClaimsLength;
	type MaxSubjectIdLength = runtime_common::constants::public_credentials::MaxSubjectIdLength;
	type OriginSuccess = did::DidRawOrigin<AccountId, DidIdentifier>;
	type RuntimeEvent = RuntimeEvent;
	type SubjectId = runtime_common::assets::AssetDid;
	type WeightInfo = weights::public_credentials::WeightInfo<Runtime>;
	type BalanceMigrationManager = Migration;
}

/// The type used to represent the kinds of proxying allowed.
#[derive(
	Copy, Clone, Eq, PartialEq, Ord, PartialOrd, Encode, Decode, RuntimeDebug, MaxEncodedLen, scale_info::TypeInfo,
)]
pub enum ProxyType {
	/// Allow for any call.
	Any,
	/// Allow for calls that do not move tokens out of the caller's account.
	NonTransfer,
	/// Allow for governance-related calls.
	Governance,
	/// Allow for staking-related calls.
	ParachainStaking,
	/// Allow for calls that cancel proxy information.
	CancelProxy,
	/// Allow for calls that do not result in a deposit being claimed (e.g., for
	/// attestations, delegations, or DIDs).
	NonDepositClaiming,
}

impl Default for ProxyType {
	fn default() -> Self {
		Self::Any
	}
}

impl InstanceFilter<RuntimeCall> for ProxyType {
	fn filter(&self, c: &RuntimeCall) -> bool {
		match self {
			ProxyType::Any => true,
			ProxyType::NonTransfer => matches!(
				c,
				RuntimeCall::Attestation(..)
					// Excludes `Balances`
					| RuntimeCall::Council(..)
					| RuntimeCall::Ctype(..)
					| RuntimeCall::Delegation(..)
					| RuntimeCall::Democracy(..)
					| RuntimeCall::Did(..)
					| RuntimeCall::DidLookup(..)
					| RuntimeCall::Indices(
						// Excludes `force_transfer`, and `transfer`
						pallet_indices::Call::claim { .. }
							| pallet_indices::Call::free { .. }
							| pallet_indices::Call::freeze { .. }
					)
					| RuntimeCall::Multisig(..)
					| RuntimeCall::ParachainStaking(..)
					// Excludes `ParachainSystem`
					| RuntimeCall::Preimage(..)
					| RuntimeCall::Proxy(..)
					| RuntimeCall::PublicCredentials(..)
					| RuntimeCall::Scheduler(..)
					| RuntimeCall::Session(..)
					| RuntimeCall::System(..)
					| RuntimeCall::TechnicalCommittee(..)
					| RuntimeCall::TechnicalMembership(..)
					| RuntimeCall::TipsMembership(..)
					| RuntimeCall::Timestamp(..)
					| RuntimeCall::Treasury(..)
					| RuntimeCall::Utility(..)
					| RuntimeCall::Vesting(
						// Excludes `force_vested_transfer`, `merge_schedules`, and `vested_transfer`
						pallet_vesting::Call::vest { .. }
							| pallet_vesting::Call::vest_other { .. }
					)
					| RuntimeCall::Web3Names(..),
			),
			ProxyType::NonDepositClaiming => matches!(
				c,
				RuntimeCall::Attestation(
						// Excludes `reclaim_deposit`
						attestation::Call::add { .. }
							| attestation::Call::remove { .. }
							| attestation::Call::revoke { .. }
							| attestation::Call::change_deposit_owner { .. }
							| attestation::Call::update_deposit { .. }
					)
					// Excludes `Balances`
					| RuntimeCall::Council(..)
					| RuntimeCall::Ctype(..)
					| RuntimeCall::Delegation(
						// Excludes `reclaim_deposit`
						delegation::Call::add_delegation { .. }
							| delegation::Call::create_hierarchy { .. }
							| delegation::Call::remove_delegation { .. }
							| delegation::Call::revoke_delegation { .. }
							| delegation::Call::update_deposit { .. }
							| delegation::Call::change_deposit_owner { .. }
					)
					| RuntimeCall::Democracy(..)
					| RuntimeCall::Did(
						// Excludes `reclaim_deposit`
						did::Call::add_key_agreement_key { .. }
							| did::Call::add_service_endpoint { .. }
							| did::Call::create { .. }
							| did::Call::delete { .. }
							| did::Call::remove_attestation_key { .. }
							| did::Call::remove_delegation_key { .. }
							| did::Call::remove_key_agreement_key { .. }
							| did::Call::remove_service_endpoint { .. }
							| did::Call::set_attestation_key { .. }
							| did::Call::set_authentication_key { .. }
							| did::Call::set_delegation_key { .. }
							| did::Call::submit_did_call { .. }
							| did::Call::update_deposit { .. }
							| did::Call::change_deposit_owner { .. }
					)
					| RuntimeCall::DidLookup(
						// Excludes `reclaim_deposit`
						pallet_did_lookup::Call::associate_account { .. }
							| pallet_did_lookup::Call::associate_sender { .. }
							| pallet_did_lookup::Call::remove_account_association { .. }
							| pallet_did_lookup::Call::remove_sender_association { .. }
							| pallet_did_lookup::Call::update_deposit { .. }
							| pallet_did_lookup::Call::change_deposit_owner { .. }
					)
					| RuntimeCall::Indices(..)
					| RuntimeCall::Multisig(..)
					| RuntimeCall::ParachainStaking(..)
					// Excludes `ParachainSystem`
					| RuntimeCall::Preimage(..)
					| RuntimeCall::Proxy(..)
					| RuntimeCall::PublicCredentials(
						// Excludes `reclaim_deposit`
						public_credentials::Call::add { .. }
						| public_credentials::Call::revoke { .. }
						| public_credentials::Call::unrevoke { .. }
						| public_credentials::Call::remove { .. }
						| public_credentials::Call::update_deposit { .. }
						| public_credentials::Call::change_deposit_owner { .. }
					)
					| RuntimeCall::Scheduler(..)
					| RuntimeCall::Session(..)
					// Excludes `Sudo`
					| RuntimeCall::System(..)
					| RuntimeCall::TechnicalCommittee(..)
					| RuntimeCall::TechnicalMembership(..)
					| RuntimeCall::TipsMembership(..)
					| RuntimeCall::Timestamp(..)
					| RuntimeCall::Treasury(..)
					| RuntimeCall::Utility(..)
					| RuntimeCall::Vesting(..)
					| RuntimeCall::Web3Names(
						// Excludes `ban`, and `reclaim_deposit`
						pallet_web3_names::Call::claim { .. }
							| pallet_web3_names::Call::release_by_owner { .. }
							| pallet_web3_names::Call::unban { .. }
							| pallet_web3_names::Call::update_deposit { .. }
							| pallet_web3_names::Call::change_deposit_owner { .. }
					),
			),
			ProxyType::Governance => matches!(
				c,
				RuntimeCall::Council(..)
					| RuntimeCall::Democracy(..)
					| RuntimeCall::TechnicalCommittee(..)
					| RuntimeCall::TechnicalMembership(..)
					| RuntimeCall::TipsMembership(..)
					| RuntimeCall::Treasury(..)
					| RuntimeCall::Utility(..)
			),
			ProxyType::ParachainStaking => {
				matches!(
					c,
					RuntimeCall::ParachainStaking(..) | RuntimeCall::Session(..) | RuntimeCall::Utility(..)
				)
			}
			ProxyType::CancelProxy => matches!(c, RuntimeCall::Proxy(pallet_proxy::Call::reject_announcement { .. })),
		}
	}

	fn is_superset(&self, o: &Self) -> bool {
		match (self, o) {
			(x, y) if x == y => true,
			// "anything" always contains any subset
			(ProxyType::Any, _) => true,
			(_, ProxyType::Any) => false,
			// reclaiming deposits is part of NonTransfer but not in NonDepositClaiming
			(ProxyType::NonDepositClaiming, ProxyType::NonTransfer) => false,
			// everything except NonTransfer and Any is part of NonDepositClaiming
			(ProxyType::NonDepositClaiming, _) => true,
			// Transfers are part of NonDepositClaiming but not in NonTransfer
			(ProxyType::NonTransfer, ProxyType::NonDepositClaiming) => false,
			// everything except NonDepositClaiming and Any is part of NonTransfer
			(ProxyType::NonTransfer, _) => true,
			_ => false,
		}
	}
}

impl pallet_proxy::Config for Runtime {
	type RuntimeEvent = RuntimeEvent;
	type RuntimeCall = RuntimeCall;
	type Currency = Balances;
	type ProxyType = ProxyType;
	type ProxyDepositBase = constants::proxy::ProxyDepositBase;
	type ProxyDepositFactor = constants::proxy::ProxyDepositFactor;
	type MaxProxies = constants::proxy::MaxProxies;
	type MaxPending = constants::proxy::MaxPending;
	type CallHasher = BlakeTwo256;
	type AnnouncementDepositBase = constants::proxy::AnnouncementDepositBase;
	type AnnouncementDepositFactor = constants::proxy::AnnouncementDepositFactor;
	type WeightInfo = weights::pallet_proxy::WeightInfo<Runtime>;
}

construct_runtime! {
	pub enum Runtime
	{
		System: frame_system = 0,
		// DELETED: RandomnessCollectiveFlip: pallet_insecure_randomness_collective_flip = 1,

		Timestamp: pallet_timestamp = 2,
		Indices: pallet_indices exclude_parts { Config } = 5,
		Balances: pallet_balances = 6,
		TransactionPayment: pallet_transaction_payment exclude_parts { Config } = 7,

		// Consensus support.
		// The following order MUST NOT be changed: Aura -> Session -> Staking -> Authorship -> AuraExt
		// Dependencies: AuraExt on Aura, Authorship and Session on ParachainStaking
		Aura: pallet_aura = 23,
		Session: pallet_session = 22,
		ParachainStaking: parachain_staking = 21,
		Authorship: pallet_authorship = 20,
		AuraExt: cumulus_pallet_aura_ext = 24,

		Democracy: pallet_democracy = 30,
		Council: pallet_collective::<Instance1> = 31,
		TechnicalCommittee: pallet_collective::<Instance2> = 32,
		// reserved: parachain council election = 33,
		TechnicalMembership: pallet_membership::<Instance1> = 34,
		Treasury: pallet_treasury = 35,
		// DELETED: RelayMigration: pallet_relay_migration = 36,
		// DELETED: DynFilter: pallet_dyn_filter = 37,

		// A stateless pallet with helper extrinsics (batch extrinsics, send from different origins, ...)
		Utility: pallet_utility = 40,

		// Vesting. Usable initially, but removed once all vesting is finished.
		Vesting: pallet_vesting = 41,

		Scheduler: pallet_scheduler = 42,

		// Allowing accounts to give permission to other accounts to dispatch types of calls from their signed origin
		Proxy: pallet_proxy = 43,

		// Preimage pallet allows the storage of large bytes blob
		Preimage: pallet_preimage = 44,

		// Tips module to reward contributions to the ecosystem with small amount of KILTs.
		TipsMembership: pallet_membership::<Instance2> = 45,
		Tips: pallet_tips = 46,

		Multisig: pallet_multisig = 47,

		// KILT Pallets. Start indices 60 to leave room
		// DELETED: KiltLaunch: kilt_launch = 60,
		Ctype: ctype = 61,
		Attestation: attestation = 62,
		Delegation: delegation = 63,
		Did: did = 64,
		// DELETED: CrowdloanContributors = 65,
		Inflation: pallet_inflation = 66,
		DidLookup: pallet_did_lookup = 67,
		Web3Names: pallet_web3_names = 68,
		PublicCredentials: public_credentials = 69,
		Migration: pallet_migration = 70,

		// Parachains pallets. Start indices at 80 to leave room.

		// Among others: Send and receive DMP and XCMP messages.
		ParachainSystem: cumulus_pallet_parachain_system = 80,
		ParachainInfo: parachain_info = 81,
		// Wrap and unwrap XCMP messages to send and receive them. Queue them for later processing.
		XcmpQueue: cumulus_pallet_xcmp_queue = 82,
		// Build XCM scripts.
		PolkadotXcm: pallet_xcm = 83,
		// Does nothing cool, just provides an origin.
		CumulusXcm: cumulus_pallet_xcm exclude_parts { Call } = 84,
		// Queue and pass DMP messages on to be executed.
		DmpQueue: cumulus_pallet_dmp_queue = 85,
	}
}

impl did::DeriveDidCallAuthorizationVerificationKeyRelationship for RuntimeCall {
	fn derive_verification_key_relationship(&self) -> did::DeriveDidCallKeyRelationshipResult {
		/// ensure that all calls have the same VerificationKeyRelationship
		fn single_key_relationship(calls: &[RuntimeCall]) -> did::DeriveDidCallKeyRelationshipResult {
			let init = calls
				.get(0)
				.ok_or(did::RelationshipDeriveError::InvalidCallParameter)?
				.derive_verification_key_relationship()?;
			calls
				.iter()
				.skip(1)
				.map(RuntimeCall::derive_verification_key_relationship)
				.try_fold(init, |acc, next| {
					if next.is_err() {
						next
					} else if Ok(acc) == next {
						Ok(acc)
					} else {
						Err(did::RelationshipDeriveError::InvalidCallParameter)
					}
				})
		}
		match self {
			RuntimeCall::Attestation { .. } => Ok(did::DidVerificationKeyRelationship::AssertionMethod),
			RuntimeCall::Ctype { .. } => Ok(did::DidVerificationKeyRelationship::AssertionMethod),
			RuntimeCall::Delegation { .. } => Ok(did::DidVerificationKeyRelationship::CapabilityDelegation),
			// DID creation is not allowed through the DID proxy.
			RuntimeCall::Did(did::Call::create { .. }) => Err(did::RelationshipDeriveError::NotCallableByDid),
			RuntimeCall::Did { .. } => Ok(did::DidVerificationKeyRelationship::Authentication),
			RuntimeCall::Web3Names { .. } => Ok(did::DidVerificationKeyRelationship::Authentication),
			RuntimeCall::PublicCredentials { .. } => Ok(did::DidVerificationKeyRelationship::AssertionMethod),
			RuntimeCall::DidLookup { .. } => Ok(did::DidVerificationKeyRelationship::Authentication),
			RuntimeCall::Utility(pallet_utility::Call::batch { calls }) => single_key_relationship(&calls[..]),
			RuntimeCall::Utility(pallet_utility::Call::batch_all { calls }) => single_key_relationship(&calls[..]),
			RuntimeCall::Utility(pallet_utility::Call::force_batch { calls }) => single_key_relationship(&calls[..]),
			#[cfg(not(feature = "runtime-benchmarks"))]
			_ => Err(did::RelationshipDeriveError::NotCallableByDid),
			// By default, returns the authentication key
			#[cfg(feature = "runtime-benchmarks")]
			_ => Ok(did::DidVerificationKeyRelationship::Authentication),
		}
	}

	// Always return a System::remark() extrinsic call
	#[cfg(feature = "runtime-benchmarks")]
	fn get_call_for_did_call_benchmark() -> Self {
		RuntimeCall::System(frame_system::Call::remark { remark: vec![] })
	}
}

/// The address format for describing accounts.
pub type Address = sp_runtime::MultiAddress<AccountId, ()>;
/// Block header type as expected by this runtime.
/// Block type as expected by this runtime.
pub type Block = generic::Block<Header, UncheckedExtrinsic>;
/// A Block signed with a Justification
pub type SignedBlock = generic::SignedBlock<Block>;
/// BlockId type as expected by this runtime.
pub type BlockId = generic::BlockId<Block>;
/// The SignedExtension to the basic transaction logic.
pub type SignedExtra = (
	frame_system::CheckNonZeroSender<Runtime>,
	frame_system::CheckSpecVersion<Runtime>,
	frame_system::CheckTxVersion<Runtime>,
	frame_system::CheckGenesis<Runtime>,
	frame_system::CheckEra<Runtime>,
	frame_system::CheckNonce<Runtime>,
	frame_system::CheckWeight<Runtime>,
	pallet_transaction_payment::ChargeTransactionPayment<Runtime>,
);
/// Unchecked extrinsic type as expected by this runtime.
pub type UncheckedExtrinsic = generic::UncheckedExtrinsic<Address, RuntimeCall, Signature, SignedExtra>;
/// Extrinsic type that has already been checked.
pub type CheckedExtrinsic = generic::CheckedExtrinsic<AccountId, RuntimeCall, SignedExtra>;
/// Executive: handles dispatch to the various modules.
pub type Executive = frame_executive::Executive<
	Runtime,
	Block,
	frame_system::ChainContext<Runtime>,
	Runtime,
	// Executes pallet hooks in the order of definition in construct_runtime
	AllPalletsWithSystem,
	(
		runtime_common::migrations::BumpStorageVersion<Runtime>,
		parachain_staking::migrations::BalanceMigration<Runtime>,
		pallet_xcm::migration::v1::MigrateToV1<Runtime>,
	),
>;

#[cfg(feature = "runtime-benchmarks")]
mod benches {
	frame_benchmarking::define_benchmarks!(
		[frame_system, SystemBench::<Runtime>]
		[pallet_timestamp, Timestamp]
		[pallet_indices, Indices]
		[pallet_balances, Balances]
		[pallet_session, SessionBench::<Runtime>]
		[parachain_staking, ParachainStaking]
		[pallet_democracy, Democracy]
		[pallet_collective, Council]
		[pallet_collective, TechnicalCommittee]
		[pallet_membership, TechnicalMembership]
		[pallet_treasury, Treasury]
		[pallet_utility, Utility]
		[pallet_vesting, Vesting]
		[pallet_scheduler, Scheduler]
		[pallet_proxy, Proxy]
		[pallet_preimage, Preimage]
		[pallet_tips, Tips]
		[pallet_multisig, Multisig]
		[ctype, Ctype]
		[attestation, Attestation]
		[delegation, Delegation]
		[did, Did]
		[pallet_inflation, Inflation]
		[pallet_did_lookup, DidLookup]
		[pallet_web3_names, Web3Names]
		[public_credentials, PublicCredentials]
		[pallet_xcm, PolkadotXcm]
		[pallet_migration, Migration]
		[frame_benchmarking::baseline, Baseline::<Runtime>]
	);
}

impl_runtime_apis! {
	impl sp_api::Core<Block> for Runtime {
		fn version() -> RuntimeVersion {
			VERSION
		}

		fn execute_block(block: Block) {
			Executive::execute_block(block);
		}

		fn initialize_block(header: &<Block as BlockT>::Header) {
			Executive::initialize_block(header)
		}
	}

	impl sp_api::Metadata<Block> for Runtime {
		fn metadata() -> OpaqueMetadata {
			OpaqueMetadata::new(Runtime::metadata().into())
		}

		fn metadata_at_version(version: u32) -> Option<OpaqueMetadata> {
			Runtime::metadata_at_version(version)
		}

		fn metadata_versions() -> sp_std::vec::Vec<u32> {
			Runtime::metadata_versions()
		}
	}

	impl frame_system_rpc_runtime_api::AccountNonceApi<Block, AccountId, Nonce> for Runtime {
		fn account_nonce(account: AccountId) -> Nonce {
			frame_system::Pallet::<Runtime>::account_nonce(account)
		}
	}

	impl pallet_transaction_payment_rpc_runtime_api::TransactionPaymentApi<Block, Balance> for Runtime {
		fn query_info(
			uxt: <Block as BlockT>::Extrinsic,
			len: u32,
		) -> pallet_transaction_payment_rpc_runtime_api::RuntimeDispatchInfo<Balance> {
			TransactionPayment::query_info(uxt, len)
		}

		fn query_fee_details(uxt: <Block as BlockT>::Extrinsic, len: u32) -> pallet_transaction_payment::FeeDetails<Balance> {
			TransactionPayment::query_fee_details(uxt, len)
		}

		fn query_weight_to_fee(weight: Weight) -> Balance {
			TransactionPayment::weight_to_fee(weight)
		}
		fn query_length_to_fee(length: u32) -> Balance {
			TransactionPayment::length_to_fee(length)
		}
	}

	impl pallet_transaction_payment_rpc_runtime_api::TransactionPaymentCallApi<Block, Balance, RuntimeCall>
	for Runtime
	{
		fn query_call_info(
			call: RuntimeCall,
			len: u32,
		) -> pallet_transaction_payment::RuntimeDispatchInfo<Balance> {
			TransactionPayment::query_call_info(call, len)
		}
		fn query_call_fee_details(
			call: RuntimeCall,
			len: u32,
		) -> pallet_transaction_payment::FeeDetails<Balance> {
			TransactionPayment::query_call_fee_details(call, len)
		}
		fn query_weight_to_fee(weight: Weight) -> Balance {
			TransactionPayment::weight_to_fee(weight)
		}
		fn query_length_to_fee(length: u32) -> Balance {
			TransactionPayment::length_to_fee(length)
		}
	}

	impl sp_block_builder::BlockBuilder<Block> for Runtime {
		fn apply_extrinsic(
			extrinsic: <Block as BlockT>::Extrinsic,
		) -> ApplyExtrinsicResult {
			Executive::apply_extrinsic(extrinsic)
		}

		fn finalize_block() -> <Block as BlockT>::Header {
			Executive::finalize_block()
		}

		fn inherent_extrinsics(data: sp_inherents::InherentData) -> Vec<<Block as BlockT>::Extrinsic> {
			data.create_extrinsics()
		}

		fn check_inherents(block: Block, data: sp_inherents::InherentData) -> sp_inherents::CheckInherentsResult {
			data.check_extrinsics(&block)
		}
	}

	impl sp_transaction_pool::runtime_api::TaggedTransactionQueue<Block> for Runtime {
		fn validate_transaction(
			source: TransactionSource,
			tx: <Block as BlockT>::Extrinsic,
			block_hash: <Block as BlockT>::Hash,
		) -> TransactionValidity {
			Executive::validate_transaction(source, tx, block_hash)
		}
	}

	impl sp_offchain::OffchainWorkerApi<Block> for Runtime {
		fn offchain_worker(header: &<Block as BlockT>::Header) {
			Executive::offchain_worker(header)
		}
	}

	impl sp_session::SessionKeys<Block> for Runtime {
		fn decode_session_keys(
			encoded: Vec<u8>,
		) -> Option<Vec<(Vec<u8>, sp_core::crypto::KeyTypeId)>> {
			SessionKeys::decode_into_raw_public_keys(&encoded)
		}

		fn generate_session_keys(seed: Option<Vec<u8>>) -> Vec<u8> {
			SessionKeys::generate(seed)
		}
	}

	impl sp_consensus_aura::AuraApi<Block, AuthorityId> for Runtime {
		fn slot_duration() -> sp_consensus_aura::SlotDuration {
			sp_consensus_aura::SlotDuration::from_millis(Aura::slot_duration())
		}

		fn authorities() -> Vec<AuthorityId> {
			Aura::authorities().into_inner()
		}
	}

	impl cumulus_primitives_core::CollectCollationInfo<Block> for Runtime {
		fn collect_collation_info(header: &<Block as BlockT>::Header) -> cumulus_primitives_core::CollationInfo {
			ParachainSystem::collect_collation_info(header)
		}
	}

	impl kilt_runtime_api_did::Did<
		Block,
		DidIdentifier,
		AccountId,
		LinkableAccountId,
		Balance,
		Hash,
		BlockNumber
	> for Runtime {
		fn query_by_web3_name(name: Vec<u8>) -> Option<kilt_runtime_api_did::RawDidLinkedInfo<
				DidIdentifier,
				AccountId,
				LinkableAccountId,
				Balance,
				Hash,
				BlockNumber
			>
		> {
			let name: pallet_web3_names::web3_name::AsciiWeb3Name<Runtime> = name.try_into().ok()?;
			pallet_web3_names::Owner::<Runtime>::get(&name)
				.and_then(|owner_info| {
					did::Did::<Runtime>::get(&owner_info.owner).map(|details| (owner_info, details))
				})
				.map(|(owner_info, details)| {
					let accounts = pallet_did_lookup::ConnectedAccounts::<Runtime>::iter_key_prefix(
						&owner_info.owner,
					).collect();
					let service_endpoints = did::ServiceEndpoints::<Runtime>::iter_prefix(&owner_info.owner).map(|e| From::from(e.1)).collect();

					kilt_runtime_api_did::RawDidLinkedInfo{
						identifier: owner_info.owner,
						w3n: Some(name.into()),
						accounts,
						service_endpoints,
						details: details.into(),
					}
			})
		}

		fn query_by_account(account: LinkableAccountId) -> Option<
			kilt_runtime_api_did::RawDidLinkedInfo<
				DidIdentifier,
				AccountId,
				LinkableAccountId,
				Balance,
				Hash,
				BlockNumber
			>
		> {
			pallet_did_lookup::ConnectedDids::<Runtime>::get(account)
				.and_then(|owner_info| {
					did::Did::<Runtime>::get(&owner_info.did).map(|details| (owner_info, details))
				})
				.map(|(connection_record, details)| {
					let w3n = pallet_web3_names::Names::<Runtime>::get(&connection_record.did).map(Into::into);
					let accounts = pallet_did_lookup::ConnectedAccounts::<Runtime>::iter_key_prefix(&connection_record.did).collect();
					let service_endpoints = did::ServiceEndpoints::<Runtime>::iter_prefix(&connection_record.did).map(|e| From::from(e.1)).collect();

					kilt_runtime_api_did::RawDidLinkedInfo {
						identifier: connection_record.did,
						w3n,
						accounts,
						service_endpoints,
						details: details.into(),
					}
				})
		}

		fn query(did: DidIdentifier) -> Option<
			kilt_runtime_api_did::RawDidLinkedInfo<
				DidIdentifier,
				AccountId,
				LinkableAccountId,
				Balance,
				Hash,
				BlockNumber
			>
		> {
			let details = did::Did::<Runtime>::get(&did)?;
			let w3n = pallet_web3_names::Names::<Runtime>::get(&did).map(Into::into);
			let accounts = pallet_did_lookup::ConnectedAccounts::<Runtime>::iter_key_prefix(&did).collect();
			let service_endpoints = did::ServiceEndpoints::<Runtime>::iter_prefix(&did).map(|e| From::from(e.1)).collect();

			Some(kilt_runtime_api_did::RawDidLinkedInfo {
				identifier: did,
				w3n,
				accounts,
				service_endpoints,
				details: details.into(),
			})
		}
	}

	impl kilt_runtime_api_public_credentials::PublicCredentials<Block, Vec<u8>, Hash, public_credentials::CredentialEntry<Hash, DidIdentifier, BlockNumber, AccountId, Balance, AuthorizationId<<Runtime as delegation::Config>::DelegationNodeId>>, PublicCredentialsFilter<Hash, AccountId>, PublicCredentialsApiError> for Runtime {
		fn get_by_id(credential_id: Hash) -> Option<public_credentials::CredentialEntry<Hash, DidIdentifier, BlockNumber, AccountId, Balance, AuthorizationId<<Runtime as delegation::Config>::DelegationNodeId>>> {
			let subject = public_credentials::CredentialSubjects::<Runtime>::get(credential_id)?;
			public_credentials::Credentials::<Runtime>::get(subject, credential_id)
		}

		fn get_by_subject(subject: Vec<u8>, filter: Option<PublicCredentialsFilter<Hash, AccountId>>) -> Result<Vec<(Hash, public_credentials::CredentialEntry<Hash, DidIdentifier, BlockNumber, AccountId, Balance, AuthorizationId<<Runtime as delegation::Config>::DelegationNodeId>>)>, PublicCredentialsApiError> {
			let asset_did = AssetDid::try_from(subject).map_err(|_| PublicCredentialsApiError::InvalidSubjectId)?;
			let credentials_prefix = public_credentials::Credentials::<Runtime>::iter_prefix(asset_did);
			if let Some(filter) = filter {
				Ok(credentials_prefix.filter(|(_, entry)| filter.should_include(entry)).collect())
			} else {
				Ok(credentials_prefix.collect())
			}
		}
	}

	impl kilt_runtime_api_staking::Staking<Block, AccountId, Balance> for Runtime {
		fn get_unclaimed_staking_rewards(account: &AccountId) -> Balance {
			ParachainStaking::get_unclaimed_staking_rewards(account)
		}

		fn get_staking_rates() -> kilt_runtime_api_staking::StakingRates {
			ParachainStaking::get_staking_rates()
		}
	}

	#[cfg(feature = "runtime-benchmarks")]
	impl frame_benchmarking::Benchmark<Block> for Runtime {
		fn benchmark_metadata(extra: bool) -> (
			Vec<frame_benchmarking::BenchmarkList>,
			Vec<frame_support::traits::StorageInfo>,
		) {
			use frame_benchmarking::{Benchmarking, BenchmarkList};
			use frame_support::traits::StorageInfoTrait;

			use frame_system_benchmarking::Pallet as SystemBench;
			use cumulus_pallet_session_benchmarking::Pallet as SessionBench;
			use frame_benchmarking::baseline::Pallet as Baseline;

			let mut list = Vec::<BenchmarkList>::new();
			list_benchmarks!(list, extra);

			let storage_info = AllPalletsWithSystem::storage_info();
			(list, storage_info)
		}

		fn dispatch_benchmark(
			config: frame_benchmarking::BenchmarkConfig
		) -> Result<Vec<frame_benchmarking::BenchmarkBatch>, sp_runtime::RuntimeString> {
			use frame_benchmarking::{Benchmarking, BenchmarkBatch, TrackedStorageKey};
			use frame_system_benchmarking::Pallet as SystemBench;
			use cumulus_pallet_session_benchmarking::Pallet as SessionBench;
			use frame_benchmarking::baseline::Pallet as Baseline;

			impl frame_system_benchmarking::Config for Runtime {}
			impl cumulus_pallet_session_benchmarking::Config for Runtime {}
			impl frame_benchmarking::baseline::Config for Runtime {}

			let whitelist: Vec<TrackedStorageKey> = vec![
				// Block Number
				hex_literal::hex!("26aa394eea5630e07c48ae0c9558cef702a5c1b19ab7a04f536c519aca4983ac")
					.to_vec().into(),
				// Total Issuance
				hex_literal::hex!("c2261276cc9d1f8598ea4b6a74b15c2f57c875e4cff74148e4628f264b974c80")
					.to_vec().into(),
				// Execution Phase
				hex_literal::hex!("26aa394eea5630e07c48ae0c9558cef7ff553b5a9862a516939d82b3d3d8661a")
					.to_vec().into(),
				// Event Count
				hex_literal::hex!("26aa394eea5630e07c48ae0c9558cef70a98fdbe9ce6c55837576c60c7af3850")
					.to_vec().into(),
				// System Events
				hex_literal::hex!("26aa394eea5630e07c48ae0c9558cef780d41e5e16056765bc8461851072c9d7")
					.to_vec().into(),
			];

			let mut batches = Vec::<BenchmarkBatch>::new();
			let params = (&config, &whitelist);

			add_benchmarks!(params, batches);

			if batches.is_empty() { return Err("Benchmark not found for this pallet.".into()) }
			Ok(batches)
		}
	}

	#[cfg(feature = "try-runtime")]
	impl frame_try_runtime::TryRuntime<Block> for Runtime {
		fn on_runtime_upgrade(checks: UpgradeCheckSelect) -> (Weight, Weight) {
			log::info!("try-runtime::on_runtime_upgrade spiritnet.");
			let weight = Executive::try_runtime_upgrade(checks).unwrap();
			(weight, BlockWeights::get().max_block)
		}

		fn execute_block(block: Block, state_root_check: bool, sig_check: bool, select: frame_try_runtime::TryStateSelect) -> Weight {
			log::info!(
				target: "runtime::spiritnet", "try-runtime: executing block #{} ({:?}) / root checks: {:?} / sig check: {:?} / sanity-checks: {:?}",
				block.header.number,
				block.header.hash(),
				state_root_check,
				sig_check,
				select,
			);
			Executive::try_execute_block(block, state_root_check, sig_check, select).expect("try_execute_block failed")
		}
	}
}

struct CheckInherents;

impl cumulus_pallet_parachain_system::CheckInherents<Block> for CheckInherents {
	fn check_inherents(
		block: &Block,
		relay_state_proof: &cumulus_pallet_parachain_system::RelayChainStateProof,
	) -> sp_inherents::CheckInherentsResult {
		let relay_chain_slot = relay_state_proof
			.read_slot()
			.expect("Could not read the relay chain slot from the proof");

		let inherent_data = cumulus_primitives_timestamp::InherentDataProvider::from_relay_chain_slot_and_duration(
			relay_chain_slot,
			sp_std::time::Duration::from_secs(6),
		)
		.create_inherent_data()
		.expect("Could not create the timestamp inherent data");

		inherent_data.check_extrinsics(block)
	}
}

cumulus_pallet_parachain_system::register_validate_block! {
	Runtime = Runtime,
	BlockExecutor = cumulus_pallet_aura_ext::BlockExecutor::<Runtime, Executive>,
	CheckInherents = CheckInherents,
}<|MERGE_RESOLUTION|>--- conflicted
+++ resolved
@@ -93,17 +93,10 @@
 	spec_name: create_runtime_str!("kilt-spiritnet"),
 	impl_name: create_runtime_str!("kilt-spiritnet"),
 	authoring_version: 1,
-<<<<<<< HEAD
-	spec_version: 11110,
-	impl_version: 0,
-	apis: RUNTIME_API_VERSIONS,
-	transaction_version: 7,
-=======
 	spec_version: 11210,
 	impl_version: 0,
 	apis: RUNTIME_API_VERSIONS,
 	transaction_version: 8,
->>>>>>> 91b837d6
 	state_version: 0,
 };
 
