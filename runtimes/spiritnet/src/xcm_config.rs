// KILT Blockchain – https://botlabs.org
// Copyright (C) 2019-2024 BOTLabs GmbH

// The KILT Blockchain is free software: you can redistribute it and/or modify
// it under the terms of the GNU General Public License as published by
// the Free Software Foundation, either version 3 of the License, or
// (at your option) any later version.

// The KILT Blockchain is distributed in the hope that it will be useful,
// but WITHOUT ANY WARRANTY; without even the implied warranty of
// MERCHANTABILITY or FITNESS FOR A PARTICULAR PURPOSE.  See the
// GNU General Public License for more details.

// You should have received a copy of the GNU General Public License
// along with this program.  If not, see <https://www.gnu.org/licenses/>.

// If you feel like getting in touch with us, you can do so at info@botlabs.org

use crate::{
<<<<<<< HEAD
	AccountId, AllPalletsWithSystem, Balances, CheckingAccount, Fungibles, KiltToEKiltSwitchPallet, MessageQueue,
	ParachainInfo, ParachainSystem, PolkadotXcm, Runtime, RuntimeCall, RuntimeEvent, RuntimeOrigin, Treasury,
	WeightToFee, XcmpQueue,
=======
	AccountId, AllPalletsWithSystem, AssetSwitchPool1, Balances, CheckingAccount, Fungibles, KiltToEKiltSwitchPallet,
	MessageQueue, ParachainInfo, ParachainSystem, PolkadotXcm, Runtime, RuntimeCall, RuntimeEvent, RuntimeOrigin,
	Treasury, WeightToFee, XcmpQueue,
>>>>>>> 28c7fba6
};

use cumulus_primitives_core::{AggregateMessageOrigin, ParaId};
use frame_support::{
	parameter_types,
	traits::{Contains, Everything, Nothing, TransformOrigin},
};
use frame_system::EnsureRoot;
<<<<<<< HEAD
=======
use kilt_support::xcm::EitherOr;
>>>>>>> 28c7fba6
use pallet_asset_switch::xcm::{
	IsSwitchPairRemoteAsset, IsSwitchPairXcmFeeAsset, MatchesSwitchPairXcmFeeFungibleAsset,
	SwitchPairRemoteAssetTransactor, UsingComponentsForSwitchPairRemoteAsset, UsingComponentsForXcmFeeAsset,
};
use pallet_xcm::XcmPassthrough;
use parachains_common::message_queue::{NarrowOriginToSibling, ParaIdToSibling};
use polkadot_runtime_common::xcm_sender::NoPriceForMessageDelivery;
use sp_core::ConstU32;
use sp_std::prelude::ToOwned;
use xcm::v4::prelude::*;
use xcm_builder::{
	AllowKnownQueryResponses, AllowSubscriptionsFrom, AllowTopLevelPaidExecutionFrom, AllowUnpaidExecutionFrom,
	EnsureXcmOrigin, FixedWeightBounds, FrameTransactionalProcessor, FungiblesAdapter, NativeAsset, NoChecking,
	RelayChainAsNative, SiblingParachainAsNative, SignedAccountId32AsNative, SignedToAccountId32,
	SovereignSignedViaLocation, TakeWeightCredit, TrailingSetTopicAsId, UsingComponents, WithComputedOrigin,
};
use xcm_executor::{traits::WithOriginFilter, XcmExecutor};

use runtime_common::{
	xcm_config::{
		DenyReserveTransferToRelayChain, DenyThenTry, HeapSize, HereLocation, LocalAssetTransactor,
		LocationToAccountId, MaxAssetsIntoHolding, MaxInstructions, MaxStale, ParentLocation, ParentOrSiblings,
		ServiceWeight, UnitWeightCost,
	},
	SendDustAndFeesToTreasury,
};

parameter_types! {
	pub RelayChainOrigin: RuntimeOrigin = cumulus_pallet_xcm::Origin::Relay.into();
	pub Ancestry: Location = Parachain(ParachainInfo::parachain_id().into()).into();
	pub const RelayNetworkId: NetworkId = NetworkId::Polkadot;
	pub UniversalLocation: InteriorLocation = Junctions::X2([GlobalConsensus(RelayNetworkId::get()), Parachain(ParachainInfo::parachain_id().into())].into());
}

/// This type specifies how a `MultiLocation` can be converted into an
/// `AccountId` within the Spiritnet network, which is crucial for determining
/// ownership of accounts for asset transactions and for dispatching XCM
/// `Transact` operations.
pub type LocationToAccountIdConverter = LocationToAccountId<RelayNetworkId>;

/// This is the type we use to convert an (incoming) XCM origin into a local
/// `Origin` instance, ready for dispatching a transaction with Xcm's
/// `Transact`. There is an `OriginKind` which can bias the kind of local
/// `Origin` it will become.
pub type XcmOriginToTransactDispatchOrigin = (
	// Sovereign account converter; this attempts to derive an `AccountId` from the origin location
	// using `LocationToAccountId` and then turn that into the usual `Signed` origin. Useful for
	// foreign chains who want to have a local sovereign account on this chain which they control.
	SovereignSignedViaLocation<LocationToAccountIdConverter, RuntimeOrigin>,
	// Native converter for Relay-chain (Parent) location which converts to a `Relay` origin when
	// recognized.
	RelayChainAsNative<RelayChainOrigin, RuntimeOrigin>,
	// Native converter for sibling Parachains which converts to a `SiblingPara` origin when
	// recognized.
	SiblingParachainAsNative<cumulus_pallet_xcm::Origin, RuntimeOrigin>,
	// Native signed account converter which just converts an `AccountId32` origin into a normal
	// `RuntimeOrigin::signed` origin of the same 32-byte value.
	SignedAccountId32AsNative<RelayNetworkId, RuntimeOrigin>,
	// Xcm origins can be represented natively under the Xcm pallet's Xcm origin.
	XcmPassthrough<RuntimeOrigin>,
);

/// Explicitly deny ReserveTransfer to the relay chain. Allow calls from the
/// relay chain governance.
pub type XcmBarrier = TrailingSetTopicAsId<
	DenyThenTry<
		DenyReserveTransferToRelayChain,
		(
			// For local extrinsics. Takes credit from already paid extrinsic fee. This is outside the computed origin
			// since local accounts don't have a computed origin (the message isn't send by any router etc.)
			TakeWeightCredit,
			// If we request a response we should also allow it to execute.
			AllowKnownQueryResponses<EitherOr<PolkadotXcm, AssetSwitchPool1>>,
			WithComputedOrigin<
				(
					// Allow unpaid execution from the relay chain
					AllowUnpaidExecutionFrom<ParentLocation>,
					// Allow paid execution.
					AllowTopLevelPaidExecutionFrom<Everything>,
					// Subscriptions for XCM version are OK from the relaychain and other parachains.
					AllowSubscriptionsFrom<ParentOrSiblings>,
				),
				UniversalLocation,
				ConstU32<8>,
			>,
		),
	>,
>;

/// A call filter for the XCM Transact instruction. This is a temporary measure
/// until we properly account for proof size weights.
///
/// Calls that are allowed through this filter must:
/// 1. Have a fixed weight;
/// 2. Cannot lead to another call being made;
/// 3. Have a defined proof size weight, e.g. no unbounded vecs in call
/// parameters.
pub struct SafeCallFilter;
impl Contains<RuntimeCall> for SafeCallFilter {
	fn contains(c: &RuntimeCall) -> bool {
		fn is_call_allowed(call: &RuntimeCall) -> bool {
			matches!(
				call,
				RuntimeCall::Ctype { .. }
				| RuntimeCall::DidLookup { .. }
				| RuntimeCall::Web3Names { .. }
				| RuntimeCall::PublicCredentials { .. }
				| RuntimeCall::Attestation { .. }
				// we exclude here [dispatch_as] and [submit_did_call]
				| RuntimeCall::Did (
							did::Call::add_key_agreement_key { .. }
							| did::Call::add_service_endpoint { .. }
							| did::Call::create { .. }
							| did::Call::delete { .. }
							| did::Call::remove_attestation_key { .. }
							| did::Call::remove_delegation_key { .. }
							| did::Call::remove_key_agreement_key { .. }
							| did::Call::remove_service_endpoint { .. }
							| did::Call::set_attestation_key { .. }
							| did::Call::set_authentication_key { .. }
							| did::Call::set_delegation_key { .. }
							| did::Call::update_deposit { .. }
							| did::Call::change_deposit_owner { .. }
							| did::Call::reclaim_deposit { .. }
							| did::Call::create_from_account { .. }
						)
			)
		}

		match c {
			RuntimeCall::Did(c) => match c {
				did::Call::dispatch_as { call, .. } => is_call_allowed(call),
				did::Call::submit_did_call { did_call, .. } => is_call_allowed(&did_call.call),
				_ => is_call_allowed(&c.to_owned().into()),
			},
			_ => is_call_allowed(c),
		}
	}
}

parameter_types! {
	pub TreasuryAccountId: AccountId = Treasury::account_id();
}

pub struct XcmConfig;
impl xcm_executor::Config for XcmConfig {
	type RuntimeCall = RuntimeCall;
	// How we send Xcm messages.
	type XcmSender = XcmRouter;
	// How to withdraw and deposit an asset.
	// Until fixed, `LocalAssetTransactor` must be last since it returns an error if
	// the operation does not go through, i.e., it cannot be chained with other
	// transactors.
	type AssetTransactor = (
		// Allow the asset from the other side of the pool to be "deposited" into the current system.
		SwitchPairRemoteAssetTransactor<LocationToAccountIdConverter, Runtime, KiltToEKiltSwitchPallet>,
		// Allow the asset to pay for remote XCM fees to be deposited into the current system.
		FungiblesAdapter<
			Fungibles,
			MatchesSwitchPairXcmFeeFungibleAsset<Runtime, KiltToEKiltSwitchPallet>,
			LocationToAccountIdConverter,
			AccountId,
			NoChecking,
			CheckingAccount,
		>,
		// Transactor for fungibles matching the "Here" location.
		LocalAssetTransactor<Balances, RelayNetworkId>,
	);
	type OriginConverter = XcmOriginToTransactDispatchOrigin;
	type IsReserve = (
		NativeAsset,
		IsSwitchPairRemoteAsset<Runtime, KiltToEKiltSwitchPallet>,
		IsSwitchPairXcmFeeAsset<Runtime, KiltToEKiltSwitchPallet>,
	);
	// Teleporting is disabled.
	type IsTeleporter = ();
	type UniversalLocation = UniversalLocation;
	// Which XCM instructions are allowed and which are not on our chain.
	type Barrier = XcmBarrier;
	// How XCM messages are weighted. Each transaction has a weight of
	// `UnitWeightCost`.
	type Weigher = FixedWeightBounds<UnitWeightCost, RuntimeCall, MaxInstructions>;
	// How weight is transformed into fees. The fees are not taken out of the
	// Balances pallet here. Balances is only used if fees are dropped without being
	// used. In that case they are put into the treasury.

	type Trader = (
		// Can pay for fees with the remote XCM asset fee (when sending it into this system).
		UsingComponentsForXcmFeeAsset<Runtime, KiltToEKiltSwitchPallet, WeightToFee<Runtime>>,
		// Can pay for the remote asset of the switch pair (when "depositing" it into this system).
		UsingComponentsForSwitchPairRemoteAsset<
			Runtime,
			KiltToEKiltSwitchPallet,
			WeightToFee<Runtime>,
			TreasuryAccountId,
		>,
		// Can pay with the fungible that matches the "Here" location.
		UsingComponents<WeightToFee<Runtime>, HereLocation, AccountId, Balances, SendDustAndFeesToTreasury<Runtime>>,
	);
<<<<<<< HEAD
	type ResponseHandler = PolkadotXcm;
=======
	type ResponseHandler = EitherOr<PolkadotXcm, AssetSwitchPool1>;
>>>>>>> 28c7fba6
	// What happens with assets that are left in the register after the XCM message
	// was processed. PolkadotXcm has an AssetTrap that stores a hash of the asset
	// location, amount, version, etc.
	type AssetTrap = PolkadotXcm;
	type AssetClaims = PolkadotXcm;
	type SubscriptionService = PolkadotXcm;
	type PalletInstancesInfo = AllPalletsWithSystem;
	type MaxAssetsIntoHolding = MaxAssetsIntoHolding;
	type AssetLocker = ();
	type AssetExchanger = ();
	type FeeManager = ();
	type MessageExporter = ();
	type UniversalAliases = Nothing;
	type CallDispatcher = WithOriginFilter<SafeCallFilter>;
	type SafeCallFilter = SafeCallFilter;
	type Aliasers = Nothing;
	type TransactionalProcessor = FrameTransactionalProcessor;
}

/// Allows only local `Signed` origins to be converted into `MultiLocation`s by
/// the XCM executor.
pub type LocalOriginToLocation = SignedToAccountId32<RuntimeOrigin, AccountId, RelayNetworkId>;

/// The means for routing XCM messages which are not for local execution into
/// the right message queues.
pub type XcmRouter = (
	// Two routers. Use UMP to communicate with the relay chain:
	cumulus_primitives_utility::ParentAsUmp<ParachainSystem, PolkadotXcm, ()>,
	// .. and XCMP to communicate with the sibling chains.
	XcmpQueue,
);

impl pallet_xcm::Config for Runtime {
	type MaxRemoteLockConsumers = ConstU32<0>;
	type RemoteLockConsumerIdentifier = ();
	type RuntimeEvent = RuntimeEvent;
	type SendXcmOrigin = EnsureXcmOrigin<RuntimeOrigin, ()>;
	type XcmRouter = XcmRouter;
	type ExecuteXcmOrigin = EnsureXcmOrigin<RuntimeOrigin, LocalOriginToLocation>;
	type XcmExecuteFilter = Nothing;
	type XcmTeleportFilter = Nothing;
	type XcmReserveTransferFilter = Everything;
	type AdminOrigin = EnsureRoot<AccountId>;
	type XcmExecutor = XcmExecutor<XcmConfig>;
	type Weigher = FixedWeightBounds<UnitWeightCost, RuntimeCall, MaxInstructions>;
	type RuntimeOrigin = RuntimeOrigin;
	type RuntimeCall = RuntimeCall;

	const VERSION_DISCOVERY_QUEUE_SIZE: u32 = 100;
	// Our latest supported XCM version.
	type AdvertisedXcmVersion = pallet_xcm::CurrentXcmVersion;
	type UniversalLocation = UniversalLocation;
	type Currency = Balances;
	type CurrencyMatcher = ();
	type TrustedLockers = ();
	type SovereignAccountOf = LocationToAccountIdConverter;
	type MaxLockers = ConstU32<8>;
	type WeightInfo = crate::weights::pallet_xcm::WeightInfo<Runtime>;
}

impl cumulus_pallet_xcm::Config for Runtime {
	type RuntimeEvent = RuntimeEvent;
	type XcmExecutor = XcmExecutor<XcmConfig>;
}

parameter_types! {
	pub const MaxInboundSuspended: u32 = 1_000;
}

impl cumulus_pallet_xcmp_queue::Config for Runtime {
	type RuntimeEvent = RuntimeEvent;
	type ChannelInfo = ParachainSystem;
	type VersionWrapper = PolkadotXcm;
	type ControllerOrigin = EnsureRoot<AccountId>;
	type ControllerOriginConverter = XcmOriginToTransactDispatchOrigin;
	type WeightInfo = cumulus_pallet_xcmp_queue::weights::SubstrateWeight<Self>;
	type PriceForSiblingDelivery = NoPriceForMessageDelivery<ParaId>;
	type MaxInboundSuspended = MaxInboundSuspended;
	type XcmpQueue = TransformOrigin<MessageQueue, AggregateMessageOrigin, ParaId, ParaIdToSibling>;
}

impl pallet_message_queue::Config for Runtime {
	type RuntimeEvent = RuntimeEvent;
	type WeightInfo = crate::weights::pallet_message_queue::WeightInfo<Runtime>;
	#[cfg(feature = "runtime-benchmarks")]
	type MessageProcessor = pallet_message_queue::mock_helpers::NoopMessageProcessor<AggregateMessageOrigin>;
	#[cfg(not(feature = "runtime-benchmarks"))]
	type MessageProcessor =
		xcm_builder::ProcessXcmMessage<AggregateMessageOrigin, xcm_executor::XcmExecutor<XcmConfig>, RuntimeCall>;
	type Size = u32;
	type QueueChangeHandler = NarrowOriginToSibling<XcmpQueue>;
	type QueuePausedQuery = NarrowOriginToSibling<XcmpQueue>;
	type HeapSize = HeapSize;
	type MaxStale = MaxStale;
	type ServiceWeight = ServiceWeight;
}<|MERGE_RESOLUTION|>--- conflicted
+++ resolved
@@ -17,15 +17,9 @@
 // If you feel like getting in touch with us, you can do so at info@botlabs.org
 
 use crate::{
-<<<<<<< HEAD
-	AccountId, AllPalletsWithSystem, Balances, CheckingAccount, Fungibles, KiltToEKiltSwitchPallet, MessageQueue,
-	ParachainInfo, ParachainSystem, PolkadotXcm, Runtime, RuntimeCall, RuntimeEvent, RuntimeOrigin, Treasury,
-	WeightToFee, XcmpQueue,
-=======
 	AccountId, AllPalletsWithSystem, AssetSwitchPool1, Balances, CheckingAccount, Fungibles, KiltToEKiltSwitchPallet,
 	MessageQueue, ParachainInfo, ParachainSystem, PolkadotXcm, Runtime, RuntimeCall, RuntimeEvent, RuntimeOrigin,
 	Treasury, WeightToFee, XcmpQueue,
->>>>>>> 28c7fba6
 };
 
 use cumulus_primitives_core::{AggregateMessageOrigin, ParaId};
@@ -34,10 +28,7 @@
 	traits::{Contains, Everything, Nothing, TransformOrigin},
 };
 use frame_system::EnsureRoot;
-<<<<<<< HEAD
-=======
 use kilt_support::xcm::EitherOr;
->>>>>>> 28c7fba6
 use pallet_asset_switch::xcm::{
 	IsSwitchPairRemoteAsset, IsSwitchPairXcmFeeAsset, MatchesSwitchPairXcmFeeFungibleAsset,
 	SwitchPairRemoteAssetTransactor, UsingComponentsForSwitchPairRemoteAsset, UsingComponentsForXcmFeeAsset,
@@ -237,11 +228,7 @@
 		// Can pay with the fungible that matches the "Here" location.
 		UsingComponents<WeightToFee<Runtime>, HereLocation, AccountId, Balances, SendDustAndFeesToTreasury<Runtime>>,
 	);
-<<<<<<< HEAD
-	type ResponseHandler = PolkadotXcm;
-=======
 	type ResponseHandler = EitherOr<PolkadotXcm, AssetSwitchPool1>;
->>>>>>> 28c7fba6
 	// What happens with assets that are left in the register after the XCM message
 	// was processed. PolkadotXcm has an AssetTrap that stores a hash of the asset
 	// location, amount, version, etc.
