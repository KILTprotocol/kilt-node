// KILT Blockchain – <https://kilt.io>
// Copyright (C) 2025, KILT Foundation

// The KILT Blockchain is free software: you can redistribute it and/or modify
// it under the terms of the GNU General Public License as published by
// the Free Software Foundation, either version 3 of the License, or
// (at your option) any later version.

// The KILT Blockchain is distributed in the hope that it will be useful,
// but WITHOUT ANY WARRANTY; without even the implied warranty of
// MERCHANTABILITY or FITNESS FOR A PARTICULAR PURPOSE.  See the
// GNU General Public License for more details.

// You should have received a copy of the GNU General Public License
// along with this program.  If not, see <https://www.gnu.org/licenses/>.

// If you feel like getting in touch with us, you can do so at <hello@kilt.io>

use frame_support::{
	parameter_types,
	traits::{AsEnsureOriginWithArg, Everything, PrivilegeCmp},
	weights::Weight,
};
use frame_system::EnsureRoot;
use runtime_common::{
	asset_switch::EnsureRootAsTreasury,
	constants,
	fees::{ToAuthorCredit, WeightToFee},
	AccountId, AuthorityId, Balance, BlockHashCount, BlockLength, BlockWeights, FeeSplit, Hash, Nonce,
	SendDustAndFeesToTreasury, SlowAdjustingFeeUpdate,
};
use sp_core::{ConstBool, ConstU128, ConstU16, ConstU32, ConstU64};
use sp_runtime::{
	impl_opaque_keys,
	traits::{AccountIdLookup, BlakeTwo256, ConvertInto, OpaqueKeys},
	Perbill,
};
use sp_std::{cmp::Ordering, vec::Vec};
use sp_version::RuntimeVersion;
use sp_weights::ConstantMultiplier;
use xcm::v4::Location;

use crate::{
	governance::{CouncilCollective, RootOrCollectiveProportion},
	weights, Aura, Balances, Block, OriginCaller, PalletInfo, ParachainStaking, Preimage, Runtime, RuntimeCall,
	RuntimeEvent, RuntimeFreezeReason, RuntimeHoldReason, RuntimeOrigin, RuntimeTask, System, VERSION,
};

pub(crate) mod proxy;

pub const SS_58_PREFIX: u16 = 38;

parameter_types! {
	pub const Version: RuntimeVersion = VERSION;
}

impl frame_system::Config for Runtime {
	/// The identifier used to distinguish between accounts.
	type AccountId = AccountId;
	/// The aggregated dispatch type that is available for extrinsics.
	type RuntimeCall = RuntimeCall;
	/// The lookup mechanism to get account ID from whatever is passed in
	/// dispatchers.
	type Lookup = AccountIdLookup<AccountId, ()>;
	/// The nonce type for storing how many extrinsics an account has signed.
	type Nonce = Nonce;
	/// The block type as expected in this runtime
	type Block = Block;
	/// The type for hashing blocks and tries.
	type Hash = Hash;
	/// The hashing algorithm used.
	type Hashing = BlakeTwo256;
	/// The ubiquitous event type.
	type RuntimeEvent = RuntimeEvent;
	/// The ubiquitous origin type.
	type RuntimeOrigin = RuntimeOrigin;
	type RuntimeTask = RuntimeTask;
	/// Maximum number of block number to block hash mappings to keep (oldest
	/// pruned first).
	type BlockHashCount = BlockHashCount;
	/// Runtime version.
	type Version = Version;
	/// Converts a module to an index of this module in the runtime.
	type PalletInfo = PalletInfo;
	type AccountData = pallet_balances::AccountData<Balance>;
	type OnNewAccount = ();
	type OnKilledAccount = ();
	type DbWeight = weights::rocksdb_weights::constants::RocksDbWeight;
	type BaseCallFilter = Everything;
	type SystemWeightInfo = crate::weights::frame_system::WeightInfo<Runtime>;
	type BlockWeights = BlockWeights;
	type BlockLength = BlockLength;
	type SS58Prefix = ConstU16<SS_58_PREFIX>;
	/// The set code logic
	type OnSetCode = cumulus_pallet_parachain_system::ParachainSetCode<Runtime>;
<<<<<<< HEAD
	type MaxConsumers = frame_support::traits::ConstU32<16>;
	type MultiBlockMigrator = ();
	type PostInherents = ();
	type PostTransactions = ();
	type PreInherents = ();
	type SingleBlockMigrations = crate::migrations::RuntimeMigrations;
=======
	type MaxConsumers = frame_support::traits::ConstU32<100>;
>>>>>>> 5f0b75ea
}

impl pallet_timestamp::Config for Runtime {
	/// A timestamp: milliseconds since the unix epoch.
	type Moment = u64;
	type OnTimestampSet = ();
	type MinimumPeriod = ConstU64<{ constants::timestamp::MINIMUM_PERIOD }>;
	type WeightInfo = weights::pallet_timestamp::WeightInfo<Runtime>;
}

impl pallet_balances::Config for Runtime {
	/// The type for recording an account's balance.
	type Balance = Balance;
	type FreezeIdentifier = RuntimeFreezeReason;
	type RuntimeFreezeReason = RuntimeFreezeReason;
	type RuntimeHoldReason = RuntimeHoldReason;
	type MaxFreezes = ConstU32<50>;

	/// The ubiquitous event type.
	type RuntimeEvent = RuntimeEvent;
	type DustRemoval = SendDustAndFeesToTreasury<Runtime>;
	type ExistentialDeposit = ConstU128<{ constants::EXISTENTIAL_DEPOSIT }>;
	type AccountStore = System;
	type WeightInfo = weights::pallet_balances::WeightInfo<Runtime>;
	type MaxLocks = ConstU32<50>;
	type MaxReserves = ConstU32<50>;
	type ReserveIdentifier = [u8; 8];
}

impl pallet_transaction_payment::Config for Runtime {
	type RuntimeEvent = RuntimeEvent;
	type OnChargeTransaction = pallet_transaction_payment::FungibleAdapter<
		Balances,
		FeeSplit<Runtime, SendDustAndFeesToTreasury<Runtime>, ToAuthorCredit<Runtime>>,
	>;
	type OperationalFeeMultiplier = constants::fee::OperationalFeeMultiplier;
	type WeightToFee = WeightToFee<Runtime>;
	type LengthToFee = ConstantMultiplier<Balance, constants::fee::TransactionByteFee>;
	type FeeMultiplierUpdate = SlowAdjustingFeeUpdate<Self>;
}

impl_opaque_keys! {
	pub struct SessionKeys {
		pub aura: Aura,
	}
}

impl pallet_session::Config for Runtime {
	type RuntimeEvent = RuntimeEvent;
	type ValidatorId = AccountId;
	type ValidatorIdOf = ConvertInto;
	type ShouldEndSession = ParachainStaking;
	type NextSessionRotation = ParachainStaking;
	type SessionManager = ParachainStaking;
	type SessionHandler = <SessionKeys as OpaqueKeys>::KeyTypeIdProviders;
	type Keys = SessionKeys;
	type WeightInfo = weights::pallet_session::WeightInfo<Runtime>;
}

impl pallet_aura::Config for Runtime {
	type AuthorityId = AuthorityId;
	//TODO: handle disabled validators
	type DisabledValidators = ();
	type MaxAuthorities = ConstU32<{ constants::staking::MAX_CANDIDATES }>;
	type AllowMultipleBlocksPerSlot = ConstBool<false>;
	type SlotDuration = ConstU64<{ constants::SLOT_DURATION }>;
}

impl pallet_authorship::Config for Runtime {
	type FindAuthor = pallet_session::FindAccountFromAuthorIndex<Self, Aura>;
	type EventHandler = ParachainStaking;
}

impl pallet_utility::Config for Runtime {
	type RuntimeEvent = RuntimeEvent;
	type RuntimeCall = RuntimeCall;
	type PalletsOrigin = OriginCaller;
	type WeightInfo = weights::pallet_utility::WeightInfo<Runtime>;
}

impl pallet_vesting::Config for Runtime {
	type RuntimeEvent = RuntimeEvent;
	type Currency = Balances;
	type BlockNumberToBalance = ConvertInto;
	type BlockNumberProvider = System;
	// disable vested transfers by setting min amount to max balance
	type MinVestedTransfer = constants::MinVestedTransfer;
	type WeightInfo = weights::pallet_vesting::WeightInfo<Runtime>;
	type UnvestedFundsAllowedWithdrawReasons = constants::UnvestedFundsAllowedWithdrawReasons;
	const MAX_VESTING_SCHEDULES: u32 = constants::MAX_VESTING_SCHEDULES;
}

impl pallet_multisig::Config for Runtime {
	type RuntimeEvent = RuntimeEvent;
	type RuntimeCall = RuntimeCall;
	type Currency = Balances;
	type DepositBase = constants::multisig::DepositBase;
	type DepositFactor = constants::multisig::DepositFactor;
	type MaxSignatories = constants::multisig::MaxSignitors;
	type WeightInfo = weights::pallet_multisig::WeightInfo<Runtime>;
}

impl pallet_indices::Config for Runtime {
	type AccountIndex = Nonce;
	type Currency = Balances;
	type Deposit = constants::IndicesDeposit;
	type RuntimeEvent = RuntimeEvent;
	type WeightInfo = weights::pallet_indices::WeightInfo<Runtime>;
}

// No deposit is taken since creation is permissioned. Only the root origin can
// create new assets, and the owner will be the treasury account.
impl pallet_assets::Config for Runtime {
	type ApprovalDeposit = constants::assets::ApprovalDeposit;
	type AssetAccountDeposit = constants::assets::AssetAccountDeposit;
	type AssetDeposit = constants::assets::AssetDeposit;
	type AssetId = Location;
	type AssetIdParameter = Location;
	type Balance = Balance;
	type CallbackHandle = ();
	type CreateOrigin = AsEnsureOriginWithArg<EnsureRootAsTreasury<Runtime>>;
	type Currency = Balances;
	type Extra = ();
	type ForceOrigin = EnsureRoot<AccountId>;
	type Freezer = ();
	type MetadataDepositBase = constants::assets::MetaDepositBase;
	type MetadataDepositPerByte = constants::assets::MetaDepositPerByte;
	type RemoveItemsLimit = constants::assets::RemoveItemsLimit;
	type RuntimeEvent = RuntimeEvent;
	type StringLimit = constants::assets::StringLimit;
	type WeightInfo = weights::pallet_assets::WeightInfo<Runtime>;

	#[cfg(feature = "runtime-benchmarks")]
	type BenchmarkHelper = runtime_common::asset_switch::NoopBenchmarkHelper;
}

#[allow(clippy::arithmetic_side_effects)]
#[inline]
fn maximum_scheduler_weight() -> Weight {
	Perbill::from_percent(80) * BlockWeights::get().max_block
}

parameter_types! {
	pub MaximumSchedulerWeight: Weight = maximum_scheduler_weight();
}

/// Used the compare the privilege of an origin inside the scheduler.
pub struct OriginPrivilegeCmp;

impl PrivilegeCmp<OriginCaller> for OriginPrivilegeCmp {
	fn cmp_privilege(left: &OriginCaller, right: &OriginCaller) -> Option<Ordering> {
		if left == right {
			return Some(Ordering::Equal);
		}

		match (left, right) {
			// Root is greater than anything.
			(OriginCaller::system(frame_system::RawOrigin::Root), _) => Some(Ordering::Greater),
			// Check which one has more yes votes.
			(
				OriginCaller::Council(pallet_collective::RawOrigin::Members(l_yes_votes, l_count)),
				OriginCaller::Council(pallet_collective::RawOrigin::Members(r_yes_votes, r_count)),
			) => Some((l_yes_votes.saturating_mul(*r_count)).cmp(&(r_yes_votes.saturating_mul(*l_count)))),
			// For every other origin we don't care, as they are not used for `ScheduleOrigin`.
			_ => None,
		}
	}
}

impl pallet_scheduler::Config for Runtime {
	type RuntimeEvent = RuntimeEvent;
	type RuntimeOrigin = RuntimeOrigin;
	type PalletsOrigin = OriginCaller;
	type RuntimeCall = RuntimeCall;
	type MaximumWeight = MaximumSchedulerWeight;
	type ScheduleOrigin = RootOrCollectiveProportion<CouncilCollective, 1, 2>;
	type MaxScheduledPerBlock = ConstU32<50>;
	type WeightInfo = weights::pallet_scheduler::WeightInfo<Runtime>;
	type OriginPrivilegeCmp = OriginPrivilegeCmp;
	type Preimages = Preimage;
}<|MERGE_RESOLUTION|>--- conflicted
+++ resolved
@@ -93,16 +93,12 @@
 	type SS58Prefix = ConstU16<SS_58_PREFIX>;
 	/// The set code logic
 	type OnSetCode = cumulus_pallet_parachain_system::ParachainSetCode<Runtime>;
-<<<<<<< HEAD
-	type MaxConsumers = frame_support::traits::ConstU32<16>;
+	type MaxConsumers = frame_support::traits::ConstU32<100>;
 	type MultiBlockMigrator = ();
 	type PostInherents = ();
 	type PostTransactions = ();
 	type PreInherents = ();
 	type SingleBlockMigrations = crate::migrations::RuntimeMigrations;
-=======
-	type MaxConsumers = frame_support::traits::ConstU32<100>;
->>>>>>> 5f0b75ea
 }
 
 impl pallet_timestamp::Config for Runtime {
