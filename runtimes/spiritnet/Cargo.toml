--- conflicted
+++ resolved
@@ -5,12 +5,8 @@
 version = "1.0.0"
 
 [dependencies]
-<<<<<<< HEAD
-codec = {package = "parity-scale-codec", version = "2.0.0", default-features = false, features = ["derive"]}
+codec = {package = "parity-scale-codec", version = "2.3.1", default-features = false, features = ["derive"]}
 hex-literal = {version = "0.3.1"}
-=======
-codec = {package = "parity-scale-codec", version = "2.3.1", default-features = false, features = ["derive"]}
->>>>>>> 4ab24b85
 log = {default-features = false, version = "0.4.14"}
 scale-info = { version = "1.0", default-features = false, features = ["derive"] }
 serde = {version = "1.0.124", optional = true, features = ["derive"]}
@@ -82,20 +78,10 @@
 xcm-executor = {git = "https://github.com/paritytech/polkadot", default-features = false, branch = "release-v0.9.11"}
 
 # Benchmarking
-<<<<<<< HEAD
-cumulus-pallet-session-benchmarking = {git = "https://github.com/paritytech/cumulus", default-features = false, optional = true, branch = "polkadot-v0.9.10"}
-frame-benchmarking = {git = "https://github.com/paritytech/substrate", default-features = false, optional = true, branch = "polkadot-v0.9.10"}
-frame-system-benchmarking = {git = "https://github.com/paritytech/substrate", default-features = false, optional = true, branch = "polkadot-v0.9.10"}
-rococo-runtime = {git = "https://github.com/paritytech/polkadot", default-features = false, optional = true, branch = "release-v0.9.10"}
-# TODO: Enable after pallet is available on the Cumulus branch we use
-# pallet-session-benchmarking = { git = "https://github.com/paritytech/cumulus", branch = "polkadot-v0.9.10", default-features = false, optional = true }
-=======
 cumulus-pallet-session-benchmarking = {git = "https://github.com/paritytech/cumulus", default-features = false, optional = true, branch = "polkadot-v0.9.11"}
 frame-benchmarking = {git = "https://github.com/paritytech/substrate", default-features = false, optional = true, branch = "polkadot-v0.9.11"}
 frame-system-benchmarking = {git = "https://github.com/paritytech/substrate", default-features = false, optional = true, branch = "polkadot-v0.9.11"}
-hex-literal = {version = "0.3.1", optional = true}
 rococo-runtime = {git = "https://github.com/paritytech/polkadot", default-features = false, optional = true, branch = "release-v0.9.11"}
->>>>>>> 4ab24b85
 
 # Runtime tests
 frame-try-runtime = {git = "https://github.com/paritytech/substrate", default-features = false, branch = "polkadot-v0.9.11", optional = true}
