[package]
authors = ["KILT <info@kilt.io>"]
edition = "2018"
name = "mashnet-node-runtime"
<<<<<<< HEAD
version = "1.1.0"
=======
version = "1.1.1"
>>>>>>> ba08a359

[build-dependencies]
substrate-wasm-builder = {git = "https://github.com/paritytech/substrate", branch = "polkadot-v0.9.12"}

[dependencies]
bitflags = {default-features = false, version = "1.3.2"}
hex-literal = {version = "0.3.1"}
log = {default-features = false, version = "0.4.14"}
scale-info = { version = "1.0", default-features = false, features = ["derive"] }
serde = {features = ["derive"], optional = true, version = "1.0"}

# kilt functionality
attestation = {default-features = false, path = "../../pallets/attestation"}
crowdloan = {default-features = false, path = "../../pallets/crowdloan"}
ctype = {default-features = false, path = "../../pallets/ctype"}
delegation = {default-features = false, path = "../../pallets/delegation"}
did = {default-features = false, path = "../../pallets/did"}
kilt-launch = {default-features = false, path = "../../pallets/kilt-launch"}
kilt-primitives = {path = "../../primitives", default-features = false}
kilt-support = {path = "../../support", default-features = false, optional = true}

# kilt specific
pallet-vesting = {git = "https://github.com/paritytech/substrate", default-features = false, branch = "polkadot-v0.9.12"}

# Benchmarking
frame-benchmarking = {git = "https://github.com/paritytech/substrate", default-features = false, optional = true, branch = "polkadot-v0.9.12"}
frame-system-benchmarking = {git = "https://github.com/paritytech/substrate", default-features = false, optional = true, branch = "polkadot-v0.9.12"}

# Substrate
codec = {default-features = false, features = ["derive"], package = "parity-scale-codec", version = "2.3.1"}
frame-executive = {branch = "polkadot-v0.9.12", default-features = false, git = "https://github.com/paritytech/substrate"}
frame-support = {branch = "polkadot-v0.9.12", default-features = false, git = "https://github.com/paritytech/substrate"}
frame-system = {branch = "polkadot-v0.9.12", default-features = false, git = "https://github.com/paritytech/substrate"}
frame-system-rpc-runtime-api = {branch = "polkadot-v0.9.12", default-features = false, git = "https://github.com/paritytech/substrate"}
pallet-aura = {branch = "polkadot-v0.9.12", default-features = false, git = "https://github.com/paritytech/substrate"}
pallet-authorship = {branch = "polkadot-v0.9.12", default-features = false, git = "https://github.com/paritytech/substrate"}
pallet-balances = {branch = "polkadot-v0.9.12", default-features = false, git = "https://github.com/paritytech/substrate"}
pallet-grandpa = {branch = "polkadot-v0.9.12", default-features = false, git = "https://github.com/paritytech/substrate"}
pallet-indices = {branch = "polkadot-v0.9.12", default-features = false, git = "https://github.com/paritytech/substrate"}
pallet-randomness-collective-flip = {branch = "polkadot-v0.9.12", default-features = false, git = "https://github.com/paritytech/substrate"}
pallet-session = {branch = "polkadot-v0.9.12", default-features = false, git = "https://github.com/paritytech/substrate"}
pallet-sudo = {branch = "polkadot-v0.9.12", default-features = false, git = "https://github.com/paritytech/substrate"}
pallet-timestamp = {branch = "polkadot-v0.9.12", default-features = false, git = "https://github.com/paritytech/substrate"}
pallet-transaction-payment = {branch = "polkadot-v0.9.12", default-features = false, git = "https://github.com/paritytech/substrate"}
pallet-transaction-payment-rpc-runtime-api = {branch = "polkadot-v0.9.12", default-features = false, git = "https://github.com/paritytech/substrate"}
pallet-utility = {branch = "polkadot-v0.9.12", default-features = false, git = "https://github.com/paritytech/substrate"}
sp-api = {branch = "polkadot-v0.9.12", default-features = false, git = "https://github.com/paritytech/substrate"}
sp-arithmetic = {branch = "polkadot-v0.9.12", default-features = false, git = "https://github.com/paritytech/substrate"}
sp-block-builder = {branch = "polkadot-v0.9.12", default-features = false, git = "https://github.com/paritytech/substrate"}
sp-consensus-aura = {branch = "polkadot-v0.9.12", default-features = false, git = "https://github.com/paritytech/substrate"}
sp-core = {branch = "polkadot-v0.9.12", default-features = false, git = "https://github.com/paritytech/substrate"}
sp-inherents = {branch = "polkadot-v0.9.12", default-features = false, git = "https://github.com/paritytech/substrate"}
sp-io = {branch = "polkadot-v0.9.12", default-features = false, git = "https://github.com/paritytech/substrate"}
sp-offchain = {branch = "polkadot-v0.9.12", default-features = false, git = "https://github.com/paritytech/substrate"}
sp-runtime = {branch = "polkadot-v0.9.12", default-features = false, git = "https://github.com/paritytech/substrate"}
sp-session = {branch = "polkadot-v0.9.12", default-features = false, git = "https://github.com/paritytech/substrate"}
sp-std = {branch = "polkadot-v0.9.12", default-features = false, git = "https://github.com/paritytech/substrate"}
sp-transaction-pool = {branch = "polkadot-v0.9.12", default-features = false, git = "https://github.com/paritytech/substrate"}
sp-version = {branch = "polkadot-v0.9.12", default-features = false, git = "https://github.com/paritytech/substrate"}

# Runtime tests
frame-try-runtime = {git = "https://github.com/paritytech/substrate", default-features = false, branch = "polkadot-v0.9.12", optional = true}

[features]
default = ["std"]
runtime-benchmarks = [
  "attestation/runtime-benchmarks",
  "crowdloan/runtime-benchmarks",
  "ctype/runtime-benchmarks",
  "delegation/runtime-benchmarks",
  "did/runtime-benchmarks",
  "frame-benchmarking",
  "frame-support/runtime-benchmarks",
  "frame-system/runtime-benchmarks",
  "frame-system-benchmarking",
  "kilt-launch/runtime-benchmarks",
  "kilt-primitives/runtime-benchmarks",
  "kilt-support",
  "kilt-support/runtime-benchmarks",
  "pallet-balances/runtime-benchmarks",
  "pallet-indices/runtime-benchmarks",
  "pallet-timestamp/runtime-benchmarks",
  "pallet-vesting/runtime-benchmarks",
  "sp-runtime/runtime-benchmarks",
]
std = [
  "attestation/std",
  "codec/std",
  "crowdloan/std",
  "ctype/std",
  "delegation/std",
  "did/std",
  "frame-executive/std",
  "frame-support/std",
  "frame-system/std",
  "frame-system-rpc-runtime-api/std",
  "frame-try-runtime/std",
  "kilt-launch/std",
  "kilt-primitives/std",
  "log/std",
  "pallet-aura/std",
  "pallet-authorship/std",
  "pallet-balances/std",
  "pallet-grandpa/std",
  "pallet-indices/std",
  "pallet-randomness-collective-flip/std",
  "pallet-session/std",
  "pallet-sudo/std",
  "pallet-timestamp/std",
  "pallet-transaction-payment/std",
  "pallet-transaction-payment-rpc-runtime-api/std",
  "pallet-vesting/std",
  "scale-info/std",
  "serde",
  "sp-api/std",
  "sp-arithmetic/std",
  "sp-block-builder/std",
  "sp-consensus-aura/std",
  "sp-core/std",
  "sp-inherents/std",
  "sp-io/std",
  "sp-offchain/std",
  "sp-runtime/std",
  "sp-session/std",
  "sp-std/std",
  "sp-transaction-pool/std",
  "sp-version/std",
]
try-runtime = [
  "attestation/try-runtime",
  "delegation/try-runtime",
  "crowdloan/try-runtime",
  "ctype/try-runtime",
  "did/try-runtime",
  "frame-executive/try-runtime",
  "frame-support/try-runtime",
  "frame-system/try-runtime",
  "frame-try-runtime",
  "kilt-launch/try-runtime",
  "pallet-aura/try-runtime",
  "pallet-authorship/try-runtime",
  "pallet-balances/try-runtime",
  "pallet-grandpa/try-runtime",
  "pallet-indices/try-runtime",
  "pallet-randomness-collective-flip/try-runtime",
  "pallet-session/try-runtime",
  "pallet-sudo/try-runtime",
  "pallet-timestamp/try-runtime",
  "pallet-utility/try-runtime",
  "pallet-transaction-payment/try-runtime",
  "pallet-vesting/try-runtime",
]<|MERGE_RESOLUTION|>--- conflicted
+++ resolved
@@ -2,11 +2,7 @@
 authors = ["KILT <info@kilt.io>"]
 edition = "2018"
 name = "mashnet-node-runtime"
-<<<<<<< HEAD
-version = "1.1.0"
-=======
 version = "1.1.1"
->>>>>>> ba08a359
 
 [build-dependencies]
 substrate-wasm-builder = {git = "https://github.com/paritytech/substrate", branch = "polkadot-v0.9.12"}
