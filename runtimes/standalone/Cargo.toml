--- conflicted
+++ resolved
@@ -122,12 +122,8 @@
   "pallet-transaction-payment/std",
   "pallet-transaction-payment-rpc-runtime-api/std",
   "pallet-web3-names/std",
-<<<<<<< HEAD
-  "pallet-vesting/std",
   "public-credentials/std",
   "public-credentials-runtime-api/std",
-=======
->>>>>>> 7f8d46d9
   "runtime-common/std",
   "scale-info/std",
   "serde",
@@ -168,9 +164,5 @@
   "pallet-web3-names/try-runtime",
   "pallet-utility/try-runtime",
   "pallet-transaction-payment/try-runtime",
-<<<<<<< HEAD
-  "pallet-vesting/try-runtime",
   "public-credentials/try-runtime",
-=======
->>>>>>> 7f8d46d9
 ]