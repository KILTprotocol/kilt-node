--- conflicted
+++ resolved
@@ -8,12 +8,8 @@
 substrate-wasm-builder = {git = "https://github.com/paritytech/substrate", branch = "polkadot-v0.9.11"}
 
 [dependencies]
-<<<<<<< HEAD
-bitflags = {default-features = false, version = "1.2.1"}
+bitflags = {default-features = false, version = "1.3.2"}
 hex-literal = {version = "0.3.1"}
-=======
-bitflags = {default-features = false, version = "1.3.2"}
->>>>>>> 4ab24b85
 log = {default-features = false, version = "0.4.14"}
 scale-info = { version = "1.0", default-features = false, features = ["derive"] }
 serde = {features = ["derive"], optional = true, version = "1.0"}
@@ -32,14 +28,8 @@
 pallet-vesting = {git = "https://github.com/paritytech/substrate", default-features = false, branch = "polkadot-v0.9.11"}
 
 # Benchmarking
-<<<<<<< HEAD
-frame-benchmarking = {git = "https://github.com/paritytech/substrate", default-features = false, optional = true, branch = "polkadot-v0.9.10"}
-frame-system-benchmarking = {git = "https://github.com/paritytech/substrate", default-features = false, optional = true, branch = "polkadot-v0.9.10"}
-=======
 frame-benchmarking = {git = "https://github.com/paritytech/substrate", default-features = false, optional = true, branch = "polkadot-v0.9.11"}
 frame-system-benchmarking = {git = "https://github.com/paritytech/substrate", default-features = false, optional = true, branch = "polkadot-v0.9.11"}
-hex-literal = {version = "0.3.1", optional = true}
->>>>>>> 4ab24b85
 
 # Substrate
 codec = {default-features = false, features = ["derive"], package = "parity-scale-codec", version = "2.3.1"}
