// KILT Blockchain – https://botlabs.org
// Copyright (C) 2019  BOTLabs GmbH

// The KILT Blockchain is free software: you can redistribute it and/or modify
// it under the terms of the GNU General Public License as published by
// the Free Software Foundation, either version 3 of the License, or
// (at your option) any later version.

// The KILT Blockchain is distributed in the hope that it will be useful,
// but WITHOUT ANY WARRANTY; without even the implied warranty of
// MERCHANTABILITY or FITNESS FOR A PARTICULAR PURPOSE.  See the
// GNU General Public License for more details.

// You should have received a copy of the GNU General Public License
// along with this program.  If not, see <https://www.gnu.org/licenses/>.

// If you feel like getting in touch with us, you can do so at info@botlabs.org

//! The KILT runtime. This can be compiled with `#[no_std]`, ready for Wasm.
#![cfg_attr(not(feature = "std"), no_std)]
// `construct_runtime!` does a lot of recursion and requires us to increase the limit to 256.
#![recursion_limit = "256"]

// Make the WASM binary available.
#[cfg(feature = "std")]
include!(concat!(env!("OUT_DIR"), "/wasm_binary.rs"));

use frame_support::weights::DispatchClass;
use frame_system::limits::{BlockLength, BlockWeights};
use grandpa::{fg_primitives, AuthorityId as GrandpaId, AuthorityList as GrandpaAuthorityList};
use pallet_transaction_payment::{CurrencyAdapter, FeeDetails};
use sp_api::impl_runtime_apis;
use sp_consensus_aura::ed25519::AuthorityId as AuraId;
use sp_core::{crypto::KeyTypeId, OpaqueMetadata};
use sp_runtime::{
	create_runtime_str, generic, impl_opaque_keys,
	traits::{
		BlakeTwo256, Block as BlockT, IdentifyAccount, IdentityLookup, NumberFor, OpaqueKeys,
		Saturating, Verify,
	},
	transaction_validity::{TransactionSource, TransactionValidity},
	ApplyExtrinsicResult, MultiSignature,
};
use sp_std::prelude::*;
#[cfg(feature = "std")]
use sp_version::NativeVersion;
use sp_version::RuntimeVersion;

// pub use consensus::Call as ConsensusCall;
pub use balances::Call as BalancesCall;

pub use frame_support::{
	construct_runtime, parameter_types,
	traits::{Currency, FindAuthor, Imbalance, KeyOwnerProofSystem, OnUnbalanced, Randomness},
	weights::{
		constants::{BlockExecutionWeight, ExtrinsicBaseWeight, RocksDbWeight, WEIGHT_PER_SECOND},
		IdentityFee, Weight,
	},
	ConsensusEngineId, StorageValue,
};
#[cfg(any(feature = "std", test))]
pub use sp_runtime::BuildStorage;
pub use sp_runtime::{Perbill, Permill};
pub use timestamp::Call as TimestampCall;

pub use attestation;
pub use ctype;
pub use delegation;
pub use did;

/// An index to a block.
pub type BlockNumber = u64;

/// The type used by accounts to prove their ID.
pub type Signature = MultiSignature;

/// Alias to pubkey that identifies an account on the chain.
pub type AccountId = <<Signature as Verify>::Signer as IdentifyAccount>::AccountId;

/// The type for looking up accounts. We don't expect more than 4 billion of them, but you
/// never know...
pub type AccountIndex = u32;

/// Balance of an account.
pub type Balance = u128;

/// Index of a transaction in the chain.
pub type Index = u64;

/// A hash of some data used by the chain.
pub type Hash = sp_core::H256;

/// Digest item type.
pub type DigestItem = generic::DigestItem<Hash>;

pub type NegativeImbalance<T> =
	<balances::Module<T> as Currency<<T as frame_system::Config>::AccountId>>::NegativeImbalance;

/// Opaque types. These are used by the CLI to instantiate machinery that don't need to know
/// the specifics of the runtime. They can then be made to be agnostic over specific formats
/// of data like extrinsics, allowing for them to continue syncing the network through upgrades
/// to even the core data structures.
pub mod opaque {
	use super::*;

	pub use sp_runtime::OpaqueExtrinsic as UncheckedExtrinsic;

	/// Opaque block header type.
	pub type Header = generic::Header<BlockNumber, BlakeTwo256>;
	/// Opaque block type.
	pub type Block = generic::Block<Header, UncheckedExtrinsic>;
	/// Opaque block identifier type.
	pub type BlockId = generic::BlockId<Block>;

	impl_opaque_keys! {
		pub struct SessionKeys {
			pub aura: Aura,
			pub grandpa: Grandpa,
		}
	}
}

/// This runtime version.
pub const VERSION: RuntimeVersion = RuntimeVersion {
	spec_name: create_runtime_str!("mashnet-node"),
	impl_name: create_runtime_str!("mashnet-node"),
	authoring_version: 4,
	spec_version: 6,
	impl_version: 6,
	apis: RUNTIME_API_VERSIONS,
	transaction_version: 1,
};

pub const MILLISECS_PER_BLOCK: u64 = 10000;

pub const SLOT_DURATION: u64 = MILLISECS_PER_BLOCK;

/// The version information used to identify this runtime when compiled natively.
#[cfg(feature = "std")]
pub fn native_version() -> NativeVersion {
	NativeVersion {
		runtime_version: VERSION,
		can_author_with: Default::default(),
	}
}

parameter_types! {
	pub const BlockHashCount: BlockNumber = 2400;
	/// We allow for 3 seconds of compute with a 10 second average block time.
	pub const MaximumBlockWeight: Weight = 3 * WEIGHT_PER_SECOND;
	pub const AvailableBlockRatio: Perbill = Perbill::from_percent(75);
	/// Assume 10% of weight for average on_initialize calls.
	pub MaximumExtrinsicWeight: Weight = AvailableBlockRatio::get()
		.saturating_sub(Perbill::from_percent(10)) * MaximumBlockWeight::get();
	pub const MaximumBlockLength: u32 = 5 * 1024 * 1024;
	pub const Version: RuntimeVersion = VERSION;
	pub const SS58Prefix: u8 = 38;
}

/// We assume that ~10% of the block weight is consumed by `on_initalize` handlers.
/// This is used to limit the maximal weight of a single extrinsic.
const AVERAGE_ON_INITIALIZE_RATIO: Perbill = Perbill::from_percent(10);
/// We allow `Normal` extrinsics to fill up the block up to 75%, the rest can be used
/// by  Operational  extrinsics.
const NORMAL_DISPATCH_RATIO: Perbill = Perbill::from_percent(75);
/// We allow for 2 seconds of compute with a 6 second average block time.
const MAXIMUM_BLOCK_WEIGHT: Weight = 2 * WEIGHT_PER_SECOND;

parameter_types! {
	pub RuntimeBlockLength: BlockLength =
		BlockLength::max_with_normal_ratio(5 * 1024 * 1024, NORMAL_DISPATCH_RATIO);
	pub RuntimeBlockWeights: BlockWeights = BlockWeights::builder()
		.base_block(BlockExecutionWeight::get())
		.for_class(DispatchClass::all(), |weights| {
			weights.base_extrinsic = ExtrinsicBaseWeight::get();
		})
		.for_class(DispatchClass::Normal, |weights| {
			weights.max_total = Some(NORMAL_DISPATCH_RATIO * MAXIMUM_BLOCK_WEIGHT);
		})
		.for_class(DispatchClass::Operational, |weights| {
			weights.max_total = Some(MAXIMUM_BLOCK_WEIGHT);
			// Operational transactions have some extra reserved space, so that they
			// are included even if block reached `MAXIMUM_BLOCK_WEIGHT`.
			weights.reserved = Some(
				MAXIMUM_BLOCK_WEIGHT - NORMAL_DISPATCH_RATIO * MAXIMUM_BLOCK_WEIGHT
			);
		})
		.avg_block_initialization(AVERAGE_ON_INITIALIZE_RATIO)
		.build_or_panic();
}

impl frame_system::Config for Runtime {
	/// Filters Calls. We currently don't want to filter calls.
	type BaseCallFilter = ();
	/// The identifier used to distinguish between accounts.
	type AccountId = AccountId;
	/// The aggregated dispatch type that is available for extrinsics.
	type Call = Call;
	/// The lookup mechanism to get account ID from whatever is passed in dispatchers.
	type Lookup = IdentityLookup<AccountId>;
	/// The index type for storing how many extrinsics an account has signed.
	type Index = Index;
	/// The index type for blocks.
	type BlockNumber = BlockNumber;
	/// The type for hashing blocks and tries.
	type Hash = Hash;
	/// The hashing algorithm used.
	type Hashing = BlakeTwo256;
	/// The header type.
	type Header = generic::Header<BlockNumber, BlakeTwo256>;
	/// The ubiquitous event type.
	type Event = Event;
	/// The ubiquitous origin type.
	type Origin = Origin;
	/// Maximum number of block number to block hash mappings to keep (oldest pruned first).
	type BlockHashCount = BlockHashCount;
	/// The weight of database operations that the runtime can invoke.
	type DbWeight = RocksDbWeight;
	/// Version of the runtime.
	type Version = Version;
	/// Converts a module to the index of the module in `construct_runtime!`.
	///
	/// This type is being generated by `construct_runtime!`.
	type PalletInfo = PalletInfo;
	/// What to do if a new account is created.
	type OnNewAccount = ();
	/// What to do if an account is fully reaped from the system.
	type OnKilledAccount = ();
	/// The data to be stored in an account.
	type AccountData = balances::AccountData<Balance>;
	/// Weight information for the extrinsics of this pallet.
	type SystemWeightInfo = ();

	type BlockWeights = RuntimeBlockWeights;
	type BlockLength = RuntimeBlockLength;
	type SS58Prefix = SS58Prefix;
}

impl aura::Config for Runtime {
	type AuthorityId = AuraId;
}

impl grandpa::Config for Runtime {
	type Event = Event;
	type Call = Call;

	type KeyOwnerProofSystem = ();

	type KeyOwnerProof =
		<Self::KeyOwnerProofSystem as KeyOwnerProofSystem<(KeyTypeId, GrandpaId)>>::Proof;

	type KeyOwnerIdentification = <Self::KeyOwnerProofSystem as KeyOwnerProofSystem<(
		KeyTypeId,
		GrandpaId,
	)>>::IdentificationTuple;

	type HandleEquivocation = ();

	type WeightInfo = ();
}

parameter_types! {
	pub const MinimumPeriod: u64 = SLOT_DURATION / 2;
}

impl timestamp::Config for Runtime {
	/// A timestamp: milliseconds since the unix epoch.
	type Moment = u64;
	type OnTimestampSet = Aura;
	type MinimumPeriod = MinimumPeriod;
	type WeightInfo = ();
}

parameter_types! {
	pub const Deposit: Balance = 1_000;
}

impl pallet_indices::Config for Runtime {
	type AccountIndex = Index;
	type Currency = Balances;
	type Deposit = Deposit;
	type Event = Event;
	type WeightInfo = ();
}

parameter_types! {
	pub const ExistentialDeposit: Balance = 500;
}

impl balances::Config for Runtime {
	/// The type for recording an account's balance.
	type Balance = Balance;
	/// The ubiquitous event type.
	type Event = Event;
	type DustRemoval = ();
	type ExistentialDeposit = ExistentialDeposit;
	type AccountStore = System;
	type WeightInfo = ();
	type MaxLocks = ();
}

/// Logic for the author to get a portion of fees.
pub struct ToAuthor<R>(sp_std::marker::PhantomData<R>);

impl<R> OnUnbalanced<NegativeImbalance<R>> for ToAuthor<R>
where
	R: balances::Config + authorship::Config,
	<R as frame_system::Config>::AccountId: From<AccountId>,
	<R as frame_system::Config>::AccountId: Into<AccountId>,
	<R as frame_system::Config>::Event: From<balances::Event<Runtime>>,
	<R as balances::Config>::Balance: Into<u128>,
{
	fn on_nonzero_unbalanced(amount: NegativeImbalance<R>) {
		let numeric_amount = amount.peek();
		let author = <authorship::Module<R>>::author();
		<balances::Module<R>>::resolve_creating(&author, amount);
		<frame_system::Module<R>>::deposit_event(balances::Event::Deposit(
			author.into(),
			numeric_amount.into(),
		));
	}
}

parameter_types! {
	pub const TransactionByteFee: Balance = 0;
}

impl pallet_transaction_payment::Config for Runtime {
	type OnChargeTransaction = CurrencyAdapter<Balances, ToAuthor<Runtime>>;
	type TransactionByteFee = TransactionByteFee;
	type WeightToFee = IdentityFee<Balance>;
	type FeeMultiplierUpdate = ();
}

impl sudo::Config for Runtime {
	type Event = Event;
	type Call = Call;
}

impl attestation::Config for Runtime {
	/// The ubiquitous event type.
	type Event = Event;
	type WeightInfo = ();
}

impl ctype::Config for Runtime {
	/// The ubiquitous event type.
	type Event = Event;
	type WeightInfo = ();
}

impl delegation::Config for Runtime {
	/// The ubiquitous event type.
	type Event = Event;
	type Signature = Signature;
	type Signer = <Signature as Verify>::Signer;
	type DelegationNodeId = Hash;
	type WeightInfo = ();
}

impl did::Config for Runtime {
	/// The ubiquitous event type.
	type Event = Event;
	/// Type for the public signing key in DIDs
	type PublicSigningKey = Hash;
	/// Type for the public boxing key in DIDs
	type PublicBoxKey = Hash;
	type WeightInfo = ();
}

parameter_types! {
	pub const DisabledValidatorsThreshold: Perbill = Perbill::from_percent(17);
	pub const Period: u64 = 0xFFFF_FFFF_FFFF_FFFF;
	pub const Offset: u64 = 0xFFFF_FFFF_FFFF_FFFF;
}

impl session::Config for Runtime {
	type Event = Event;
	type ValidatorId = AccountId;
	type ValidatorIdOf = ();
	type ShouldEndSession = session::PeriodicSessions<Period, Offset>;
	type NextSessionRotation = ();
	type SessionManager = ();
	type SessionHandler = <opaque::SessionKeys as OpaqueKeys>::KeyTypeIdProviders;
	type Keys = opaque::SessionKeys;
	type DisabledValidatorsThreshold = DisabledValidatorsThreshold;
	type WeightInfo = ();
}

parameter_types! {
	pub const UncleGenerations: u32 = 0;
}

impl authorship::Config for Runtime {
	type FindAuthor = session::FindAccountFromAuthorIndex<Self, Aura>;
	type UncleGenerations = UncleGenerations;
	type FilterUncle = ();
	type EventHandler = ();
}

construct_runtime!(
	pub enum Runtime where
		Block = Block,
		NodeBlock = opaque::Block,
		UncheckedExtrinsic = UncheckedExtrinsic
	{
		System: frame_system::{Module, Call, Config, Storage, Event<T>} = 0,
		RandomnessCollectiveFlip: randomness_collective_flip::{Module, Call, Storage} = 1,

		// Keep block authoring before session?
<<<<<<< HEAD
		Aura: aura::{Module, Config<T>, Inherent} = 2,
=======
		Aura: aura::{Module, Config<T>},
>>>>>>> 203fc446

		// Basic modules
		Timestamp: timestamp::{Module, Call, Storage, Inherent} = 3,
		Balances: balances::{Module, Call, Storage, Config<T>, Event<T>} = 4,
		TransactionPayment: pallet_transaction_payment::{Module, Storage} = 5,
		Session: session::{Module, Call, Storage, Event, Config<T>} = 6,

		Grandpa: grandpa::{Module, Call, Storage, Config, Event} = 7,
		Sudo: sudo::{Module, Call, Config<T>, Storage, Event<T>} = 8,

		Indices: pallet_indices::{Module, Call, Storage, Event<T>} = 9,
		Authorship: authorship::{Module, Call, Storage} = 10,
		// Finality tracker?

		Ctype: ctype::{Module, Call, Storage, Event<T>} = 11,
		Attestation: attestation::{Module, Call, Storage, Event<T>} = 12,
		Delegation: delegation::{Module, Call, Storage, Event<T>} = 13,
		Did: did::{Module, Call, Storage, Event<T>} = 14,
	}
);

/// The address format for describing accounts.
pub type Address = AccountId;
/// Block header type as expected by this runtime.
pub type Header = generic::Header<BlockNumber, BlakeTwo256>;
/// Block type as expected by this runtime.
pub type Block = generic::Block<Header, UncheckedExtrinsic>;
/// A Block signed with a Justification
pub type SignedBlock = generic::SignedBlock<Block>;
/// BlockId type as expected by this runtime.
pub type BlockId = generic::BlockId<Block>;
/// The SignedExtension to the basic transaction logic.
pub type SignedExtra = (
	frame_system::CheckSpecVersion<Runtime>,
	frame_system::CheckTxVersion<Runtime>,
	frame_system::CheckGenesis<Runtime>,
	frame_system::CheckEra<Runtime>,
	frame_system::CheckNonce<Runtime>,
	frame_system::CheckWeight<Runtime>,
	pallet_transaction_payment::ChargeTransactionPayment<Runtime>,
);
/// Unchecked extrinsic type as expected by this runtime.
pub type UncheckedExtrinsic = generic::UncheckedExtrinsic<Address, Call, Signature, SignedExtra>;
/// Extrinsic type that has already been checked.
pub type CheckedExtrinsic = generic::CheckedExtrinsic<AccountId, Call, SignedExtra>;
/// Executive: handles dispatch to the various modules.
pub type Executive =
	executive::Executive<Runtime, Block, frame_system::ChainContext<Runtime>, Runtime, AllModules>;

impl_runtime_apis! {
	impl sp_api::Core<Block> for Runtime {
		fn version() -> RuntimeVersion {
			VERSION
		}

		fn execute_block(block: Block) {
			Executive::execute_block(block)
		}

		fn initialize_block(header: &<Block as BlockT>::Header) {
			Executive::initialize_block(header)
		}
	}

	impl sp_api::Metadata<Block> for Runtime {
		fn metadata() -> OpaqueMetadata {
			Runtime::metadata().into()
		}
	}

	impl frame_system_rpc_runtime_api::AccountNonceApi<Block, AccountId, Index> for Runtime {
		fn account_nonce(account: AccountId) -> Index {
			frame_system::Module::<Runtime>::account_nonce(&account)
		}
	}

	impl pallet_transaction_payment_rpc_runtime_api::TransactionPaymentApi<Block, Balance> for Runtime {
		fn query_info(
			uxt: <Block as BlockT>::Extrinsic,
			len: u32,
		) -> pallet_transaction_payment_rpc_runtime_api::RuntimeDispatchInfo<Balance> {
			TransactionPayment::query_info(uxt, len)
		}

		fn query_fee_details(uxt: <Block as BlockT>::Extrinsic, len: u32) -> FeeDetails<Balance> {
			TransactionPayment::query_fee_details(uxt, len)
		}
	}

	impl sp_block_builder::BlockBuilder<Block> for Runtime {
		fn apply_extrinsic(extrinsic: <Block as BlockT>::Extrinsic) -> ApplyExtrinsicResult {
			Executive::apply_extrinsic(extrinsic)
		}

		fn finalize_block() -> <Block as BlockT>::Header {
			Executive::finalize_block()
		}

		fn inherent_extrinsics(data: sp_inherents::InherentData) -> Vec<<Block as BlockT>::Extrinsic> {
			data.create_extrinsics()
		}

		fn check_inherents(
			block: Block,
			data: sp_inherents::InherentData,
		) -> sp_inherents::CheckInherentsResult {
			data.check_extrinsics(&block)
		}

		fn random_seed() -> <Block as BlockT>::Hash {
			RandomnessCollectiveFlip::random_seed()
		}
	}

	impl sp_transaction_pool::runtime_api::TaggedTransactionQueue<Block> for Runtime {
		fn validate_transaction(
			source: TransactionSource,
			tx: <Block as BlockT>::Extrinsic,
		) -> TransactionValidity {
			Executive::validate_transaction(source, tx)
		}
	}

	impl sp_offchain::OffchainWorkerApi<Block> for Runtime {
		fn offchain_worker(header: &<Block as BlockT>::Header) {
			Executive::offchain_worker(header)
		}
	}

	impl sp_session::SessionKeys<Block> for Runtime {
		fn generate_session_keys(seed: Option<Vec<u8>>) -> Vec<u8> {
			opaque::SessionKeys::generate(seed)
		}

		fn decode_session_keys(
			encoded: Vec<u8>,
		) -> Option<Vec<(Vec<u8>, sp_core::crypto::KeyTypeId)>> {
			opaque::SessionKeys::decode_into_raw_public_keys(&encoded)
		}
	}

	impl sp_consensus_aura::AuraApi<Block, AuraId> for Runtime {
		fn slot_duration() -> u64 {
			Aura::slot_duration()
		}

		fn authorities() -> Vec<AuraId> {
			Aura::authorities()
		}
	}

	impl fg_primitives::GrandpaApi<Block> for Runtime {
		fn grandpa_authorities() -> GrandpaAuthorityList {
			Grandpa::grandpa_authorities()
		}

		fn submit_report_equivocation_unsigned_extrinsic(
			_equivocation_proof: fg_primitives::EquivocationProof<
				<Block as BlockT>::Hash,
				NumberFor<Block>,
			>,
			_key_owner_proof: fg_primitives::OpaqueKeyOwnershipProof,
		) -> Option<()> {
			None
		}

		fn generate_key_ownership_proof(
			_set_id: fg_primitives::SetId,
			_authority_id: GrandpaId,
		) -> Option<fg_primitives::OpaqueKeyOwnershipProof> {
			// NOTE: this is the only implementation possible since we've
			// defined our key owner proof type as a bottom type (i.e. a type
			// with no values).
			None
		}
	}

	#[cfg(feature = "runtime-benchmarks")]
	impl frame_benchmarking::Benchmark<Block> for Runtime {
		fn dispatch_benchmark(
			config: frame_benchmarking::BenchmarkConfig
		) -> Result<Vec<frame_benchmarking::BenchmarkBatch>, sp_runtime::RuntimeString> {
			use frame_benchmarking::{Benchmarking, BenchmarkBatch, add_benchmark, TrackedStorageKey};

			use frame_system_benchmarking::Module as SystemBench;
			impl frame_system_benchmarking::Config for Runtime {}

			let whitelist: Vec<TrackedStorageKey> = vec![
				// Block Number
				hex_literal::hex!("26aa394eea5630e07c48ae0c9558cef702a5c1b19ab7a04f536c519aca4983ac")
					.to_vec().into(),
				// Total Issuance
				hex_literal::hex!("c2261276cc9d1f8598ea4b6a74b15c2f57c875e4cff74148e4628f264b974c80")
					.to_vec().into(),
				// Execution Phase
				hex_literal::hex!("26aa394eea5630e07c48ae0c9558cef7ff553b5a9862a516939d82b3d3d8661a")
					.to_vec().into(),
				// Event Count
				hex_literal::hex!("26aa394eea5630e07c48ae0c9558cef70a98fdbe9ce6c55837576c60c7af3850")
					.to_vec().into(),
				// System Events
				hex_literal::hex!("26aa394eea5630e07c48ae0c9558cef780d41e5e16056765bc8461851072c9d7")
					.to_vec().into(),
			];

			let mut batches = Vec::<BenchmarkBatch>::new();
			let params = (&config, &whitelist);

			add_benchmark!(params, batches, frame_system, SystemBench::<Runtime>);
			add_benchmark!(params, batches, pallet_balances, Balances);
			add_benchmark!(params, batches, pallet_timestamp, Timestamp);
			add_benchmark!(params, batches, attestation, Attestation);
			add_benchmark!(params, batches, ctype, Ctype);
			add_benchmark!(params, batches, delegation, Delegation);
			add_benchmark!(params, batches, did, Did);

			if batches.is_empty() { return Err("Benchmark not found for this pallet.".into()) }
			Ok(batches)
		}
	}
}<|MERGE_RESOLUTION|>--- conflicted
+++ resolved
@@ -408,11 +408,7 @@
 		RandomnessCollectiveFlip: randomness_collective_flip::{Module, Call, Storage} = 1,
 
 		// Keep block authoring before session?
-<<<<<<< HEAD
-		Aura: aura::{Module, Config<T>, Inherent} = 2,
-=======
 		Aura: aura::{Module, Config<T>},
->>>>>>> 203fc446
 
 		// Basic modules
 		Timestamp: timestamp::{Module, Call, Storage, Inherent} = 3,
