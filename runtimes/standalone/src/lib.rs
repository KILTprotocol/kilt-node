// KILT Blockchain – https://botlabs.org
// Copyright (C) 2019-2022 BOTLabs GmbH

// The KILT Blockchain is free software: you can redistribute it and/or modify
// it under the terms of the GNU General Public License as published by
// the Free Software Foundation, either version 3 of the License, or
// (at your option) any later version.

// The KILT Blockchain is distributed in the hope that it will be useful,
// but WITHOUT ANY WARRANTY; without even the implied warranty of
// MERCHANTABILITY or FITNESS FOR A PARTICULAR PURPOSE.  See the
// GNU General Public License for more details.

// You should have received a copy of the GNU General Public License
// along with this program.  If not, see <https://www.gnu.org/licenses/>.

// If you feel like getting in touch with us, you can do so at info@botlabs.org

//! The KILT runtime. This can be compiled with `#[no_std]`, ready for Wasm.
#![cfg_attr(not(feature = "std"), no_std)]
// `construct_runtime!` does a lot of recursion and requires us to increase the limit to 256.
#![recursion_limit = "256"]
// The `from_over_into` warning originates from `construct_runtime` macro.
#![allow(clippy::from_over_into)]

// Make the WASM binary available
#[cfg(feature = "std")]
include!(concat!(env!("OUT_DIR"), "/wasm_binary.rs"));

<<<<<<< HEAD
use frame_system::EnsureRoot;
#[cfg(feature = "runtime-benchmarks")]
use frame_system::EnsureSigned;

=======
use codec::{Decode, Encode, MaxEncodedLen};
use frame_support::traits::InstanceFilter;
pub use frame_support::{
	construct_runtime, parameter_types,
	traits::{Currency, FindAuthor, Imbalance, KeyOwnerProofSystem, OnUnbalanced, Randomness},
	weights::{
		constants::{BlockExecutionWeight, ExtrinsicBaseWeight, RocksDbWeight, WEIGHT_PER_SECOND},
		IdentityFee, Weight,
	},
	ConsensusEngineId, StorageValue,
};
>>>>>>> e3ede31b
use pallet_grandpa::{fg_primitives, AuthorityId as GrandpaId, AuthorityList as GrandpaAuthorityList};
use pallet_transaction_payment::{CurrencyAdapter, FeeDetails};
use sp_api::impl_runtime_apis;
use sp_consensus_aura::{ed25519::AuthorityId as AuraId, SlotDuration};
use sp_core::{crypto::KeyTypeId, OpaqueMetadata};
use sp_runtime::{
	create_runtime_str, generic, impl_opaque_keys,
	traits::{AccountIdLookup, BlakeTwo256, Block as BlockT, ConvertInto, NumberFor, OpaqueKeys, Verify},
	transaction_validity::{TransactionSource, TransactionValidity},
	ApplyExtrinsicResult, RuntimeDebug,
};
pub use sp_runtime::{Perbill, Permill};
use sp_std::prelude::*;
use sp_version::RuntimeVersion;

pub use pallet_timestamp::Call as TimestampCall;

pub use attestation;
pub use ctype;
pub use delegation;
pub use did;
<<<<<<< HEAD
pub use pallet_unicks;
=======
pub use pallet_balances::Call as BalancesCall;
use runtime_common::{
	constants::{self, KILT, MICRO_KILT, MILLI_KILT},
	fees::ToAuthor,
	pallet_id, AccountId, Balance, BlockNumber, DidIdentifier, Hash, Index, Signature, SlowAdjustingFeeUpdate,
};

#[cfg(feature = "std")]
use sp_version::NativeVersion;

#[cfg(feature = "runtime-benchmarks")]
use frame_system::EnsureSigned;

#[cfg(any(feature = "std", test))]
pub use sp_runtime::BuildStorage;
>>>>>>> e3ede31b

/// Digest item type.
pub type DigestItem = generic::DigestItem;

pub type NegativeImbalance<T> =
	<pallet_balances::Pallet<T> as Currency<<T as frame_system::Config>::AccountId>>::NegativeImbalance;

/// Opaque types. These are used by the CLI to instantiate machinery that don't
/// need to know the specifics of the runtime. They can then be made to be
/// agnostic over specific formats of data like extrinsics, allowing for them to
/// continue syncing the network through upgrades to even the core data
/// structures.
pub mod opaque {
	use super::*;

	pub use sp_runtime::OpaqueExtrinsic as UncheckedExtrinsic;

	/// Opaque block header type.
	pub type Header = generic::Header<BlockNumber, BlakeTwo256>;
	/// Opaque block type.
	pub type Block = generic::Block<Header, UncheckedExtrinsic>;
	/// Opaque block identifier type.
	pub type BlockId = generic::BlockId<Block>;

	impl_opaque_keys! {
		pub struct SessionKeys {
			pub aura: Aura,
			pub grandpa: Grandpa,
		}
	}
}

/// This runtime version.
#[sp_version::runtime_version]
pub const VERSION: RuntimeVersion = RuntimeVersion {
	spec_name: create_runtime_str!("mashnet-node"),
	impl_name: create_runtime_str!("mashnet-node"),
	authoring_version: 4,
	spec_version: 10400,
	impl_version: 0,
	apis: RUNTIME_API_VERSIONS,
	transaction_version: 2,
};

/// The version information used to identify this runtime when compiled
/// natively.
#[cfg(feature = "std")]
pub fn native_version() -> NativeVersion {
	NativeVersion {
		runtime_version: VERSION,
		can_author_with: Default::default(),
	}
}

const NORMAL_DISPATCH_RATIO: Perbill = Perbill::from_percent(75);

parameter_types! {
	pub const Version: RuntimeVersion = VERSION;
	pub const BlockHashCount: BlockNumber = 2400;
	/// We allow for 2 seconds of compute with a 6 second average block time.
	pub BlockWeights: frame_system::limits::BlockWeights = frame_system::limits::BlockWeights
		::with_sensible_defaults(2 * WEIGHT_PER_SECOND, NORMAL_DISPATCH_RATIO);
	pub BlockLength: frame_system::limits::BlockLength = frame_system::limits::BlockLength
		::max_with_normal_ratio(5 * 1024 * 1024, NORMAL_DISPATCH_RATIO);
	pub const SS58Prefix: u8 = 38;
}

// Configure FRAME pallets to include in runtime.

impl frame_system::Config for Runtime {
	/// The basic call filter to use in dispatchable.
	type BaseCallFilter = frame_support::traits::Everything;
	/// Block & extrinsics weights: base values and limits.
	type BlockWeights = BlockWeights;
	/// The maximum length of a block (in bytes).
	type BlockLength = BlockLength;
	/// The identifier used to distinguish between accounts.
	type AccountId = AccountId;
	/// The aggregated dispatch type that is available for extrinsics.
	type Call = Call;
	/// The lookup mechanism to get account ID from whatever is passed in
	/// dispatchers.
	type Lookup = AccountIdLookup<AccountId, ()>;
	/// The index type for storing how many extrinsics an account has signed.
	type Index = Index;
	/// The index type for blocks.
	type BlockNumber = BlockNumber;
	/// The type for hashing blocks and tries.
	type Hash = Hash;
	/// The hashing algorithm used.
	type Hashing = BlakeTwo256;
	/// The header type.
	type Header = generic::Header<BlockNumber, BlakeTwo256>;
	/// The ubiquitous event type.
	type Event = Event;
	/// The ubiquitous origin type.
	type Origin = Origin;
	/// Maximum number of block number to block hash mappings to keep (oldest
	/// pruned first).
	type BlockHashCount = BlockHashCount;
	/// The weight of database operations that the runtime can invoke.
	type DbWeight = RocksDbWeight;
	/// Version of the runtime.
	type Version = Version;
	/// Converts a Pallet to the index of the Pallet in `construct_runtime!`.
	///
	/// This type is being generated by `construct_runtime!`.
	type PalletInfo = PalletInfo;
	/// What to do if a new account is created.
	type OnNewAccount = ();
	/// What to do if an account is fully reaped from the system.
	type OnKilledAccount = ();
	/// The data to be stored in an account.
	type AccountData = pallet_balances::AccountData<Balance>;
	/// Weight information for the extrinsics of this pallet.
	type SystemWeightInfo = ();
	/// This is used as an identifier of the chain. 42 is the generic substrate
	/// prefix.
	type SS58Prefix = SS58Prefix;
	/// The set code logic, just the default since we're not a parachain.
	type OnSetCode = ();
}

parameter_types! {
	pub const MaxAuthorities: u32 = constants::staking::MAX_CANDIDATES;
}

impl pallet_aura::Config for Runtime {
	type AuthorityId = AuraId;
	type DisabledValidators = ();
	type MaxAuthorities = MaxAuthorities;
}

impl pallet_grandpa::Config for Runtime {
	type Event = Event;
	type Call = Call;

	type KeyOwnerProofSystem = ();

	type KeyOwnerProof = <Self::KeyOwnerProofSystem as KeyOwnerProofSystem<(KeyTypeId, GrandpaId)>>::Proof;

	type KeyOwnerIdentification =
		<Self::KeyOwnerProofSystem as KeyOwnerProofSystem<(KeyTypeId, GrandpaId)>>::IdentificationTuple;

	type HandleEquivocation = ();

	type WeightInfo = ();
	type MaxAuthorities = MaxAuthorities;
}

parameter_types! {
	pub const MinimumPeriod: u64 = constants::SLOT_DURATION / 2;
}

impl pallet_timestamp::Config for Runtime {
	/// A timestamp: milliseconds since the unix epoch.
	type Moment = u64;
	type OnTimestampSet = Aura;
	type MinimumPeriod = MinimumPeriod;
	type WeightInfo = ();
}

parameter_types! {
	pub const Deposit: Balance = 1_000;
}

impl pallet_indices::Config for Runtime {
	type AccountIndex = Index;
	type Currency = Balances;
	type Deposit = Deposit;
	type Event = Event;
	type WeightInfo = ();
}

parameter_types! {
	pub const ExistentialDeposit: Balance = 10 * MILLI_KILT;
	pub const MaxLocks: u32 = 50;
	pub const MaxReserves: u32 = 50;
}

impl pallet_balances::Config for Runtime {
	type MaxLocks = MaxLocks;
	type MaxReserves = MaxReserves;
	type ReserveIdentifier = [u8; 8];
	/// The type for recording an account's balance.
	type Balance = Balance;
	/// The ubiquitous event type.
	type Event = Event;
	type DustRemoval = ();
	type ExistentialDeposit = ExistentialDeposit;
	type AccountStore = System;
	type WeightInfo = ();
}

parameter_types! {
	pub const MaxClaims: u32 = 50;
	pub const AutoUnlockBound: u32 = 100;
	pub const UsableBalance: Balance = KILT;
}

impl kilt_launch::Config for Runtime {
	type Event = Event;
	type MaxClaims = MaxClaims;
	type UsableBalance = UsableBalance;
	type WeightInfo = ();
	type AutoUnlockBound = AutoUnlockBound;
	type PalletId = pallet_id::Launch;
}

parameter_types! {
	pub const TransactionByteFee: Balance = MICRO_KILT;
	/// This value increases the priority of `Operational` transactions by adding
	/// a "virtual tip" that's equal to the `OperationalFeeMultiplier * final_fee`.
	pub const OperationalFeeMultiplier: u8 = 5;
}

impl pallet_transaction_payment::Config for Runtime {
	type OnChargeTransaction = CurrencyAdapter<Balances, runtime_common::fees::ToAuthor<Runtime>>;
	type TransactionByteFee = TransactionByteFee;
	type OperationalFeeMultiplier = OperationalFeeMultiplier;
	type WeightToFee = IdentityFee<Balance>;
	type FeeMultiplierUpdate = SlowAdjustingFeeUpdate<Self>;
}

impl pallet_sudo::Config for Runtime {
	type Event = Event;
	type Call = Call;
}

parameter_types! {
	pub const MaxDelegatedAttestations: u32 = 1000;
	pub const AttestationDeposit: Balance = constants::attestation::ATTESTATION_DEPOSIT;
}

impl attestation::Config for Runtime {
	type EnsureOrigin = did::EnsureDidOrigin<DidIdentifier, AccountId>;
	type OriginSuccess = did::DidRawOrigin<DidIdentifier, AccountId>;
	type Event = Event;
	type WeightInfo = ();
	type Currency = Balances;
	type Deposit = AttestationDeposit;
	type MaxDelegatedAttestations = MaxDelegatedAttestations;
}

parameter_types! {
	pub const MaxSignatureByteLength: u16 = constants::delegation::MAX_SIGNATURE_BYTE_LENGTH;
	pub const MaxParentChecks: u32 = constants::delegation::MAX_PARENT_CHECKS;
	pub const MaxRevocations: u32 = constants::delegation::MAX_REVOCATIONS;
	pub const MaxRemovals: u32 = constants::delegation::MAX_REMOVALS;
	#[derive(Clone)]
	pub const MaxChildren: u32 = constants::delegation::MAX_CHILDREN;
	pub const DelegationDeposit: Balance = constants::delegation::DELEGATION_DEPOSIT;
}

impl delegation::Config for Runtime {
	#[cfg(not(feature = "runtime-benchmarks"))]
	type Signature = did::DidSignature;
	#[cfg(not(feature = "runtime-benchmarks"))]
	type DelegationSignatureVerification = did::DidSignatureVerify<Self>;

	#[cfg(feature = "runtime-benchmarks")]
	type Signature = runtime_common::benchmarks::DummySignature;
	#[cfg(feature = "runtime-benchmarks")]
	type DelegationSignatureVerification = kilt_support::signature::AlwaysVerify<AccountId, Vec<u8>, Self::Signature>;

	type DelegationEntityId = DidIdentifier;
	type DelegationNodeId = Hash;
	type EnsureOrigin = did::EnsureDidOrigin<DidIdentifier, AccountId>;
	type OriginSuccess = did::DidRawOrigin<AccountId, DidIdentifier>;
	type Event = Event;
	type MaxSignatureByteLength = MaxSignatureByteLength;
	type MaxParentChecks = MaxParentChecks;
	type MaxRevocations = MaxRevocations;
	type MaxRemovals = MaxRemovals;
	type MaxChildren = MaxChildren;
	type WeightInfo = ();
	type Currency = Balances;
	type Deposit = DelegationDeposit;
}

parameter_types! {
	pub const Fee: Balance = 500;
}

impl ctype::Config for Runtime {
	type Currency = Balances;
	type Fee = Fee;
	type FeeCollector = runtime_common::fees::ToAuthor<Runtime>;

	type CtypeCreatorId = DidIdentifier;
	type EnsureOrigin = did::EnsureDidOrigin<DidIdentifier, AccountId>;
	type OriginSuccess = did::DidRawOrigin<AccountId, DidIdentifier>;
	type Event = Event;
	type WeightInfo = ();
}

parameter_types! {
	pub const MaxNewKeyAgreementKeys: u32 = constants::did::MAX_KEY_AGREEMENT_KEYS;
	#[derive(Debug, Clone, PartialEq)]
	pub const MaxUrlLength: u32 = constants::did::MAX_URL_LENGTH;
	pub const MaxPublicKeysPerDid: u32 = constants::did::MAX_PUBLIC_KEYS_PER_DID;
	#[derive(Debug, Clone, PartialEq)]
	pub const MaxTotalKeyAgreementKeys: u32 = constants::did::MAX_TOTAL_KEY_AGREEMENT_KEYS;
	#[derive(Debug, Clone, PartialEq)]
	pub const MaxEndpointUrlsCount: u32 = constants::did::MAX_ENDPOINT_URLS_COUNT;
	// Standalone block time is half the duration of a parachain block.
	pub const MaxBlocksTxValidity: BlockNumber = constants::did::MAX_BLOCKS_TX_VALIDITY * 2;
	pub const DidDeposit: Balance = constants::did::DID_DEPOSIT;
	pub const DidFee: Balance = constants::did::DID_FEE;
	pub const MaxNumberOfServicesPerDid: u32 = constants::did::MAX_NUMBER_OF_SERVICES_PER_DID;
	pub const MaxServiceIdLength: u32 = constants::did::MAX_SERVICE_ID_LENGTH;
	pub const MaxServiceTypeLength: u32 = constants::did::MAX_SERVICE_TYPE_LENGTH;
	pub const MaxServiceUrlLength: u32 = constants::did::MAX_SERVICE_URL_LENGTH;
	pub const MaxNumberOfTypesPerService: u32 = constants::did::MAX_NUMBER_OF_TYPES_PER_SERVICE;
	pub const MaxNumberOfUrlsPerService: u32 = constants::did::MAX_NUMBER_OF_URLS_PER_SERVICE;
}

impl did::Config for Runtime {
	type DidIdentifier = DidIdentifier;
	type Event = Event;
	type Call = Call;
	type Origin = Origin;
	type Currency = Balances;
	type Deposit = DidDeposit;
	type Fee = DidFee;
	type FeeCollector = ToAuthor<Runtime>;

	#[cfg(not(feature = "runtime-benchmarks"))]
	type EnsureOrigin = did::EnsureDidOrigin<Self::DidIdentifier, AccountId>;
	#[cfg(not(feature = "runtime-benchmarks"))]
	type OriginSuccess = did::DidRawOrigin<AccountId, Self::DidIdentifier>;

	#[cfg(feature = "runtime-benchmarks")]
	type EnsureOrigin = EnsureSigned<Self::DidIdentifier>;
	#[cfg(feature = "runtime-benchmarks")]
	type OriginSuccess = Self::DidIdentifier;

	type MaxNewKeyAgreementKeys = MaxNewKeyAgreementKeys;
	type MaxTotalKeyAgreementKeys = MaxTotalKeyAgreementKeys;
	type MaxPublicKeysPerDid = MaxPublicKeysPerDid;
	type MaxBlocksTxValidity = MaxBlocksTxValidity;
	type MaxNumberOfServicesPerDid = MaxNumberOfServicesPerDid;
	type MaxServiceIdLength = MaxServiceIdLength;
	type MaxServiceTypeLength = MaxServiceTypeLength;
	type MaxServiceUrlLength = MaxServiceUrlLength;
	type MaxNumberOfTypesPerService = MaxNumberOfTypesPerService;
	type MaxNumberOfUrlsPerService = MaxNumberOfUrlsPerService;
	type WeightInfo = ();
}

parameter_types! {
	pub const DidLookupDeposit: Balance = KILT;
}

impl pallet_did_lookup::Config for Runtime {
	type Event = Event;
	type Signature = Signature;
	type Signer = <Signature as Verify>::Signer;
	type DidIdentifier = DidIdentifier;

	type Currency = Balances;
	type Deposit = DidLookupDeposit;

	type EnsureOrigin = did::EnsureDidOrigin<DidIdentifier, AccountId>;
	type OriginSuccess = did::DidRawOrigin<AccountId, DidIdentifier>;

	type WeightInfo = ();
}

parameter_types! {
	pub const UnickDeposit: Balance = constants::unicks::DEPOSIT;
	pub const MinUnickLength: u32 = constants::unicks::MIN_LENGTH;
	pub const MaxUnickLength: u32 = constants::unicks::MAX_LENGTH;
}

impl pallet_unicks::Config for Runtime {
	type BanOrigin = EnsureRoot<AccountId>;
	type Currency = Balances;
	type Deposit = UnickDeposit;
	type Event = Event;
	type MaxUnickLength = MaxUnickLength;
	type MinUnickLength = MinUnickLength;
	type OriginSuccess = did::DidRawOrigin<AccountId, DidIdentifier>;
	type RegularOrigin = did::EnsureDidOrigin<DidIdentifier, AccountId>;
	type Unick = pallet_unicks::unick::AsciiUnick<Runtime, MinUnickLength, MaxUnickLength>;
	type UnickOwner = DidIdentifier;
	type WeightInfo = ();
}

parameter_types! {
	pub const Period: u64 = 0xFFFF_FFFF_FFFF_FFFF;
	pub const Offset: u64 = 0xFFFF_FFFF_FFFF_FFFF;
}

impl pallet_session::Config for Runtime {
	type Event = Event;
	type ValidatorId = AccountId;
	type ValidatorIdOf = ();
	type ShouldEndSession = pallet_session::PeriodicSessions<Period, Offset>;
	type NextSessionRotation = ();
	type SessionManager = ();
	type SessionHandler = <opaque::SessionKeys as OpaqueKeys>::KeyTypeIdProviders;
	type Keys = opaque::SessionKeys;
	type WeightInfo = ();
}

parameter_types! {
	pub const UncleGenerations: u32 = 0;
}

impl pallet_authorship::Config for Runtime {
	type FindAuthor = pallet_session::FindAccountFromAuthorIndex<Self, Aura>;
	type UncleGenerations = UncleGenerations;
	type FilterUncle = ();
	type EventHandler = ();
}

parameter_types! {
	pub const MinVestedTransfer: Balance = constants::MIN_VESTED_TRANSFER_AMOUNT;
}

impl pallet_vesting::Config for Runtime {
	type Event = Event;
	type Currency = Balances;
	type BlockNumberToBalance = ConvertInto;
	// disable vested transfers by setting min amount to max balance
	type MinVestedTransfer = MinVestedTransfer;
	const MAX_VESTING_SCHEDULES: u32 = runtime_common::constants::MAX_VESTING_SCHEDULES;
	type WeightInfo = ();
}

impl pallet_utility::Config for Runtime {
	type Event = Event;
	type Call = Call;
	type PalletsOrigin = OriginCaller;
	type WeightInfo = ();
}

impl pallet_randomness_collective_flip::Config for Runtime {}

// Start of proxy pallet configuration

parameter_types! {
	// One storage item; key size 32, value size 8; .
	pub const ProxyDepositBase: Balance = KILT;
	// Additional storage item size of 33 bytes.
	pub const ProxyDepositFactor: Balance = KILT;
	pub const MaxProxies: u16 = 32;
	pub const AnnouncementDepositBase: Balance = KILT;
	pub const AnnouncementDepositFactor: Balance = KILT;
	pub const MaxPending: u16 = 32;
}

/// The type used to represent the kinds of proxying allowed.
#[derive(
	Copy, Clone, Eq, PartialEq, Ord, PartialOrd, Encode, Decode, RuntimeDebug, MaxEncodedLen, scale_info::TypeInfo,
)]
pub enum ProxyType {
	Any,
	NonTransfer,
	CancelProxy,
	Ctype,
	Attestation,
	Delegation,
	Did,
}

impl Default for ProxyType {
	fn default() -> Self {
		Self::Any
	}
}

impl InstanceFilter<Call> for ProxyType {
	fn filter(&self, c: &Call) -> bool {
		match self {
			ProxyType::Any => true,
			ProxyType::NonTransfer => matches!(
				c,
				Call::System(..) |
				Call::Timestamp(..) |
				Call::Indices(pallet_indices::Call::claim{..}) |
				Call::Indices(pallet_indices::Call::free{..}) |
				Call::Indices(pallet_indices::Call::freeze{..}) |
				// Specifically omitting Indices `transfer`, `force_transfer`
				// Specifically omitting the entire Balances pallet
				Call::Authorship(..) |
				Call::Session(..) |
				Call::Vesting(pallet_vesting::Call::vest{..}) |
				Call::Vesting(pallet_vesting::Call::vest_other{..}) |
				// Specifically omitting Vesting `vested_transfer`, and `force_vested_transfer`
				Call::Utility(..)
			),
			ProxyType::Ctype => matches!(c, Call::Ctype(..)),
			ProxyType::Delegation => matches!(c, Call::Delegation(..)),
			ProxyType::Attestation => matches!(c, Call::Attestation(..)),
			ProxyType::Did => matches!(c, Call::Did(..)),
			ProxyType::CancelProxy => {
				matches!(c, Call::Proxy(pallet_proxy::Call::reject_announcement { .. }))
			}
		}
	}
	fn is_superset(&self, o: &Self) -> bool {
		match (self, o) {
			(x, y) if x == y => true,
			(ProxyType::Any, _) => true,
			(_, ProxyType::Any) => false,
			(ProxyType::NonTransfer, _) => true,
			_ => false,
		}
	}
}

impl pallet_proxy::Config for Runtime {
	type Event = Event;
	type Call = Call;
	type Currency = Balances;
	type ProxyType = ProxyType;
	type ProxyDepositBase = ProxyDepositBase;
	type ProxyDepositFactor = ProxyDepositFactor;
	type MaxProxies = MaxProxies;
	type WeightInfo = ();
	type MaxPending = MaxPending;
	type CallHasher = BlakeTwo256;
	type AnnouncementDepositBase = AnnouncementDepositBase;
	type AnnouncementDepositFactor = AnnouncementDepositFactor;
}

construct_runtime!(
	pub enum Runtime where
		Block = Block,
		NodeBlock = opaque::Block,
		UncheckedExtrinsic = UncheckedExtrinsic
	{
		System: frame_system = 0,
		RandomnessCollectiveFlip: pallet_randomness_collective_flip = 1,

		Timestamp: pallet_timestamp = 2,
		Aura: pallet_aura = 3,
		Grandpa: pallet_grandpa = 4,
		Indices: pallet_indices = 5,
		Balances: pallet_balances = 6,
		TransactionPayment: pallet_transaction_payment = 7,
		Sudo: pallet_sudo = 8,

		Ctype: ctype = 9,
		Attestation: attestation = 10,
		Delegation: delegation = 11,
		Did: did = 12,
		DidLookup: pallet_did_lookup = 13,

		Session: pallet_session = 15,
		Authorship: pallet_authorship = 16,

		// // Governance stuff; uncallable initially.
		// Democracy: pallet_democracy = 25,
		// Council: pallet_collective = 26,
		// TechnicalCommittee: pallet_collective = 27,
		// ElectionsPhragmen: pallet_elections_phragmen = 28,
		// TechnicalMembership: pallet_membership = 29,
		// Treasury: pallet_treasury = 30,

		// // System scheduler.
		// Scheduler: pallet_scheduler = 32,

		// Vesting. Usable initially, but removed once all vesting is finished.
		Vesting: pallet_vesting = 33,
		KiltLaunch: kilt_launch = 34,
		Utility: pallet_utility = 35,
		// DELETED CrowdloanContributors: 36,
<<<<<<< HEAD
		Unicks: pallet_unicks = 37
=======

		Proxy: pallet_proxy::{Pallet, Call, Storage, Event<T>} = 37,
>>>>>>> e3ede31b
	}
);

impl did::DeriveDidCallAuthorizationVerificationKeyRelationship for Call {
	fn derive_verification_key_relationship(&self) -> did::DeriveDidCallKeyRelationshipResult {
		fn single_key_relationship(calls: &[Call]) -> did::DeriveDidCallKeyRelationshipResult {
			let init = calls
				.get(0)
				.ok_or(did::RelationshipDeriveError::InvalidCallParameter)?
				.derive_verification_key_relationship()?;
			calls
				.iter()
				.skip(1)
				.map(Call::derive_verification_key_relationship)
				.try_fold(init, |acc, next| {
					if Ok(acc) == next {
						Ok(acc)
					} else {
						Err(did::RelationshipDeriveError::InvalidCallParameter)
					}
				})
		}
		match self {
			Call::Attestation { .. } => Ok(did::DidVerificationKeyRelationship::AssertionMethod),
			Call::Ctype { .. } => Ok(did::DidVerificationKeyRelationship::AssertionMethod),
			Call::Delegation { .. } => Ok(did::DidVerificationKeyRelationship::CapabilityDelegation),
			// DID creation is not allowed through the DID proxy.
			Call::Did(did::Call::create { .. }) => Err(did::RelationshipDeriveError::NotCallableByDid),
			Call::Did { .. } => Ok(did::DidVerificationKeyRelationship::Authentication),
			Call::Unicks { .. } => Ok(did::DidVerificationKeyRelationship::Authentication),
			Call::Utility(pallet_utility::Call::batch { calls }) => single_key_relationship(&calls[..]),
			Call::Utility(pallet_utility::Call::batch_all { calls }) => single_key_relationship(&calls[..]),
			#[cfg(not(feature = "runtime-benchmarks"))]
			_ => Err(did::RelationshipDeriveError::NotCallableByDid),
			// By default, returns the authentication key
			#[cfg(feature = "runtime-benchmarks")]
			_ => Ok(did::DidVerificationKeyRelationship::Authentication),
		}
	}

	// Always return a System::remark() extrinsic call
	#[cfg(feature = "runtime-benchmarks")]
	fn get_call_for_did_call_benchmark() -> Self {
		Call::System(frame_system::Call::remark { remark: vec![] })
	}
}

/// The address format for describing accounts.
pub type Address = sp_runtime::MultiAddress<AccountId, ()>;
/// Block header type as expected by this runtime.
pub type Header = generic::Header<BlockNumber, BlakeTwo256>;
/// Block type as expected by this runtime.
pub type Block = generic::Block<Header, UncheckedExtrinsic>;
/// A Block signed with a Justification
pub type SignedBlock = generic::SignedBlock<Block>;
/// BlockId type as expected by this runtime.
pub type BlockId = generic::BlockId<Block>;
/// The SignedExtension to the basic transaction logic.
pub type SignedExtra = (
	frame_system::CheckSpecVersion<Runtime>,
	frame_system::CheckTxVersion<Runtime>,
	frame_system::CheckGenesis<Runtime>,
	frame_system::CheckEra<Runtime>,
	frame_system::CheckNonce<Runtime>,
	frame_system::CheckWeight<Runtime>,
	pallet_transaction_payment::ChargeTransactionPayment<Runtime>,
);
/// Unchecked extrinsic type as expected by this runtime.
pub type UncheckedExtrinsic = generic::UncheckedExtrinsic<Address, Call, Signature, SignedExtra>;
/// Extrinsic type that has already been checked.
pub type CheckedExtrinsic = generic::CheckedExtrinsic<AccountId, Call, SignedExtra>;
/// Executive: handles dispatch to the various Pallets.
pub type Executive =
	frame_executive::Executive<Runtime, Block, frame_system::ChainContext<Runtime>, Runtime, AllPallets>;

impl_runtime_apis! {
	impl sp_api::Core<Block> for Runtime {
		fn version() -> RuntimeVersion {
			VERSION
		}

		fn execute_block(block: Block) {
			Executive::execute_block(block);
		}

		fn initialize_block(header: &<Block as BlockT>::Header) {
			Executive::initialize_block(header)
		}
	}

	impl sp_api::Metadata<Block> for Runtime {
		fn metadata() -> OpaqueMetadata {
			OpaqueMetadata::new(Runtime::metadata().into())
		}
	}

	impl frame_system_rpc_runtime_api::AccountNonceApi<Block, AccountId, Index> for Runtime {
		fn account_nonce(account: AccountId) -> Index {
			frame_system::Pallet::<Runtime>::account_nonce(&account)
		}
	}

	impl pallet_transaction_payment_rpc_runtime_api::TransactionPaymentApi<Block, Balance> for Runtime {
		fn query_info(
			uxt: <Block as BlockT>::Extrinsic,
			len: u32,
		) -> pallet_transaction_payment_rpc_runtime_api::RuntimeDispatchInfo<Balance> {
			TransactionPayment::query_info(uxt, len)
		}

		fn query_fee_details(uxt: <Block as BlockT>::Extrinsic, len: u32) -> FeeDetails<Balance> {
			TransactionPayment::query_fee_details(uxt, len)
		}
	}

	impl sp_block_builder::BlockBuilder<Block> for Runtime {
		fn apply_extrinsic(extrinsic: <Block as BlockT>::Extrinsic) -> ApplyExtrinsicResult {
			Executive::apply_extrinsic(extrinsic)
		}

		fn finalize_block() -> <Block as BlockT>::Header {
			Executive::finalize_block()
		}

		fn inherent_extrinsics(data: sp_inherents::InherentData) -> Vec<<Block as BlockT>::Extrinsic> {
			data.create_extrinsics()
		}

		fn check_inherents(
			block: Block,
			data: sp_inherents::InherentData,
		) -> sp_inherents::CheckInherentsResult {
			data.check_extrinsics(&block)
		}
	}

	impl sp_transaction_pool::runtime_api::TaggedTransactionQueue<Block> for Runtime {
		fn validate_transaction(
			source: TransactionSource,
			tx: <Block as BlockT>::Extrinsic,
			block_hash: <Block as BlockT>::Hash,
		) -> TransactionValidity {
			Executive::validate_transaction(source, tx, block_hash)
		}
	}
	impl sp_offchain::OffchainWorkerApi<Block> for Runtime {
		fn offchain_worker(header: &<Block as BlockT>::Header) {
			Executive::offchain_worker(header)
		}
	}

	impl sp_session::SessionKeys<Block> for Runtime {
		fn generate_session_keys(seed: Option<Vec<u8>>) -> Vec<u8> {
			opaque::SessionKeys::generate(seed)
		}

		fn decode_session_keys(
			encoded: Vec<u8>,
		) -> Option<Vec<(Vec<u8>, sp_core::crypto::KeyTypeId)>> {
			opaque::SessionKeys::decode_into_raw_public_keys(&encoded)
		}
	}

	impl sp_consensus_aura::AuraApi<Block, AuraId> for Runtime {
		fn slot_duration() -> SlotDuration {
			SlotDuration::from_millis(Aura::slot_duration())
		}

		fn authorities() -> Vec<AuraId> {
			Aura::authorities().into_inner()
		}
	}

	impl fg_primitives::GrandpaApi<Block> for Runtime {
		fn current_set_id() -> fg_primitives::SetId {
			Grandpa::current_set_id()
		}

		fn grandpa_authorities() -> GrandpaAuthorityList {
			Grandpa::grandpa_authorities()
		}

		fn submit_report_equivocation_unsigned_extrinsic(
			_equivocation_proof: fg_primitives::EquivocationProof<
				<Block as BlockT>::Hash,
				NumberFor<Block>,
			>,
			_key_owner_proof: fg_primitives::OpaqueKeyOwnershipProof,
		) -> Option<()> {
			None
		}

		fn generate_key_ownership_proof(
			_set_id: fg_primitives::SetId,
			_authority_id: GrandpaId,
		) -> Option<fg_primitives::OpaqueKeyOwnershipProof> {
			// NOTE: this is the only implementation possible since we've
			// defined our key owner proof type as a bottom type (i.e. a type
			// with no values).
			None
		}
	}

	#[cfg(feature = "runtime-benchmarks")]
	impl frame_benchmarking::Benchmark<Block> for Runtime {
		fn benchmark_metadata(extra: bool) -> (
			Vec<frame_benchmarking::BenchmarkList>,
			Vec<frame_support::traits::StorageInfo>,
		) {
			use frame_benchmarking::{list_benchmark, baseline, Benchmarking, BenchmarkList};
			use frame_support::traits::StorageInfoTrait;
			use frame_system_benchmarking::Pallet as SystemBench;
			use baseline::Pallet as BaselineBench;

			let mut list = Vec::<BenchmarkList>::new();

			list_benchmark!(list, extra, frame_benchmarking, BaselineBench::<Runtime>);
			list_benchmark!(list, extra, frame_system, SystemBench::<Runtime>);
			list_benchmark!(list, extra, pallet_balances, Balances);
			list_benchmark!(list, extra, pallet_timestamp, Timestamp);

			list_benchmark!(list, extra, frame_system, SystemBench::<Runtime>);
			list_benchmark!(list, extra, pallet_balances, Balances);
			list_benchmark!(list, extra, pallet_timestamp, Timestamp);
			list_benchmark!(list, extra, kilt_launch, KiltLaunch);
			list_benchmark!(list, extra, pallet_vesting, Vesting);

			list_benchmark!(list, extra, did, Did);
			list_benchmark!(list, extra, ctype, Ctype);
			list_benchmark!(list, extra, delegation, Delegation);
			list_benchmark!(list, extra, attestation, Attestation);

			let storage_info = AllPalletsWithSystem::storage_info();

			(list, storage_info)
		}

		fn dispatch_benchmark(
			config: frame_benchmarking::BenchmarkConfig
		) -> Result<Vec<frame_benchmarking::BenchmarkBatch>, sp_runtime::RuntimeString> {
			use frame_benchmarking::{baseline, Benchmarking, BenchmarkBatch, add_benchmark, TrackedStorageKey};

			use baseline::Pallet as BaselineBench;
			use frame_system_benchmarking::Pallet as SystemBench;

			impl frame_system_benchmarking::Config for Runtime {}
			impl baseline::Config for Runtime {}

			let whitelist: Vec<TrackedStorageKey> = vec![
				// Block Number
				hex_literal::hex!("26aa394eea5630e07c48ae0c9558cef702a5c1b19ab7a04f536c519aca4983ac")
					.to_vec().into(),
				// Total Issuance
				hex_literal::hex!("c2261276cc9d1f8598ea4b6a74b15c2f57c875e4cff74148e4628f264b974c80")
					.to_vec().into(),
				// Execution Phase
				hex_literal::hex!("26aa394eea5630e07c48ae0c9558cef7ff553b5a9862a516939d82b3d3d8661a")
					.to_vec().into(),
				// Event Count
				hex_literal::hex!("26aa394eea5630e07c48ae0c9558cef70a98fdbe9ce6c55837576c60c7af3850")
					.to_vec().into(),
				// System Events
				hex_literal::hex!("26aa394eea5630e07c48ae0c9558cef780d41e5e16056765bc8461851072c9d7")
					.to_vec().into(),
				// KiltLaunch transfer account
				hex_literal::hex!("6a3c793cec9dbe330b349dc4eea6801090f5e71f53b1b41ad11afb4a313a282c").to_vec().into(),
			];

			let mut batches = Vec::<BenchmarkBatch>::new();
			let params = (&config, &whitelist);

			add_benchmark!(params, batches, frame_benchmarking, BaselineBench::<Runtime>);
			add_benchmark!(params, batches, frame_system, SystemBench::<Runtime>);
			add_benchmark!(params, batches, pallet_balances, Balances);
			add_benchmark!(params, batches, pallet_timestamp, Timestamp);
			add_benchmark!(params, batches, kilt_launch, KiltLaunch);
			add_benchmark!(params, batches, pallet_vesting, Vesting);

			add_benchmark!(params, batches, did, Did);
			add_benchmark!(params, batches, ctype, Ctype);
			add_benchmark!(params, batches, delegation, Delegation);
			add_benchmark!(params, batches, attestation, Attestation);

			if batches.is_empty() { return Err("Benchmark not found for this pallet.".into()) }
			Ok(batches)
		}
	}

	#[cfg(feature = "try-runtime")]
	impl frame_try_runtime::TryRuntime<Block> for Runtime {
		fn on_runtime_upgrade() -> (Weight, Weight) {
			log::info!("try-runtime::on_runtime_upgrade standalone runtime.");
			let weight = Executive::try_runtime_upgrade().map_err(|err|{
				log::info!("try-runtime::on_runtime_upgrade failed with: {:?}", err);
				err
			}).unwrap();
			(weight, BlockWeights::get().max_block)
		}
		fn execute_block_no_check(block: Block) -> Weight {
			Executive::execute_block_no_check(block)
		}
	}
}<|MERGE_RESOLUTION|>--- conflicted
+++ resolved
@@ -27,12 +27,6 @@
 #[cfg(feature = "std")]
 include!(concat!(env!("OUT_DIR"), "/wasm_binary.rs"));
 
-<<<<<<< HEAD
-use frame_system::EnsureRoot;
-#[cfg(feature = "runtime-benchmarks")]
-use frame_system::EnsureSigned;
-
-=======
 use codec::{Decode, Encode, MaxEncodedLen};
 use frame_support::traits::InstanceFilter;
 pub use frame_support::{
@@ -44,7 +38,7 @@
 	},
 	ConsensusEngineId, StorageValue,
 };
->>>>>>> e3ede31b
+use frame_system::EnsureRoot;
 use pallet_grandpa::{fg_primitives, AuthorityId as GrandpaId, AuthorityList as GrandpaAuthorityList};
 use pallet_transaction_payment::{CurrencyAdapter, FeeDetails};
 use sp_api::impl_runtime_apis;
@@ -66,10 +60,8 @@
 pub use ctype;
 pub use delegation;
 pub use did;
-<<<<<<< HEAD
+pub use pallet_balances::Call as BalancesCall;
 pub use pallet_unicks;
-=======
-pub use pallet_balances::Call as BalancesCall;
 use runtime_common::{
 	constants::{self, KILT, MICRO_KILT, MILLI_KILT},
 	fees::ToAuthor,
@@ -84,7 +76,6 @@
 
 #[cfg(any(feature = "std", test))]
 pub use sp_runtime::BuildStorage;
->>>>>>> e3ede31b
 
 /// Digest item type.
 pub type DigestItem = generic::DigestItem;
@@ -655,12 +646,9 @@
 		KiltLaunch: kilt_launch = 34,
 		Utility: pallet_utility = 35,
 		// DELETED CrowdloanContributors: 36,
-<<<<<<< HEAD
-		Unicks: pallet_unicks = 37
-=======
 
 		Proxy: pallet_proxy::{Pallet, Call, Storage, Event<T>} = 37,
->>>>>>> e3ede31b
+		Unicks: pallet_unicks = 38,
 	}
 );
 
