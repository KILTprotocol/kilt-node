// KILT Blockchain – https://botlabs.org
// Copyright (C) 2019-2021 BOTLabs GmbH

// The KILT Blockchain is free software: you can redistribute it and/or modify
// it under the terms of the GNU General Public License as published by
// the Free Software Foundation, either version 3 of the License, or
// (at your option) any later version.

// The KILT Blockchain is distributed in the hope that it will be useful,
// but WITHOUT ANY WARRANTY; without even the implied warranty of
// MERCHANTABILITY or FITNESS FOR A PARTICULAR PURPOSE.  See the
// GNU General Public License for more details.

// You should have received a copy of the GNU General Public License
// along with this program.  If not, see <https://www.gnu.org/licenses/>.

// If you feel like getting in touch with us, you can do so at info@botlabs.org

//! The KILT runtime. This can be compiled with `#[no_std]`, ready for Wasm.
#![cfg_attr(not(feature = "std"), no_std)]
// `construct_runtime!` does a lot of recursion and requires us to increase the limit to 256.
#![recursion_limit = "256"]

// Make the WASM binary available.
#[cfg(feature = "std")]
include!(concat!(env!("OUT_DIR"), "/wasm_binary.rs"));

use grandpa::{fg_primitives, AuthorityId as GrandpaId, AuthorityList as GrandpaAuthorityList};
use kilt_primitives::{AccountId, Balance, BlockNumber, Hash, Index, Signature};
use pallet_transaction_payment::{CurrencyAdapter, FeeDetails};
use sp_api::impl_runtime_apis;
use sp_consensus_aura::{ed25519::AuthorityId as AuraId, SlotDuration};
use sp_core::{crypto::KeyTypeId, OpaqueMetadata};
use sp_runtime::{
	create_runtime_str, generic, impl_opaque_keys,
	traits::{AccountIdLookup, BlakeTwo256, Block as BlockT, NumberFor, OpaqueKeys, Verify},
	transaction_validity::{TransactionSource, TransactionValidity},
	ApplyExtrinsicResult,
};
use sp_std::prelude::*;
#[cfg(feature = "std")]
use sp_version::NativeVersion;
use sp_version::RuntimeVersion;

// pub use consensus::Call as ConsensusCall;
pub use balances::Call as BalancesCall;

pub use frame_support::{
	construct_runtime, parameter_types,
	traits::{Currency, FindAuthor, Imbalance, KeyOwnerProofSystem, OnUnbalanced, Randomness},
	weights::{
		constants::{BlockExecutionWeight, ExtrinsicBaseWeight, RocksDbWeight, WEIGHT_PER_SECOND},
		IdentityFee, Weight,
	},
	ConsensusEngineId, StorageValue,
};
#[cfg(any(feature = "std", test))]
pub use sp_runtime::BuildStorage;
pub use sp_runtime::{Perbill, Permill};
pub use timestamp::Call as TimestampCall;

pub use attestation;
pub use ctype;
pub use delegation;
pub use did;

/// Digest item type.
pub type DigestItem = generic::DigestItem<Hash>;

pub type NegativeImbalance<T> =
	<balances::Pallet<T> as Currency<<T as frame_system::Config>::AccountId>>::NegativeImbalance;

/// Opaque types. These are used by the CLI to instantiate machinery that don't
/// need to know the specifics of the runtime. They can then be made to be
/// agnostic over specific formats of data like extrinsics, allowing for them to
/// continue syncing the network through upgrades to even the core data
/// structures.
pub mod opaque {
	use super::*;

	pub use sp_runtime::OpaqueExtrinsic as UncheckedExtrinsic;

	/// Opaque block header type.
	pub type Header = generic::Header<BlockNumber, BlakeTwo256>;
	/// Opaque block type.
	pub type Block = generic::Block<Header, UncheckedExtrinsic>;
	/// Opaque block identifier type.
	pub type BlockId = generic::BlockId<Block>;

	impl_opaque_keys! {
		pub struct SessionKeys {
			pub aura: Aura,
			pub grandpa: Grandpa,
		}
	}
}

/// This runtime version.
pub const VERSION: RuntimeVersion = RuntimeVersion {
	spec_name: create_runtime_str!("mashnet-node"),
	impl_name: create_runtime_str!("mashnet-node"),
	authoring_version: 4,
	spec_version: 8,
	impl_version: 0,
	apis: RUNTIME_API_VERSIONS,
	transaction_version: 2,
};

/// This determines the average expected block time that we are targetting.
/// Blocks will be produced at a minimum duration defined by `SLOT_DURATION`.
/// `SLOT_DURATION` is picked up by `pallet_timestamp` which is in turn picked
/// up by `pallet_aura` to implement `fn slot_duration()`.
///
/// Change this to adjust the block time.
pub const MILLISECS_PER_BLOCK: u64 = 6000;

pub const SLOT_DURATION: u64 = MILLISECS_PER_BLOCK;

// Time is measured by number of blocks.
pub const MINUTES: BlockNumber = 60_000 / (MILLISECS_PER_BLOCK as BlockNumber);
pub const HOURS: BlockNumber = MINUTES * 60;
pub const DAYS: BlockNumber = HOURS * 24;

/// The version information used to identify this runtime when compiled
/// natively.
#[cfg(feature = "std")]
pub fn native_version() -> NativeVersion {
	NativeVersion {
		runtime_version: VERSION,
		can_author_with: Default::default(),
	}
}

const NORMAL_DISPATCH_RATIO: Perbill = Perbill::from_percent(75);

parameter_types! {
	pub const Version: RuntimeVersion = VERSION;
	pub const BlockHashCount: BlockNumber = 2400;
	/// We allow for 2 seconds of compute with a 6 second average block time.
	pub BlockWeights: frame_system::limits::BlockWeights = frame_system::limits::BlockWeights
		::with_sensible_defaults(2 * WEIGHT_PER_SECOND, NORMAL_DISPATCH_RATIO);
	pub BlockLength: frame_system::limits::BlockLength = frame_system::limits::BlockLength
		::max_with_normal_ratio(5 * 1024 * 1024, NORMAL_DISPATCH_RATIO);
	pub const SS58Prefix: u8 = 38;
}

// Configure FRAME pallets to include in runtime.

impl frame_system::Config for Runtime {
	/// The basic call filter to use in dispatchable.
	type BaseCallFilter = ();
	/// Block & extrinsics weights: base values and limits.
	type BlockWeights = BlockWeights;
	/// The maximum length of a block (in bytes).
	type BlockLength = BlockLength;
	/// The identifier used to distinguish between accounts.
	type AccountId = AccountId;
	/// The aggregated dispatch type that is available for extrinsics.
	type Call = Call;
	/// The lookup mechanism to get account ID from whatever is passed in
	/// dispatchers.
	type Lookup = AccountIdLookup<AccountId, ()>;
	/// The index type for storing how many extrinsics an account has signed.
	type Index = Index;
	/// The index type for blocks.
	type BlockNumber = BlockNumber;
	/// The type for hashing blocks and tries.
	type Hash = Hash;
	/// The hashing algorithm used.
	type Hashing = BlakeTwo256;
	/// The header type.
	type Header = generic::Header<BlockNumber, BlakeTwo256>;
	/// The ubiquitous event type.
	type Event = Event;
	/// The ubiquitous origin type.
	type Origin = Origin;
	/// Maximum number of block number to block hash mappings to keep (oldest
	/// pruned first).
	type BlockHashCount = BlockHashCount;
	/// The weight of database operations that the runtime can invoke.
	type DbWeight = RocksDbWeight;
	/// Version of the runtime.
	type Version = Version;
	/// Converts a module to the index of the module in `construct_runtime!`.
	///
	/// This type is being generated by `construct_runtime!`.
	type PalletInfo = PalletInfo;
	/// What to do if a new account is created.
	type OnNewAccount = ();
	/// What to do if an account is fully reaped from the system.
	type OnKilledAccount = ();
	/// The data to be stored in an account.
	type AccountData = balances::AccountData<Balance>;
	/// Weight information for the extrinsics of this pallet.
	type SystemWeightInfo = ();
	/// This is used as an identifier of the chain. 42 is the generic substrate
	/// prefix.
	type SS58Prefix = SS58Prefix;
}

impl aura::Config for Runtime {
	type AuthorityId = AuraId;
}

impl grandpa::Config for Runtime {
	type Event = Event;
	type Call = Call;

	type KeyOwnerProofSystem = ();

	type KeyOwnerProof = <Self::KeyOwnerProofSystem as KeyOwnerProofSystem<(KeyTypeId, GrandpaId)>>::Proof;

	type KeyOwnerIdentification =
		<Self::KeyOwnerProofSystem as KeyOwnerProofSystem<(KeyTypeId, GrandpaId)>>::IdentificationTuple;

	type HandleEquivocation = ();

	type WeightInfo = ();
}

parameter_types! {
	pub const MinimumPeriod: u64 = SLOT_DURATION / 2;
}

impl timestamp::Config for Runtime {
	/// A timestamp: milliseconds since the unix epoch.
	type Moment = u64;
	type OnTimestampSet = Aura;
	type MinimumPeriod = MinimumPeriod;
	type WeightInfo = ();
}

parameter_types! {
	pub const Deposit: Balance = 1_000;
}

impl pallet_indices::Config for Runtime {
	type AccountIndex = Index;
	type Currency = Balances;
	type Deposit = Deposit;
	type Event = Event;
	type WeightInfo = ();
}

parameter_types! {
	pub const ExistentialDeposit: Balance = 500;
	pub const MaxLocks: u32 = 50;
}

impl balances::Config for Runtime {
	type MaxLocks = MaxLocks;
	/// The type for recording an account's balance.
	type Balance = Balance;
	/// The ubiquitous event type.
	type Event = Event;
	type DustRemoval = ();
	type ExistentialDeposit = ExistentialDeposit;
	type AccountStore = System;
	type WeightInfo = balances::weights::SubstrateWeight<Runtime>;
}

/// Logic for the author to get a portion of fees.
pub struct ToAuthor<R>(sp_std::marker::PhantomData<R>);

impl<R> OnUnbalanced<NegativeImbalance<R>> for ToAuthor<R>
where
	R: balances::Config + authorship::Config,
	<R as frame_system::Config>::AccountId: From<AccountId>,
	<R as frame_system::Config>::AccountId: Into<AccountId>,
	<R as frame_system::Config>::Event: From<balances::Event<Runtime>>,
	<R as balances::Config>::Balance: Into<u128>,
{
	fn on_nonzero_unbalanced(amount: NegativeImbalance<R>) {
		let numeric_amount = amount.peek();
<<<<<<< HEAD
		let author = <authorship::Pallet<R>>::author();
		<balances::Pallet<R>>::resolve_creating(&author, amount);
		<frame_system::Pallet<R>>::deposit_event(balances::Event::Deposit(
			author.into(),
			numeric_amount.into(),
		));
=======
		let author = <authorship::Module<R>>::author();
		<balances::Module<R>>::resolve_creating(&author, amount);
		<frame_system::Module<R>>::deposit_event(balances::Event::Deposit(author.into(), numeric_amount.into()));
>>>>>>> 222c5ef1
	}
}

parameter_types! {
	pub const TransactionByteFee: Balance = 0;
}

impl pallet_transaction_payment::Config for Runtime {
	type OnChargeTransaction = CurrencyAdapter<Balances, ToAuthor<Runtime>>;
	type TransactionByteFee = TransactionByteFee;
	type WeightToFee = IdentityFee<Balance>;
	type FeeMultiplierUpdate = ();
}

impl sudo::Config for Runtime {
	type Event = Event;
	type Call = Call;
}

impl attestation::Config for Runtime {
	/// The ubiquitous event type.
	type Event = Event;
	type WeightInfo = ();
}

pub struct AttestationStructRuntimeUpgrade;
impl attestation::migration::V23ToV24 for AttestationStructRuntimeUpgrade {
	type Hash = Hash;
	type DelegationNodeId = Hash;
	type AccountId = AccountId;
	type Module = Attestation;
}
impl frame_support::traits::OnRuntimeUpgrade for AttestationStructRuntimeUpgrade {
	fn on_runtime_upgrade() -> frame_support::weights::Weight {
		attestation::migration::apply::<Self>()
	}
}

impl ctype::Config for Runtime {
	/// The ubiquitous event type.
	type Event = Event;
	type WeightInfo = ();
}

impl delegation::Config for Runtime {
	/// The ubiquitous event type.
	type Event = Event;
	type Signature = Signature;
	type Signer = <Signature as Verify>::Signer;
	type DelegationNodeId = Hash;
	type WeightInfo = ();
}

pub struct DelegationStructRuntimeUpgrade;
impl delegation::migration::V23ToV24 for DelegationStructRuntimeUpgrade {
	type AccountId = AccountId;
	type DelegationNodeId = Hash;
	type Module = Delegation;
}
impl frame_support::traits::OnRuntimeUpgrade for DelegationStructRuntimeUpgrade {
	fn on_runtime_upgrade() -> frame_support::weights::Weight {
		delegation::migration::apply::<Self>()
	}
}

impl did::Config for Runtime {
	/// The ubiquitous event type.
	type Event = Event;
	/// Type for the public signing key in DIDs
	type PublicSigningKey = Hash;
	/// Type for the public boxing key in DIDs
	type PublicBoxKey = Hash;
	type WeightInfo = ();
}

pub struct DidStructRuntimeUpgrade;
impl did::migration::V23ToV24 for DidStructRuntimeUpgrade {
	type PublicSigningKey = Hash;
	type PublicBoxKey = Hash;
	type AccountId = AccountId;
	type Module = Attestation;
}
impl frame_support::traits::OnRuntimeUpgrade for DidStructRuntimeUpgrade {
	fn on_runtime_upgrade() -> frame_support::weights::Weight {
		did::migration::apply::<Self>()
	}
}
pub struct PortableGabiRemoval;
impl frame_support::traits::OnRuntimeUpgrade for PortableGabiRemoval {
	fn on_runtime_upgrade() -> frame_support::weights::Weight {
		frame_support::storage::unhashed::kill_prefix(&sp_io::hashing::twox_128(b"Portablegabi"));
		Weight::max_value()
	}
}

parameter_types! {
	pub const DisabledValidatorsThreshold: Perbill = Perbill::from_percent(17);
	pub const Period: u64 = 0xFFFF_FFFF_FFFF_FFFF;
	pub const Offset: u64 = 0xFFFF_FFFF_FFFF_FFFF;
}

impl session::Config for Runtime {
	type Event = Event;
	type ValidatorId = AccountId;
	type ValidatorIdOf = ();
	type ShouldEndSession = session::PeriodicSessions<Period, Offset>;
	type NextSessionRotation = ();
	type SessionManager = ();
	type SessionHandler = <opaque::SessionKeys as OpaqueKeys>::KeyTypeIdProviders;
	type Keys = opaque::SessionKeys;
	type DisabledValidatorsThreshold = DisabledValidatorsThreshold;
	type WeightInfo = ();
}

parameter_types! {
	pub const UncleGenerations: u32 = 0;
}

impl authorship::Config for Runtime {
	type FindAuthor = session::FindAccountFromAuthorIndex<Self, Aura>;
	type UncleGenerations = UncleGenerations;
	type FilterUncle = ();
	type EventHandler = ();
}

construct_runtime!(
	pub enum Runtime where
		Block = Block,
		NodeBlock = opaque::Block,
		UncheckedExtrinsic = UncheckedExtrinsic
	{
		System: frame_system::{Pallet, Call, Config, Storage, Event<T>} = 0,
		RandomnessCollectiveFlip: randomness_collective_flip::{Pallet, Call, Storage} = 1,

		Timestamp: timestamp::{Pallet, Call, Storage, Inherent} = 2,
		Aura: aura::{Pallet, Config<T>, Storage} = 3,
		Grandpa: grandpa::{Pallet, Call, Storage, Config, Event} = 4,
		Indices: pallet_indices::{Pallet, Call, Storage, Event<T>} = 5,
		Balances: balances::{Pallet, Call, Storage, Config<T>, Event<T>} = 6,
		TransactionPayment: pallet_transaction_payment::{Pallet, Storage} = 7,
		Sudo: sudo::{Pallet, Call, Config<T>, Storage, Event<T>} = 8,

		Ctype: ctype::{Pallet, Call, Storage, Event<T>} = 9,
		Attestation: attestation::{Pallet, Call, Storage, Event<T>} = 10,
		Delegation: delegation::{Pallet, Call, Storage, Event<T>} = 11,
		Did: did::{Pallet, Call, Storage, Event<T>} = 12,

		Session: session::{Pallet, Call, Storage, Event, Config<T>} = 15,
		Authorship: authorship::{Pallet, Call, Storage} = 16,
	}
);

/// The address format for describing accounts.
pub type Address = sp_runtime::MultiAddress<AccountId, ()>;
/// Block header type as expected by this runtime.
pub type Header = generic::Header<BlockNumber, BlakeTwo256>;
/// Block type as expected by this runtime.
pub type Block = generic::Block<Header, UncheckedExtrinsic>;
/// A Block signed with a Justification
pub type SignedBlock = generic::SignedBlock<Block>;
/// BlockId type as expected by this runtime.
pub type BlockId = generic::BlockId<Block>;
/// The SignedExtension to the basic transaction logic.
pub type SignedExtra = (
	frame_system::CheckSpecVersion<Runtime>,
	frame_system::CheckTxVersion<Runtime>,
	frame_system::CheckGenesis<Runtime>,
	frame_system::CheckEra<Runtime>,
	frame_system::CheckNonce<Runtime>,
	frame_system::CheckWeight<Runtime>,
	pallet_transaction_payment::ChargeTransactionPayment<Runtime>,
);
/// Unchecked extrinsic type as expected by this runtime.
pub type UncheckedExtrinsic = generic::UncheckedExtrinsic<Address, Call, Signature, SignedExtra>;
/// Extrinsic type that has already been checked.
pub type CheckedExtrinsic = generic::CheckedExtrinsic<AccountId, Call, SignedExtra>;
/// Executive: handles dispatch to the various modules.
<<<<<<< HEAD
pub type Executive =
	executive::Executive<Runtime, Block, frame_system::ChainContext<Runtime>, Runtime, AllPallets>;
=======
pub type Executive = executive::Executive<Runtime, Block, frame_system::ChainContext<Runtime>, Runtime, AllModules>;
>>>>>>> 222c5ef1

impl_runtime_apis! {
	impl sp_api::Core<Block> for Runtime {
		fn version() -> RuntimeVersion {
			VERSION
		}

		fn execute_block(block: Block) {
			Executive::execute_block(block);
		}

		fn initialize_block(header: &<Block as BlockT>::Header) {
			Executive::initialize_block(header)
		}
	}

	impl sp_api::Metadata<Block> for Runtime {
		fn metadata() -> OpaqueMetadata {
			Runtime::metadata().into()
		}
	}

	impl frame_system_rpc_runtime_api::AccountNonceApi<Block, AccountId, Index> for Runtime {
		fn account_nonce(account: AccountId) -> Index {
			frame_system::Pallet::<Runtime>::account_nonce(&account)
		}
	}

	impl pallet_transaction_payment_rpc_runtime_api::TransactionPaymentApi<Block, Balance> for Runtime {
		fn query_info(
			uxt: <Block as BlockT>::Extrinsic,
			len: u32,
		) -> pallet_transaction_payment_rpc_runtime_api::RuntimeDispatchInfo<Balance> {
			TransactionPayment::query_info(uxt, len)
		}

		fn query_fee_details(uxt: <Block as BlockT>::Extrinsic, len: u32) -> FeeDetails<Balance> {
			TransactionPayment::query_fee_details(uxt, len)
		}
	}

	impl sp_block_builder::BlockBuilder<Block> for Runtime {
		fn apply_extrinsic(extrinsic: <Block as BlockT>::Extrinsic) -> ApplyExtrinsicResult {
			Executive::apply_extrinsic(extrinsic)
		}

		fn finalize_block() -> <Block as BlockT>::Header {
			Executive::finalize_block()
		}

		fn inherent_extrinsics(data: sp_inherents::InherentData) -> Vec<<Block as BlockT>::Extrinsic> {
			data.create_extrinsics()
		}

		fn check_inherents(
			block: Block,
			data: sp_inherents::InherentData,
		) -> sp_inherents::CheckInherentsResult {
			data.check_extrinsics(&block)
		}

		fn random_seed() -> <Block as BlockT>::Hash {
			RandomnessCollectiveFlip::random_seed().0
		}
	}

	impl sp_transaction_pool::runtime_api::TaggedTransactionQueue<Block> for Runtime {
		fn validate_transaction(
			source: TransactionSource,
			tx: <Block as BlockT>::Extrinsic,
		) -> TransactionValidity {
			Executive::validate_transaction(source, tx)
		}
	}

	impl sp_offchain::OffchainWorkerApi<Block> for Runtime {
		fn offchain_worker(header: &<Block as BlockT>::Header) {
			Executive::offchain_worker(header)
		}
	}

	impl sp_session::SessionKeys<Block> for Runtime {
		fn generate_session_keys(seed: Option<Vec<u8>>) -> Vec<u8> {
			opaque::SessionKeys::generate(seed)
		}

		fn decode_session_keys(
			encoded: Vec<u8>,
		) -> Option<Vec<(Vec<u8>, sp_core::crypto::KeyTypeId)>> {
			opaque::SessionKeys::decode_into_raw_public_keys(&encoded)
		}
	}

	impl sp_consensus_aura::AuraApi<Block, AuraId> for Runtime {
		fn slot_duration() -> SlotDuration {
			SlotDuration::from_millis(Aura::slot_duration())
		}

		fn authorities() -> Vec<AuraId> {
			Aura::authorities()
		}
	}

	impl fg_primitives::GrandpaApi<Block> for Runtime {
		fn grandpa_authorities() -> GrandpaAuthorityList {
			Grandpa::grandpa_authorities()
		}

		fn submit_report_equivocation_unsigned_extrinsic(
			_equivocation_proof: fg_primitives::EquivocationProof<
				<Block as BlockT>::Hash,
				NumberFor<Block>,
			>,
			_key_owner_proof: fg_primitives::OpaqueKeyOwnershipProof,
		) -> Option<()> {
			None
		}

		fn generate_key_ownership_proof(
			_set_id: fg_primitives::SetId,
			_authority_id: GrandpaId,
		) -> Option<fg_primitives::OpaqueKeyOwnershipProof> {
			// NOTE: this is the only implementation possible since we've
			// defined our key owner proof type as a bottom type (i.e. a type
			// with no values).
			None
		}
	}

	#[cfg(feature = "runtime-benchmarks")]
	impl frame_benchmarking::Benchmark<Block> for Runtime {
		fn dispatch_benchmark(
			config: frame_benchmarking::BenchmarkConfig
		) -> Result<Vec<frame_benchmarking::BenchmarkBatch>, sp_runtime::RuntimeString> {
			use frame_benchmarking::{Benchmarking, BenchmarkBatch, add_benchmark, TrackedStorageKey};

			use frame_system_benchmarking::Module as SystemBench;
			impl frame_system_benchmarking::Config for Runtime {}

			let whitelist: Vec<TrackedStorageKey> = vec![
				// Block Number
				hex_literal::hex!("26aa394eea5630e07c48ae0c9558cef702a5c1b19ab7a04f536c519aca4983ac")
					.to_vec().into(),
				// Total Issuance
				hex_literal::hex!("c2261276cc9d1f8598ea4b6a74b15c2f57c875e4cff74148e4628f264b974c80")
					.to_vec().into(),
				// Execution Phase
				hex_literal::hex!("26aa394eea5630e07c48ae0c9558cef7ff553b5a9862a516939d82b3d3d8661a")
					.to_vec().into(),
				// Event Count
				hex_literal::hex!("26aa394eea5630e07c48ae0c9558cef70a98fdbe9ce6c55837576c60c7af3850")
					.to_vec().into(),
				// System Events
				hex_literal::hex!("26aa394eea5630e07c48ae0c9558cef780d41e5e16056765bc8461851072c9d7")
					.to_vec().into(),
			];

			let mut batches = Vec::<BenchmarkBatch>::new();
			let params = (&config, &whitelist);

			add_benchmark!(params, batches, frame_system, SystemBench::<Runtime>);
			add_benchmark!(params, batches, pallet_balances, Balances);
			add_benchmark!(params, batches, pallet_timestamp, Timestamp);
			add_benchmark!(params, batches, attestation, Attestation);
			add_benchmark!(params, batches, ctype, Ctype);
			add_benchmark!(params, batches, delegation, Delegation);
			add_benchmark!(params, batches, did, Did);

			if batches.is_empty() { return Err("Benchmark not found for this pallet.".into()) }
			Ok(batches)
		}
	}
}<|MERGE_RESOLUTION|>--- conflicted
+++ resolved
@@ -272,18 +272,12 @@
 {
 	fn on_nonzero_unbalanced(amount: NegativeImbalance<R>) {
 		let numeric_amount = amount.peek();
-<<<<<<< HEAD
 		let author = <authorship::Pallet<R>>::author();
 		<balances::Pallet<R>>::resolve_creating(&author, amount);
 		<frame_system::Pallet<R>>::deposit_event(balances::Event::Deposit(
 			author.into(),
 			numeric_amount.into(),
 		));
-=======
-		let author = <authorship::Module<R>>::author();
-		<balances::Module<R>>::resolve_creating(&author, amount);
-		<frame_system::Module<R>>::deposit_event(balances::Event::Deposit(author.into(), numeric_amount.into()));
->>>>>>> 222c5ef1
 	}
 }
 
@@ -461,12 +455,8 @@
 /// Extrinsic type that has already been checked.
 pub type CheckedExtrinsic = generic::CheckedExtrinsic<AccountId, Call, SignedExtra>;
 /// Executive: handles dispatch to the various modules.
-<<<<<<< HEAD
 pub type Executive =
 	executive::Executive<Runtime, Block, frame_system::ChainContext<Runtime>, Runtime, AllPallets>;
-=======
-pub type Executive = executive::Executive<Runtime, Block, frame_system::ChainContext<Runtime>, Runtime, AllModules>;
->>>>>>> 222c5ef1
 
 impl_runtime_apis! {
 	impl sp_api::Core<Block> for Runtime {
