--- conflicted
+++ resolved
@@ -352,12 +352,8 @@
 	type CtypeCreatorId = DidIdentifier;
 	type EnsureOrigin = did::EnsureDidOrigin<DidIdentifier, AccountId>;
 	type OriginSuccess = did::DidRawOrigin<AccountId, DidIdentifier>;
-<<<<<<< HEAD
 	type OverarchingOrigin = EnsureRoot<AccountId>;
-	type Event = Event;
-=======
-	type RuntimeEvent = RuntimeEvent;
->>>>>>> 70ba5ba3
+	type RuntimeEvent = RuntimeEvent;
 	type WeightInfo = ();
 }
 
