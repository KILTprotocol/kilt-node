--- conflicted
+++ resolved
@@ -38,11 +38,7 @@
 use sp_core::{crypto::KeyTypeId, OpaqueMetadata};
 use sp_runtime::{
 	create_runtime_str, generic, impl_opaque_keys,
-<<<<<<< HEAD
-	traits::{AccountIdLookup, BlakeTwo256, Block as BlockT, NumberFor, OpaqueKeys},
-=======
 	traits::{AccountIdLookup, BlakeTwo256, Block as BlockT, ConvertInto, NumberFor, OpaqueKeys, Verify},
->>>>>>> f0182cb0
 	transaction_validity::{TransactionSource, TransactionValidity},
 	ApplyExtrinsicResult,
 };
@@ -308,6 +304,19 @@
 	type WeightInfo = ();
 }
 
+pub struct AttestationStructRuntimeUpgrade;
+impl attestation::migration::V23ToV24 for AttestationStructRuntimeUpgrade {
+	type Hash = Hash;
+	type DelegationNodeId = Hash;
+	type AccountId = AccountId;
+	type Module = Attestation;
+}
+impl frame_support::traits::OnRuntimeUpgrade for AttestationStructRuntimeUpgrade {
+	fn on_runtime_upgrade() -> frame_support::weights::Weight {
+		attestation::migration::apply::<Self>()
+	}
+}
+
 impl ctype::Config for Runtime {
 	/// The ubiquitous event type.
 	type Event = Event;
@@ -317,8 +326,22 @@
 impl delegation::Config for Runtime {
 	/// The ubiquitous event type.
 	type Event = Event;
+	type Signature = Signature;
+	type Signer = <Signature as Verify>::Signer;
 	type DelegationNodeId = Hash;
 	type WeightInfo = ();
+}
+
+pub struct DelegationStructRuntimeUpgrade;
+impl delegation::migration::V23ToV24 for DelegationStructRuntimeUpgrade {
+	type AccountId = AccountId;
+	type DelegationNodeId = Hash;
+	type Module = Delegation;
+}
+impl frame_support::traits::OnRuntimeUpgrade for DelegationStructRuntimeUpgrade {
+	fn on_runtime_upgrade() -> frame_support::weights::Weight {
+		delegation::migration::apply::<Self>()
+	}
 }
 
 impl did::Config for Runtime {
@@ -615,9 +638,9 @@
 			add_benchmark!(params, batches, frame_system, SystemBench::<Runtime>);
 			add_benchmark!(params, batches, pallet_balances, Balances);
 			add_benchmark!(params, batches, pallet_timestamp, Timestamp);
-			// add_benchmark!(params, batches, attestation, Attestation);
-			// add_benchmark!(params, batches, ctype, Ctype);
-			// add_benchmark!(params, batches, delegation, Delegation);
+			add_benchmark!(params, batches, attestation, Attestation);
+			add_benchmark!(params, batches, ctype, Ctype);
+			add_benchmark!(params, batches, delegation, Delegation);
 			// add_benchmark!(params, batches, did, Did);
 			add_benchmark!(params, batches, kilt_launch, KiltLaunch);
 			add_benchmark!(params, batches, pallet_vesting, Vesting);
