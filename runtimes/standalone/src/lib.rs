--- conflicted
+++ resolved
@@ -634,12 +634,8 @@
 			add_benchmark!(params, batches, attestation, Attestation);
 			add_benchmark!(params, batches, ctype, Ctype);
 			add_benchmark!(params, batches, delegation, Delegation);
-<<<<<<< HEAD
-			add_benchmark!(params, batches, did, Did);
 			add_benchmark!(params, batches, pallet_vesting, Vesting);
-=======
 			// add_benchmark!(params, batches, did, Did);
->>>>>>> 35f9a0e7
 
 			if batches.is_empty() { return Err("Benchmark not found for this pallet.".into()) }
 			Ok(batches)
