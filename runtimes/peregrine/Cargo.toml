--- conflicted
+++ resolved
@@ -69,13 +69,12 @@
 sp-version          = { workspace = true }
 sp-weights          = { workspace = true }
 
-<<<<<<< HEAD
 frame-executive               = { workspace = true }
 frame-metadata-hash-extension = { workspace = true }
 frame-support                 = { workspace = true }
 frame-system                  = { workspace = true }
 pallet-assets                 = { workspace = true }
-pallet-aura                   = { workspace = true }
+pallet-aura                   = { workspace = true, features = ["experimental"] }
 pallet-authorship             = { workspace = true }
 pallet-balances               = { workspace = true }
 pallet-collective             = { workspace = true }
@@ -96,33 +95,6 @@
 pallet-utility                = { workspace = true }
 pallet-vesting                = { workspace = true }
 sp-genesis-builder            = { workspace = true }
-=======
-frame-executive            = { workspace = true }
-frame-support              = { workspace = true }
-frame-system               = { workspace = true }
-pallet-assets              = { workspace = true }
-pallet-aura                = { workspace = true, features = ["experimental"] }
-pallet-authorship          = { workspace = true }
-pallet-balances            = { workspace = true }
-pallet-collective          = { workspace = true }
-pallet-democracy           = { workspace = true }
-pallet-indices             = { workspace = true }
-pallet-membership          = { workspace = true }
-pallet-message-queue       = { workspace = true }
-pallet-multisig            = { workspace = true }
-pallet-preimage            = { workspace = true }
-pallet-proxy               = { workspace = true }
-pallet-scheduler           = { workspace = true }
-pallet-session             = { workspace = true }
-pallet-sudo                = { workspace = true }
-pallet-timestamp           = { workspace = true }
-pallet-tips                = { workspace = true }
-pallet-transaction-payment = { workspace = true }
-pallet-treasury            = { workspace = true }
-pallet-utility             = { workspace = true }
-pallet-vesting             = { workspace = true }
-sp-genesis-builder         = { workspace = true }
->>>>>>> c1dc94cd
 
 # Cumulus dependencies
 cumulus-pallet-aura-ext         = { workspace = true }
