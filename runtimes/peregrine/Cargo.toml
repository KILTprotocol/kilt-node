[package]
authors       = { workspace = true }
description   = "Parachain runtime for KILT Testnets."
documentation = { workspace = true }
edition       = { workspace = true }
homepage      = { workspace = true }
license-file  = { workspace = true }
name          = "peregrine-runtime"
readme        = { workspace = true }
repository    = { workspace = true }
version       = { workspace = true }

[build-dependencies]
substrate-wasm-builder = { workspace = true }

[dev-dependencies]
sp-io = { workspace = true }

[dependencies]
# External dependencies
<<<<<<< HEAD
log                = { workspace = true }
parity-scale-codec = { workspace = true, features = ["derive"] }
scale-info         = { workspace = true, features = ["derive"] }
=======
log.workspace = true
parity-scale-codec = { workspace = true, features = ["derive"] }
scale-info = { workspace = true, features = ["derive"] }
>>>>>>> 2dbefd4f

hex-literal = { workspace = true, optional = true }

# RPC & Runtime API
frame-system-rpc-runtime-api               = { workspace = true }
kilt-runtime-api-did                       = { workspace = true }
kilt-runtime-api-public-credentials        = { workspace = true }
kilt-runtime-api-staking                   = { workspace = true }
pallet-transaction-payment-rpc-runtime-api = { workspace = true }

# KILT pallets & primitives
<<<<<<< HEAD
attestation                   = { workspace = true }
ctype                         = { workspace = true }
delegation                    = { workspace = true }
did                           = { workspace = true }
kilt-runtime-api-dip-provider = { workspace = true }
kilt-support                  = { workspace = true }
pallet-configuration          = { workspace = true }
pallet-deposit-storage        = { workspace = true }
pallet-did-lookup             = { workspace = true }
pallet-dip-provider           = { workspace = true }
pallet-inflation              = { workspace = true }
pallet-migration              = { workspace = true }
pallet-web3-names             = { workspace = true }
parachain-staking             = { workspace = true }
public-credentials            = { workspace = true }
runtime-common                = { workspace = true }
=======
attestation.workspace = true
ctype.workspace = true
delegation.workspace = true
did.workspace = true
kilt-runtime-api-dip-provider.workspace = true
kilt-support.workspace = true
pallet-deposit-storage.workspace = true
pallet-did-lookup.workspace = true
pallet-dip-provider.workspace = true
pallet-inflation.workspace = true
pallet-migration.workspace = true
pallet-web3-names.workspace = true
parachain-staking.workspace = true
public-credentials.workspace = true
runtime-common.workspace = true
>>>>>>> 2dbefd4f

# Substrate dependencies
sp-api              = { workspace = true }
sp-block-builder    = { workspace = true }
sp-consensus-aura   = { workspace = true }
sp-core             = { workspace = true }
sp-inherents        = { workspace = true }
sp-offchain         = { workspace = true }
sp-runtime          = { workspace = true }
sp-session          = { workspace = true }
sp-std              = { workspace = true }
sp-transaction-pool = { workspace = true }
sp-version          = { workspace = true }
sp-weights          = { workspace = true }

frame-executive            = { workspace = true }
frame-support              = { workspace = true }
frame-system               = { workspace = true }
pallet-aura                = { workspace = true }
pallet-authorship          = { workspace = true }
pallet-balances            = { workspace = true }
pallet-collective          = { workspace = true }
pallet-democracy           = { workspace = true }
pallet-indices             = { workspace = true }
pallet-membership          = { workspace = true }
pallet-multisig            = { workspace = true }
pallet-preimage            = { workspace = true }
pallet-proxy               = { workspace = true }
pallet-scheduler           = { workspace = true }
pallet-session             = { workspace = true }
pallet-sudo                = { workspace = true }
pallet-timestamp           = { workspace = true }
pallet-tips                = { workspace = true }
pallet-transaction-payment = { workspace = true }
pallet-treasury            = { workspace = true }
pallet-utility             = { workspace = true }
pallet-vesting             = { workspace = true }

# Cumulus dependencies
cumulus-pallet-aura-ext         = { workspace = true }
cumulus-pallet-dmp-queue        = { workspace = true }
cumulus-pallet-parachain-system = { workspace = true }
cumulus-pallet-xcm              = { workspace = true }
cumulus-pallet-xcmp-queue       = { workspace = true }
cumulus-primitives-core         = { workspace = true }
cumulus-primitives-timestamp    = { workspace = true }
cumulus-primitives-utility      = { workspace = true }
parachain-info                  = { workspace = true }

# Polkadot dependencies
pallet-xcm   = { workspace = true }
xcm          = { workspace = true }
xcm-builder  = { workspace = true }
xcm-executor = { workspace = true }

# Benchmarking dependencies
cumulus-pallet-session-benchmarking = { workspace = true, optional = true }
<<<<<<< HEAD
frame-benchmarking                  = { workspace = true, optional = true }
frame-system-benchmarking           = { workspace = true, optional = true }
=======
frame-benchmarking = { workspace = true, optional = true }
frame-system-benchmarking = { workspace = true, optional = true }
>>>>>>> 2dbefd4f

# Runtime tests
frame-try-runtime = { workspace = true, optional = true }

[features]
default = ["std"]
fast-gov = ["runtime-common/fast-gov"]
runtime-benchmarks = [
  "attestation/runtime-benchmarks",
  "ctype/runtime-benchmarks",
  "cumulus-pallet-parachain-system/runtime-benchmarks",
  "cumulus-pallet-session-benchmarking/runtime-benchmarks",
  "cumulus-pallet-xcmp-queue/runtime-benchmarks",
  "delegation/runtime-benchmarks",
  "did/runtime-benchmarks",
  "frame-benchmarking/runtime-benchmarks",
  "frame-support/runtime-benchmarks",
  "frame-system-benchmarking/runtime-benchmarks",
  "frame-system/runtime-benchmarks",
  "hex-literal",
  "kilt-support/runtime-benchmarks",
  "pallet-balances/runtime-benchmarks",
  "pallet-collective/runtime-benchmarks",
  "pallet-democracy/runtime-benchmarks",
  "pallet-deposit-storage/runtime-benchmarks",
  "pallet-did-lookup/runtime-benchmarks",
  "pallet-dip-provider/runtime-benchmarks",
  "pallet-indices/runtime-benchmarks",
  "pallet-inflation/runtime-benchmarks",
  "pallet-membership/runtime-benchmarks",
  "pallet-migration/runtime-benchmarks",
  "pallet-multisig/runtime-benchmarks",
  "pallet-preimage/runtime-benchmarks",
  "pallet-proxy/runtime-benchmarks",
  "pallet-scheduler/runtime-benchmarks",
  "pallet-sudo/runtime-benchmarks",
  "pallet-timestamp/runtime-benchmarks",
  "pallet-tips/runtime-benchmarks",
  "pallet-treasury/runtime-benchmarks",
  "pallet-utility/runtime-benchmarks",
  "pallet-vesting/runtime-benchmarks",
  "pallet-web3-names/runtime-benchmarks",
  "pallet-xcm/runtime-benchmarks",
  "parachain-staking/runtime-benchmarks",
  "public-credentials/runtime-benchmarks",
  "runtime-common/runtime-benchmarks",
  "sp-runtime/runtime-benchmarks",
  "xcm-builder/runtime-benchmarks",
  "xcm-executor/runtime-benchmarks",
]
std = [
  "attestation/std",
  "ctype/std",
  "cumulus-pallet-aura-ext/std",
  "cumulus-pallet-dmp-queue/std",
  "cumulus-pallet-parachain-system/std",
  "cumulus-pallet-session-benchmarking/std",
  "cumulus-pallet-xcm/std",
  "cumulus-pallet-xcmp-queue/std",
  "cumulus-primitives-core/std",
  "cumulus-primitives-timestamp/std",
  "cumulus-primitives-utility/std",
  "delegation/std",
  "did/std",
  "frame-benchmarking?/std",
  "frame-executive/std",
  "frame-support/std",
  "frame-system-benchmarking?/std",
  "frame-system-rpc-runtime-api/std",
  "frame-system/std",
  "frame-try-runtime?/std",
  "kilt-runtime-api-did/std",
  "kilt-runtime-api-dip-provider/std",
  "kilt-runtime-api-public-credentials/std",
  "kilt-runtime-api-staking/std",
  "kilt-support/std",
  "log/std",
  "pallet-aura/std",
  "pallet-authorship/std",
  "pallet-balances/std",
  "pallet-collective/std",
  "pallet-democracy/std",
  "pallet-deposit-storage/std",
  "pallet-did-lookup/std",
  "pallet-dip-provider/std",
  "pallet-indices/std",
  "pallet-inflation/std",
  "pallet-membership/std",
  "pallet-migration/std",
  "pallet-multisig/std",
  "pallet-preimage/std",
  "pallet-proxy/std",
  "pallet-scheduler/std",
  "pallet-session/std",
  "pallet-sudo/std",
  "pallet-timestamp/std",
  "pallet-tips/std",
  "pallet-transaction-payment-rpc-runtime-api/std",
  "pallet-transaction-payment/std",
  "pallet-treasury/std",
  "pallet-utility/std",
  "pallet-vesting/std",
  "pallet-web3-names/std",
  "pallet-xcm/std",
  "parachain-info/std",
  "parachain-staking/std",
  "parity-scale-codec/std",
  "public-credentials/std",
  "runtime-common/std",
  "scale-info/std",
  "sp-api/std",
  "sp-block-builder/std",
  "sp-consensus-aura/std",
  "sp-core/std",
  "sp-inherents/std",
  "sp-offchain/std",
  "sp-runtime/std",
  "sp-session/std",
  "sp-std/std",
  "sp-transaction-pool/std",
  "sp-version/std",
  "sp-weights/std",
  "xcm-builder/std",
  "xcm-executor/std",
  "xcm/std",
]
try-runtime = [
  "attestation/try-runtime",
  "ctype/try-runtime",
  "cumulus-pallet-aura-ext/try-runtime",
  "cumulus-pallet-dmp-queue/try-runtime",
  "cumulus-pallet-parachain-system/try-runtime",
  "cumulus-pallet-xcm/try-runtime",
  "cumulus-pallet-xcmp-queue/try-runtime",
  "delegation/try-runtime",
  "did/try-runtime",
  "frame-executive/try-runtime",
  "frame-support/try-runtime",
  "frame-system/try-runtime",
  "frame-try-runtime",
  "kilt-support/try-runtime",
  "pallet-aura/try-runtime",
  "pallet-authorship/try-runtime",
  "pallet-balances/try-runtime",
  "pallet-collective/try-runtime",
  "pallet-democracy/try-runtime",
  "pallet-deposit-storage/try-runtime",
  "pallet-did-lookup/try-runtime",
  "pallet-dip-provider/try-runtime",
  "pallet-indices/try-runtime",
  "pallet-inflation/try-runtime",
  "pallet-membership/try-runtime",
  "pallet-migration/try-runtime",
  "pallet-multisig/try-runtime",
  "pallet-preimage/try-runtime",
  "pallet-proxy/try-runtime",
  "pallet-scheduler/try-runtime",
  "pallet-session/try-runtime",
  "pallet-sudo/try-runtime",
  "pallet-timestamp/try-runtime",
  "pallet-tips/try-runtime",
  "pallet-transaction-payment/try-runtime",
  "pallet-treasury/try-runtime",
  "pallet-utility/try-runtime",
  "pallet-vesting/try-runtime",
  "pallet-web3-names/try-runtime",
  "pallet-xcm/try-runtime",
  "parachain-info/try-runtime",
  "parachain-staking/try-runtime",
  "public-credentials/try-runtime",
  "runtime-common/try-runtime",
]
with-tracing = ["frame-executive/with-tracing", "sp-io/with-tracing"]<|MERGE_RESOLUTION|>--- conflicted
+++ resolved
@@ -18,15 +18,9 @@
 
 [dependencies]
 # External dependencies
-<<<<<<< HEAD
 log                = { workspace = true }
 parity-scale-codec = { workspace = true, features = ["derive"] }
 scale-info         = { workspace = true, features = ["derive"] }
-=======
-log.workspace = true
-parity-scale-codec = { workspace = true, features = ["derive"] }
-scale-info = { workspace = true, features = ["derive"] }
->>>>>>> 2dbefd4f
 
 hex-literal = { workspace = true, optional = true }
 
@@ -38,7 +32,6 @@
 pallet-transaction-payment-rpc-runtime-api = { workspace = true }
 
 # KILT pallets & primitives
-<<<<<<< HEAD
 attestation                   = { workspace = true }
 ctype                         = { workspace = true }
 delegation                    = { workspace = true }
@@ -55,23 +48,6 @@
 parachain-staking             = { workspace = true }
 public-credentials            = { workspace = true }
 runtime-common                = { workspace = true }
-=======
-attestation.workspace = true
-ctype.workspace = true
-delegation.workspace = true
-did.workspace = true
-kilt-runtime-api-dip-provider.workspace = true
-kilt-support.workspace = true
-pallet-deposit-storage.workspace = true
-pallet-did-lookup.workspace = true
-pallet-dip-provider.workspace = true
-pallet-inflation.workspace = true
-pallet-migration.workspace = true
-pallet-web3-names.workspace = true
-parachain-staking.workspace = true
-public-credentials.workspace = true
-runtime-common.workspace = true
->>>>>>> 2dbefd4f
 
 # Substrate dependencies
 sp-api              = { workspace = true }
@@ -129,13 +105,8 @@
 
 # Benchmarking dependencies
 cumulus-pallet-session-benchmarking = { workspace = true, optional = true }
-<<<<<<< HEAD
 frame-benchmarking                  = { workspace = true, optional = true }
 frame-system-benchmarking           = { workspace = true, optional = true }
-=======
-frame-benchmarking = { workspace = true, optional = true }
-frame-system-benchmarking = { workspace = true, optional = true }
->>>>>>> 2dbefd4f
 
 # Runtime tests
 frame-try-runtime = { workspace = true, optional = true }
