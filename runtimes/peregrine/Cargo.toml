[package]
authors       = { workspace = true }
description   = "Parachain runtime for KILT Testnets."
documentation = { workspace = true }
edition       = { workspace = true }
homepage      = { workspace = true }
license-file  = { workspace = true }
name          = "peregrine-runtime"
readme        = { workspace = true }
repository    = { workspace = true }
version       = { workspace = true }

[build-dependencies]
substrate-wasm-builder = { workspace = true }

[dev-dependencies]
sp-io = { workspace = true }

[dependencies]
# External dependencies
log                = { workspace = true }
parity-scale-codec = { workspace = true, features = ["derive"] }
scale-info         = { workspace = true, features = ["derive"] }

hex-literal = { workspace = true, optional = true }

# RPC & Runtime API
frame-system-rpc-runtime-api               = { workspace = true }
kilt-runtime-api-did                       = { workspace = true }
kilt-runtime-api-dip-provider              = { workspace = true }
kilt-runtime-api-public-credentials        = { workspace = true }
kilt-runtime-api-staking                   = { workspace = true }
pallet-asset-swap-runtime-api              = { workspace = true }
pallet-transaction-payment-rpc-runtime-api = { workspace = true }

# KILT pallets & primitives
<<<<<<< HEAD
attestation            = { workspace = true }
ctype                  = { workspace = true }
delegation             = { workspace = true }
did                    = { workspace = true }
kilt-support           = { workspace = true }
pallet-asset-swap      = { workspace = true }
pallet-deposit-storage = { workspace = true }
pallet-did-lookup      = { workspace = true }
pallet-dip-provider    = { workspace = true }
pallet-inflation       = { workspace = true }
pallet-migration       = { workspace = true }
pallet-web3-names      = { workspace = true }
parachain-staking      = { workspace = true }
public-credentials     = { workspace = true }
runtime-common         = { workspace = true }
=======
attestation                   = { workspace = true }
ctype                         = { workspace = true }
delegation                    = { workspace = true }
did                           = { workspace = true }
kilt-runtime-api-dip-provider = { workspace = true }
kilt-support                  = { workspace = true }
pallet-asset-swap             = { workspace = true }
pallet-deposit-storage        = { workspace = true }
pallet-did-lookup             = { workspace = true }
pallet-dip-provider           = { workspace = true }
pallet-inflation              = { workspace = true }
pallet-migration              = { workspace = true }
pallet-web3-names             = { workspace = true }
parachain-staking             = { workspace = true }
public-credentials            = { workspace = true }
runtime-common                = { workspace = true }
>>>>>>> ec999eb9

# Substrate dependencies
sp-api              = { workspace = true }
sp-block-builder    = { workspace = true }
sp-consensus-aura   = { workspace = true }
sp-core             = { workspace = true }
sp-inherents        = { workspace = true }
sp-offchain         = { workspace = true }
sp-runtime          = { workspace = true }
sp-session          = { workspace = true }
sp-std              = { workspace = true }
sp-transaction-pool = { workspace = true }
sp-version          = { workspace = true }
sp-weights          = { workspace = true }

frame-executive            = { workspace = true }
frame-support              = { workspace = true }
frame-system               = { workspace = true }
pallet-assets              = { workspace = true }
pallet-aura                = { workspace = true }
pallet-authorship          = { workspace = true }
pallet-balances            = { workspace = true }
pallet-collective          = { workspace = true }
pallet-democracy           = { workspace = true }
pallet-indices             = { workspace = true }
pallet-membership          = { workspace = true }
pallet-multisig            = { workspace = true }
pallet-preimage            = { workspace = true }
pallet-proxy               = { workspace = true }
pallet-scheduler           = { workspace = true }
pallet-session             = { workspace = true }
pallet-sudo                = { workspace = true }
pallet-timestamp           = { workspace = true }
pallet-tips                = { workspace = true }
pallet-transaction-payment = { workspace = true }
pallet-treasury            = { workspace = true }
pallet-utility             = { workspace = true }
pallet-vesting             = { workspace = true }

# Cumulus dependencies
cumulus-pallet-aura-ext         = { workspace = true }
cumulus-pallet-dmp-queue        = { workspace = true }
cumulus-pallet-parachain-system = { workspace = true, features = ["parameterized-consensus-hook"] }
cumulus-pallet-xcm              = { workspace = true }
cumulus-pallet-xcmp-queue       = { workspace = true }
cumulus-primitives-aura         = { workspace = true }
cumulus-primitives-core         = { workspace = true }
cumulus-primitives-timestamp    = { workspace = true }
cumulus-primitives-utility      = { workspace = true }
parachain-info                  = { workspace = true }

# Polkadot dependencies
pallet-xcm   = { workspace = true }
xcm          = { workspace = true }
xcm-builder  = { workspace = true }
xcm-executor = { workspace = true }

# Benchmarking dependencies
cumulus-pallet-session-benchmarking = { workspace = true, optional = true }
frame-benchmarking                  = { workspace = true, optional = true }
frame-system-benchmarking           = { workspace = true, optional = true }

# Runtime tests
frame-try-runtime = { workspace = true, optional = true }

[features]
default = ["std"]
fast-gov = ["runtime-common/fast-gov"]
runtime-benchmarks = [
  "attestation/runtime-benchmarks",
  "ctype/runtime-benchmarks",
  "cumulus-pallet-parachain-system/runtime-benchmarks",
  "cumulus-pallet-session-benchmarking/runtime-benchmarks",
  "cumulus-pallet-xcmp-queue/runtime-benchmarks",
  "delegation/runtime-benchmarks",
  "did/runtime-benchmarks",
  "frame-benchmarking/runtime-benchmarks",
  "frame-support/runtime-benchmarks",
  "frame-system-benchmarking/runtime-benchmarks",
  "frame-system/runtime-benchmarks",
  "hex-literal",
  "kilt-support/runtime-benchmarks",
  "pallet-assets/runtime-benchmarks",
  "pallet-balances/runtime-benchmarks",
  "pallet-collective/runtime-benchmarks",
  "pallet-democracy/runtime-benchmarks",
  "pallet-deposit-storage/runtime-benchmarks",
  "pallet-did-lookup/runtime-benchmarks",
  "pallet-dip-provider/runtime-benchmarks",
  "pallet-indices/runtime-benchmarks",
  "pallet-inflation/runtime-benchmarks",
  "pallet-membership/runtime-benchmarks",
  "pallet-migration/runtime-benchmarks",
  "pallet-multisig/runtime-benchmarks",
  "pallet-preimage/runtime-benchmarks",
  "pallet-proxy/runtime-benchmarks",
  "pallet-scheduler/runtime-benchmarks",
  "pallet-sudo/runtime-benchmarks",
  "pallet-timestamp/runtime-benchmarks",
  "pallet-tips/runtime-benchmarks",
  "pallet-treasury/runtime-benchmarks",
  "pallet-utility/runtime-benchmarks",
  "pallet-vesting/runtime-benchmarks",
  "pallet-web3-names/runtime-benchmarks",
  "pallet-xcm/runtime-benchmarks",
  "parachain-staking/runtime-benchmarks",
  "public-credentials/runtime-benchmarks",
  "runtime-common/runtime-benchmarks",
  "sp-runtime/runtime-benchmarks",
  "xcm-builder/runtime-benchmarks",
  "xcm-executor/runtime-benchmarks",
]
std = [
  "attestation/std",
  "ctype/std",
  "cumulus-pallet-aura-ext/std",
  "cumulus-pallet-dmp-queue/std",
  "cumulus-pallet-parachain-system/std",
  "cumulus-pallet-session-benchmarking/std",
  "cumulus-pallet-xcm/std",
  "cumulus-pallet-xcmp-queue/std",
  "cumulus-primitives-aura/std",
  "cumulus-primitives-core/std",
  "cumulus-primitives-timestamp/std",
  "cumulus-primitives-utility/std",
  "delegation/std",
  "did/std",
  "frame-benchmarking?/std",
  "frame-executive/std",
  "frame-support/std",
  "frame-system-benchmarking?/std",
  "frame-system-rpc-runtime-api/std",
  "frame-system/std",
  "frame-try-runtime?/std",
  "kilt-runtime-api-did/std",
  "kilt-runtime-api-dip-provider/std",
  "kilt-runtime-api-public-credentials/std",
  "kilt-runtime-api-staking/std",
  "kilt-support/std",
  "log/std",
  "pallet-asset-swap-runtime-api/std",
  "pallet-asset-swap/std",
  "pallet-assets/std",
  "pallet-aura/std",
  "pallet-authorship/std",
  "pallet-balances/std",
  "pallet-collective/std",
  "pallet-democracy/std",
  "pallet-deposit-storage/std",
  "pallet-did-lookup/std",
  "pallet-dip-provider/std",
  "pallet-indices/std",
  "pallet-inflation/std",
  "pallet-membership/std",
  "pallet-migration/std",
  "pallet-multisig/std",
  "pallet-preimage/std",
  "pallet-proxy/std",
  "pallet-scheduler/std",
  "pallet-session/std",
  "pallet-sudo/std",
  "pallet-timestamp/std",
  "pallet-tips/std",
  "pallet-transaction-payment-rpc-runtime-api/std",
  "pallet-transaction-payment/std",
  "pallet-treasury/std",
  "pallet-utility/std",
  "pallet-vesting/std",
  "pallet-web3-names/std",
  "pallet-xcm/std",
  "parachain-info/std",
  "parachain-staking/std",
  "parity-scale-codec/std",
  "public-credentials/std",
  "runtime-common/std",
  "scale-info/std",
  "sp-api/std",
  "sp-block-builder/std",
  "sp-consensus-aura/std",
  "sp-core/std",
  "sp-inherents/std",
  "sp-offchain/std",
  "sp-runtime/std",
  "sp-session/std",
  "sp-std/std",
  "sp-transaction-pool/std",
  "sp-version/std",
  "sp-weights/std",
  "xcm-builder/std",
  "xcm-executor/std",
  "xcm/std",
]
try-runtime = [
  "attestation/try-runtime",
  "ctype/try-runtime",
  "cumulus-pallet-aura-ext/try-runtime",
  "cumulus-pallet-dmp-queue/try-runtime",
  "cumulus-pallet-parachain-system/try-runtime",
  "cumulus-pallet-xcm/try-runtime",
  "cumulus-pallet-xcmp-queue/try-runtime",
  "delegation/try-runtime",
  "did/try-runtime",
  "frame-executive/try-runtime",
  "frame-support/try-runtime",
  "frame-system/try-runtime",
  "frame-try-runtime",
  "kilt-support/try-runtime",
  "pallet-assets/try-runtime",
  "pallet-aura/try-runtime",
  "pallet-authorship/try-runtime",
  "pallet-balances/try-runtime",
  "pallet-collective/try-runtime",
  "pallet-democracy/try-runtime",
  "pallet-deposit-storage/try-runtime",
  "pallet-did-lookup/try-runtime",
  "pallet-dip-provider/try-runtime",
  "pallet-indices/try-runtime",
  "pallet-inflation/try-runtime",
  "pallet-membership/try-runtime",
  "pallet-migration/try-runtime",
  "pallet-multisig/try-runtime",
  "pallet-preimage/try-runtime",
  "pallet-proxy/try-runtime",
  "pallet-scheduler/try-runtime",
  "pallet-session/try-runtime",
  "pallet-sudo/try-runtime",
  "pallet-timestamp/try-runtime",
  "pallet-tips/try-runtime",
  "pallet-transaction-payment/try-runtime",
  "pallet-treasury/try-runtime",
  "pallet-utility/try-runtime",
  "pallet-vesting/try-runtime",
  "pallet-web3-names/try-runtime",
  "pallet-xcm/try-runtime",
  "parachain-info/try-runtime",
  "parachain-staking/try-runtime",
  "public-credentials/try-runtime",
  "runtime-common/try-runtime",
]
with-tracing = ["frame-executive/with-tracing", "sp-io/with-tracing"]<|MERGE_RESOLUTION|>--- conflicted
+++ resolved
@@ -34,23 +34,6 @@
 pallet-transaction-payment-rpc-runtime-api = { workspace = true }
 
 # KILT pallets & primitives
-<<<<<<< HEAD
-attestation            = { workspace = true }
-ctype                  = { workspace = true }
-delegation             = { workspace = true }
-did                    = { workspace = true }
-kilt-support           = { workspace = true }
-pallet-asset-swap      = { workspace = true }
-pallet-deposit-storage = { workspace = true }
-pallet-did-lookup      = { workspace = true }
-pallet-dip-provider    = { workspace = true }
-pallet-inflation       = { workspace = true }
-pallet-migration       = { workspace = true }
-pallet-web3-names      = { workspace = true }
-parachain-staking      = { workspace = true }
-public-credentials     = { workspace = true }
-runtime-common         = { workspace = true }
-=======
 attestation                   = { workspace = true }
 ctype                         = { workspace = true }
 delegation                    = { workspace = true }
@@ -67,7 +50,6 @@
 parachain-staking             = { workspace = true }
 public-credentials            = { workspace = true }
 runtime-common                = { workspace = true }
->>>>>>> ec999eb9
 
 # Substrate dependencies
 sp-api              = { workspace = true }
