// KILT Blockchain – https://botlabs.org
// Copyright (C) 2019-2024 BOTLabs GmbH

// The KILT Blockchain is free software: you can redistribute it and/or modify
// it under the terms of the GNU General Public License as published by
// the Free Software Foundation, either version 3 of the License, or
// (at your option) any later version.

// The KILT Blockchain is distributed in the hope that it will be useful,
// but WITHOUT ANY WARRANTY; without even the implied warranty of
// MERCHANTABILITY or FITNESS FOR A PARTICULAR PURPOSE.  See the
// GNU General Public License for more details.

// You should have received a copy of the GNU General Public License
// along with this program.  If not, see <https://www.gnu.org/licenses/>.

// If you feel like getting in touch with us, you can do so at info@botlabs.org

use crate::{
<<<<<<< HEAD
	AccountId, AllPalletsWithSystem, Balances, Fungibles, ParachainInfo, ParachainSystem, PolkadotXcm, Runtime,
	RuntimeCall, RuntimeEvent, RuntimeOrigin, Treasury, WeightToFee, XcmpQueue,
=======
	AccountId, AllPalletsWithSystem, Balances, CheckingAccount, Fungibles, ParachainInfo, ParachainSystem, PolkadotXcm,
	Runtime, RuntimeCall, RuntimeEvent, RuntimeOrigin, Treasury, WeightToFee, XcmpQueue,
>>>>>>> ec999eb9
};

use frame_support::{
	parameter_types,
	traits::{Contains, Everything, Nothing},
};
use frame_system::EnsureRoot;
use pallet_asset_swap::xcm::{
<<<<<<< HEAD
	trader::UsingComponentsForSwapPairRemoteAsset, MatchesSwapPairXcmFeeAsset,
	ReserveTransfersOfXcmFeeAssetAndRemoteAsset, SwapPairRemoteAssetTransactor, UsingComponentsForXcmFeeAsset,
=======
	IsSwapPairRemoteAsset, IsSwapPairXcmFeeAsset, MatchesSwapPairXcmFeeFungibleAsset, SwapPairRemoteAssetTransactor,
	UsingComponentsForSwapPairRemoteAsset, UsingComponentsForXcmFeeAsset,
>>>>>>> ec999eb9
};
use pallet_xcm::XcmPassthrough;
use sp_core::ConstU32;
use sp_std::prelude::ToOwned;
use xcm::v3::prelude::*;
use xcm_builder::{
	AllowKnownQueryResponses, AllowSubscriptionsFrom, AllowTopLevelPaidExecutionFrom, AllowUnpaidExecutionFrom,
	EnsureXcmOrigin, FixedWeightBounds, FungiblesAdapter, NativeAsset, NoChecking, RelayChainAsNative,
	SiblingParachainAsNative, SignedAccountId32AsNative, SignedToAccountId32, SovereignSignedViaLocation,
	TakeWeightCredit, TrailingSetTopicAsId, UsingComponents, WithComputedOrigin,
};
use xcm_executor::{traits::WithOriginFilter, XcmExecutor};

use runtime_common::xcm_config::{
	DenyReserveTransferToRelayChain, DenyThenTry, HereLocation, LocalAssetTransactor, LocationToAccountId,
	MaxAssetsIntoHolding, MaxInstructions, ParentLocation, ParentOrSiblings, UnitWeightCost,
};

parameter_types! {
	pub RelayChainOrigin: RuntimeOrigin = cumulus_pallet_xcm::Origin::Relay.into();
	pub Ancestry: MultiLocation = Parachain(ParachainInfo::parachain_id().into()).into();
	// TODO: This needs to be updated once we deploy Peregrine on Rococo/Paseo
	pub const RelayNetworkId: Option<NetworkId> = None;
	// TODO: This needs to be updated once we deploy Peregrine on Rococo/Paseo.
	pub UniversalLocation: InteriorMultiLocation =
		Parachain(ParachainInfo::parachain_id().into()).into();
}

/// This type specifies how a `MultiLocation` can be converted into an
/// `AccountId` within the Peregrine network, which is crucial for determining
/// ownership of accounts for asset transactions and for dispatching XCM
/// `Transact` operations.
pub type LocationToAccountIdConverter = LocationToAccountId<RelayNetworkId>;

/// This is the type we use to convert an (incoming) XCM origin into a local
/// `Origin` instance, ready for dispatching a transaction with Xcm's
/// `Transact`. There is an `OriginKind` which can bias the kind of local
/// `Origin` it will become.
pub type XcmOriginToTransactDispatchOrigin = (
	// Sovereign account converter; this attempts to derive an `AccountId` from the origin location
	// using `LocationToAccountIdConverter` and then turn that into the usual `Signed` origin. Useful for
	// foreign chains who want to have a local sovereign account on this chain which they control.
	// In contrast to Spiritnet, it's fine to include this on peregrine for testing.
	SovereignSignedViaLocation<LocationToAccountIdConverter, RuntimeOrigin>,
	// Native converter for Relay-chain (Parent) location which converts to a `Relay` origin when
	// recognized.
	RelayChainAsNative<RelayChainOrigin, RuntimeOrigin>,
	// Native converter for sibling Parachains which converts to a `SiblingPara` origin when
	// recognized.
	SiblingParachainAsNative<cumulus_pallet_xcm::Origin, RuntimeOrigin>,
	// Native signed account converter which just converts an `AccountId32` origin into a normal
	// `RuntimeOrigin::signed` origin of the same 32-byte value.
	SignedAccountId32AsNative<RelayNetworkId, RuntimeOrigin>,
	// Xcm origins can be represented natively under the Xcm pallet's Xcm origin.
	XcmPassthrough<RuntimeOrigin>,
);

/// Explicitly deny ReserveTransfer to the relay chain. Allow calls from the
/// relay chain governance.
pub type XcmBarrier = TrailingSetTopicAsId<
	DenyThenTry<
		DenyReserveTransferToRelayChain,
		(
			// For local extrinsics. Takes credit from already paid extrinsic fee. This is outside the computed origin
			// since local accounts don't have a computed origin (the message isn't send by any router etc.)
			TakeWeightCredit,
			// If we request a response we should also allow it to execute.
			AllowKnownQueryResponses<PolkadotXcm>,
			WithComputedOrigin<
				(
					// Allow unpaid execution from the relay chain
					AllowUnpaidExecutionFrom<ParentLocation>,
					// Allow paid execution.
					AllowTopLevelPaidExecutionFrom<Everything>,
					// Subscriptions for XCM version are OK from the relaychain and other parachains.
					AllowSubscriptionsFrom<ParentOrSiblings>,
				),
				UniversalLocation,
				ConstU32<8>,
			>,
		),
	>,
>;

/// A call filter for the XCM Transact instruction. This is a temporary measure
/// until we properly account for proof size weights.
///
/// Calls that are allowed through this filter must:
/// 1. Have a fixed weight;
/// 2. Cannot lead to another call being made;
/// 3. Have a defined proof size weight, e.g. no unbounded vecs in call
/// parameters.
pub struct SafeCallFilter;
impl Contains<RuntimeCall> for SafeCallFilter {
	fn contains(c: &RuntimeCall) -> bool {
		fn is_call_allowed(call: &RuntimeCall) -> bool {
			matches!(
				call,
				RuntimeCall::Ctype { .. }
				| RuntimeCall::DidLookup { .. }
				| RuntimeCall::Web3Names { .. }
				| RuntimeCall::PublicCredentials { .. }
				| RuntimeCall::Attestation { .. }
				// we exclude here [dispatch_as] and [submit_did_call]
				| RuntimeCall::Did (
							did::Call::add_key_agreement_key { .. }
							| did::Call::add_service_endpoint { .. }
							| did::Call::create { .. }
							| did::Call::delete { .. }
							| did::Call::remove_attestation_key { .. }
							| did::Call::remove_delegation_key { .. }
							| did::Call::remove_key_agreement_key { .. }
							| did::Call::remove_service_endpoint { .. }
							| did::Call::set_attestation_key { .. }
							| did::Call::set_authentication_key { .. }
							| did::Call::set_delegation_key { .. }
							| did::Call::update_deposit { .. }
							| did::Call::change_deposit_owner { .. }
							| did::Call::reclaim_deposit { .. }
							| did::Call::create_from_account { .. }
						)
			)
		}

		match c {
			RuntimeCall::Did(c) => match c {
				did::Call::dispatch_as { call, .. } => is_call_allowed(call),
				did::Call::submit_did_call { did_call, .. } => is_call_allowed(&did_call.call),
				_ => is_call_allowed(&c.to_owned().into()),
			},
			_ => is_call_allowed(c),
		}
	}
}

<<<<<<< HEAD
// TODO: Check checking account to something else
parameter_types! {
	pub const CheckingAccount: AccountId = AccountId::new([1; 32]);
}

// TODO: Implement logic that restricts using DOTs to only reserve-based
// transfers of DOTs.
=======
parameter_types! {
	pub TreasuryAccountId: AccountId = Treasury::account_id();
}

>>>>>>> ec999eb9
pub struct XcmConfig;
impl xcm_executor::Config for XcmConfig {
	type RuntimeCall = RuntimeCall;
	// How we send Xcm messages.
	type XcmSender = XcmRouter;
	// How to withdraw and deposit an asset.
<<<<<<< HEAD
	// The swap pair transactor wrapper must come before the balances wrapper.
	// TODO: We can refactor the `UsingComponents` to wrap around fungibles, so that
	// we don't use our local token by default. Or maybe we can, but it should be an
	// explicitly different type.
	type AssetTransactor = (
		// Converts remote token deposits into transfers from the swap pair pool.
		SwapPairRemoteAssetTransactor<LocationToAccountIdConverter, Runtime>,
		// Allow deposits of assets used to pay for XCM fees.
		FungiblesAdapter<
			Fungibles,
			MatchesSwapPairXcmFeeAsset<Runtime>,
=======
	// Until fixed, `LocalAssetTransactor` must be last since it returns an error if
	// the operation does not go through, i.e., it cannot be chained with other
	// transactors.
	type AssetTransactor = (
		// Allow the asset from the other side of the pool to be "deposited" into the current system.
		SwapPairRemoteAssetTransactor<LocationToAccountIdConverter, Runtime>,
		// Allow the asset to pay for remote XCM fees to be deposited into the current system.
		FungiblesAdapter<
			Fungibles,
			MatchesSwapPairXcmFeeFungibleAsset<Runtime>,
>>>>>>> ec999eb9
			LocationToAccountIdConverter,
			AccountId,
			NoChecking,
			CheckingAccount,
		>,
<<<<<<< HEAD
		// Wrapper around the local currency.
		LocalAssetTransactor<Balances, RelayNetworkId>,
	);
	type OriginConverter = XcmOriginToTransactDispatchOrigin;
	// Reserving is disabled.
	type IsReserve = (NativeAsset, ReserveTransfersOfXcmFeeAssetAndRemoteAsset<Runtime>);
=======
		// Transactor for fungibles matching the "Here" location.
		LocalAssetTransactor<Balances, RelayNetworkId>,
	);
	type OriginConverter = XcmOriginToTransactDispatchOrigin;
	type IsReserve = (
		NativeAsset,
		IsSwapPairRemoteAsset<Runtime>,
		IsSwapPairXcmFeeAsset<Runtime>,
	);
>>>>>>> ec999eb9
	// Teleporting is disabled.
	type IsTeleporter = ();
	type UniversalLocation = UniversalLocation;
	// Which XCM instructions are allowed and which are not on our chain.
	type Barrier = XcmBarrier;
	// How XCM messages are weighted. Each transaction has a weight of
	// `UnitWeightCost`.
	type Weigher = FixedWeightBounds<UnitWeightCost, RuntimeCall, MaxInstructions>;
	// How weight is transformed into fees. The fees are not taken out of the
	// Balances pallet here. Balances is only used if fees are dropped without being
	// used. In that case they are put into the treasury.
	type Trader = (
<<<<<<< HEAD
		// The fungibles wrapper must come before the balances wrapper.
		// TODO: We can refactor the `UsingComponents` to wrap around fungibles, so that we don't use our local token
		// by default. Or maybe we can, but it should be an explicitly different type.
		UsingComponentsForXcmFeeAsset<Runtime, WeightToFee<Runtime>, Fungibles>,
		UsingComponentsForSwapPairRemoteAsset<Runtime, WeightToFee<Runtime>>,
=======
		// Can pay for fees with the remote XCM asset fee (when sending it into this system).
		UsingComponentsForXcmFeeAsset<Runtime, WeightToFee<Runtime>>,
		// Can pay for the remote asset of the swap pair (when "depositing" it into this system).
		UsingComponentsForSwapPairRemoteAsset<Runtime, WeightToFee<Runtime>, TreasuryAccountId>,
		// Can pay with the fungible that matches the "Here" location.
>>>>>>> ec999eb9
		UsingComponents<WeightToFee<Runtime>, HereLocation, AccountId, Balances, Treasury>,
	);
	type ResponseHandler = PolkadotXcm;
	// What happens with assets that are left in the register after the XCM message
	// was processed. PolkadotXcm has an AssetTrap that stores a hash of the asset
	// location, amount, version, etc.
	type AssetTrap = PolkadotXcm;
	type AssetClaims = PolkadotXcm;
	type SubscriptionService = PolkadotXcm;
	type PalletInstancesInfo = AllPalletsWithSystem;
	type MaxAssetsIntoHolding = MaxAssetsIntoHolding;
	type AssetLocker = ();
	type AssetExchanger = ();
	type FeeManager = ();
	type MessageExporter = ();
	type UniversalAliases = Nothing;
	type CallDispatcher = WithOriginFilter<SafeCallFilter>;
	type SafeCallFilter = SafeCallFilter;
	type Aliasers = Nothing;
}

/// Allows only local `Signed` origins to be converted into `MultiLocation`s by
/// the XCM executor.
pub type LocalOriginToLocation = SignedToAccountId32<RuntimeOrigin, AccountId, RelayNetworkId>;

/// The means for routing XCM messages which are not for local execution into
/// the right message queues.
pub type XcmRouter = (
	// Two routers. Use UMP to communicate with the relay chain:
	cumulus_primitives_utility::ParentAsUmp<ParachainSystem, PolkadotXcm, ()>,
	// .. and XCMP to communicate with the sibling chains.
	XcmpQueue,
);

#[cfg(feature = "runtime-benchmarks")]
parameter_types! {
	pub ReachableDest: Option<MultiLocation> = Some(Parent.into());
}

impl pallet_xcm::Config for Runtime {
	type MaxRemoteLockConsumers = ConstU32<0>;
	type RemoteLockConsumerIdentifier = ();
	type RuntimeEvent = RuntimeEvent;
	type SendXcmOrigin = EnsureXcmOrigin<RuntimeOrigin, ()>;
	type XcmRouter = XcmRouter;
	type ExecuteXcmOrigin = EnsureXcmOrigin<RuntimeOrigin, LocalOriginToLocation>;
	type XcmExecuteFilter = Nothing;
	type XcmTeleportFilter = Nothing;
	type XcmReserveTransferFilter = Everything;
	type AdminOrigin = EnsureRoot<AccountId>;
	type XcmExecutor = XcmExecutor<XcmConfig>;
	type Weigher = FixedWeightBounds<UnitWeightCost, RuntimeCall, MaxInstructions>;
	type RuntimeOrigin = RuntimeOrigin;
	type RuntimeCall = RuntimeCall;

	const VERSION_DISCOVERY_QUEUE_SIZE: u32 = 100;
	// Our latest supported XCM version.
	type AdvertisedXcmVersion = pallet_xcm::CurrentXcmVersion;
	type UniversalLocation = UniversalLocation;
	type Currency = Balances;
	type CurrencyMatcher = ();
	type TrustedLockers = ();
	type SovereignAccountOf = LocationToAccountIdConverter;
	type MaxLockers = ConstU32<8>;
	type WeightInfo = crate::weights::pallet_xcm::WeightInfo<Runtime>;
	#[cfg(feature = "runtime-benchmarks")]
	type ReachableDest = ReachableDest;
}

impl cumulus_pallet_xcm::Config for Runtime {
	type RuntimeEvent = RuntimeEvent;
	type XcmExecutor = XcmExecutor<XcmConfig>;
}

impl cumulus_pallet_xcmp_queue::Config for Runtime {
	type RuntimeEvent = RuntimeEvent;
	type XcmExecutor = XcmExecutor<XcmConfig>;
	type ChannelInfo = ParachainSystem;
	type VersionWrapper = PolkadotXcm;
	type ExecuteOverweightOrigin = EnsureRoot<AccountId>;
	type ControllerOrigin = EnsureRoot<AccountId>;
	type ControllerOriginConverter = XcmOriginToTransactDispatchOrigin;
	type WeightInfo = cumulus_pallet_xcmp_queue::weights::SubstrateWeight<Self>;
	// TODO: Most chains use `NoPriceForMessageDelivery`, merged in https://github.com/paritytech/polkadot-sdk/pull/1234.
	type PriceForSiblingDelivery = ();
}

impl cumulus_pallet_dmp_queue::Config for Runtime {
	type RuntimeEvent = RuntimeEvent;
	type XcmExecutor = XcmExecutor<XcmConfig>;
	type ExecuteOverweightOrigin = EnsureRoot<AccountId>;
}<|MERGE_RESOLUTION|>--- conflicted
+++ resolved
@@ -17,13 +17,8 @@
 // If you feel like getting in touch with us, you can do so at info@botlabs.org
 
 use crate::{
-<<<<<<< HEAD
-	AccountId, AllPalletsWithSystem, Balances, Fungibles, ParachainInfo, ParachainSystem, PolkadotXcm, Runtime,
-	RuntimeCall, RuntimeEvent, RuntimeOrigin, Treasury, WeightToFee, XcmpQueue,
-=======
 	AccountId, AllPalletsWithSystem, Balances, CheckingAccount, Fungibles, ParachainInfo, ParachainSystem, PolkadotXcm,
 	Runtime, RuntimeCall, RuntimeEvent, RuntimeOrigin, Treasury, WeightToFee, XcmpQueue,
->>>>>>> ec999eb9
 };
 
 use frame_support::{
@@ -32,13 +27,8 @@
 };
 use frame_system::EnsureRoot;
 use pallet_asset_swap::xcm::{
-<<<<<<< HEAD
-	trader::UsingComponentsForSwapPairRemoteAsset, MatchesSwapPairXcmFeeAsset,
-	ReserveTransfersOfXcmFeeAssetAndRemoteAsset, SwapPairRemoteAssetTransactor, UsingComponentsForXcmFeeAsset,
-=======
 	IsSwapPairRemoteAsset, IsSwapPairXcmFeeAsset, MatchesSwapPairXcmFeeFungibleAsset, SwapPairRemoteAssetTransactor,
 	UsingComponentsForSwapPairRemoteAsset, UsingComponentsForXcmFeeAsset,
->>>>>>> ec999eb9
 };
 use pallet_xcm::XcmPassthrough;
 use sp_core::ConstU32;
@@ -174,39 +164,16 @@
 	}
 }
 
-<<<<<<< HEAD
-// TODO: Check checking account to something else
-parameter_types! {
-	pub const CheckingAccount: AccountId = AccountId::new([1; 32]);
-}
-
-// TODO: Implement logic that restricts using DOTs to only reserve-based
-// transfers of DOTs.
-=======
 parameter_types! {
 	pub TreasuryAccountId: AccountId = Treasury::account_id();
 }
 
->>>>>>> ec999eb9
 pub struct XcmConfig;
 impl xcm_executor::Config for XcmConfig {
 	type RuntimeCall = RuntimeCall;
 	// How we send Xcm messages.
 	type XcmSender = XcmRouter;
 	// How to withdraw and deposit an asset.
-<<<<<<< HEAD
-	// The swap pair transactor wrapper must come before the balances wrapper.
-	// TODO: We can refactor the `UsingComponents` to wrap around fungibles, so that
-	// we don't use our local token by default. Or maybe we can, but it should be an
-	// explicitly different type.
-	type AssetTransactor = (
-		// Converts remote token deposits into transfers from the swap pair pool.
-		SwapPairRemoteAssetTransactor<LocationToAccountIdConverter, Runtime>,
-		// Allow deposits of assets used to pay for XCM fees.
-		FungiblesAdapter<
-			Fungibles,
-			MatchesSwapPairXcmFeeAsset<Runtime>,
-=======
 	// Until fixed, `LocalAssetTransactor` must be last since it returns an error if
 	// the operation does not go through, i.e., it cannot be chained with other
 	// transactors.
@@ -217,20 +184,11 @@
 		FungiblesAdapter<
 			Fungibles,
 			MatchesSwapPairXcmFeeFungibleAsset<Runtime>,
->>>>>>> ec999eb9
 			LocationToAccountIdConverter,
 			AccountId,
 			NoChecking,
 			CheckingAccount,
 		>,
-<<<<<<< HEAD
-		// Wrapper around the local currency.
-		LocalAssetTransactor<Balances, RelayNetworkId>,
-	);
-	type OriginConverter = XcmOriginToTransactDispatchOrigin;
-	// Reserving is disabled.
-	type IsReserve = (NativeAsset, ReserveTransfersOfXcmFeeAssetAndRemoteAsset<Runtime>);
-=======
 		// Transactor for fungibles matching the "Here" location.
 		LocalAssetTransactor<Balances, RelayNetworkId>,
 	);
@@ -240,7 +198,6 @@
 		IsSwapPairRemoteAsset<Runtime>,
 		IsSwapPairXcmFeeAsset<Runtime>,
 	);
->>>>>>> ec999eb9
 	// Teleporting is disabled.
 	type IsTeleporter = ();
 	type UniversalLocation = UniversalLocation;
@@ -253,19 +210,11 @@
 	// Balances pallet here. Balances is only used if fees are dropped without being
 	// used. In that case they are put into the treasury.
 	type Trader = (
-<<<<<<< HEAD
-		// The fungibles wrapper must come before the balances wrapper.
-		// TODO: We can refactor the `UsingComponents` to wrap around fungibles, so that we don't use our local token
-		// by default. Or maybe we can, but it should be an explicitly different type.
-		UsingComponentsForXcmFeeAsset<Runtime, WeightToFee<Runtime>, Fungibles>,
-		UsingComponentsForSwapPairRemoteAsset<Runtime, WeightToFee<Runtime>>,
-=======
 		// Can pay for fees with the remote XCM asset fee (when sending it into this system).
 		UsingComponentsForXcmFeeAsset<Runtime, WeightToFee<Runtime>>,
 		// Can pay for the remote asset of the swap pair (when "depositing" it into this system).
 		UsingComponentsForSwapPairRemoteAsset<Runtime, WeightToFee<Runtime>, TreasuryAccountId>,
 		// Can pay with the fungible that matches the "Here" location.
->>>>>>> ec999eb9
 		UsingComponents<WeightToFee<Runtime>, HereLocation, AccountId, Balances, Treasury>,
 	);
 	type ResponseHandler = PolkadotXcm;
