// KILT Blockchain – https://botlabs.org
// Copyright (C) 2019-2022 BOTLabs GmbH

// The KILT Blockchain is free software: you can redistribute it and/or modify
// it under the terms of the GNU General Public License as published by
// the Free Software Foundation, either version 3 of the License, or
// (at your option) any later version.

// The KILT Blockchain is distributed in the hope that it will be useful,
// but WITHOUT ANY WARRANTY; without even the implied warranty of
// MERCHANTABILITY or FITNESS FOR A PARTICULAR PURPOSE.  See the
// GNU General Public License for more details.

// You should have received a copy of the GNU General Public License
// along with this program.  If not, see <https://www.gnu.org/licenses/>.

// If you feel like getting in touch with us, you can do so at info@botlabs.org

//! The KILT runtime. This can be compiled with `#[no_std]`, ready for Wasm.
#![cfg_attr(not(feature = "std"), no_std)]
// `construct_runtime!` does a lot of recursion and requires us to increase the limit to 256.
#![recursion_limit = "256"]

// Make the WASM binary available.
#[cfg(feature = "std")]
include!(concat!(env!("OUT_DIR"), "/wasm_binary.rs"));

use codec::{Decode, Encode, MaxEncodedLen};
use cumulus_pallet_parachain_system::RelayNumberStrictlyIncreases;
use frame_support::{
	construct_runtime, parameter_types,
	traits::{EitherOfDiverse, Everything, InstanceFilter, PrivilegeCmp},
	weights::{constants::RocksDbWeight, ConstantMultiplier, Weight},
};
use frame_system::EnsureRoot;
use sp_api::impl_runtime_apis;
use sp_core::OpaqueMetadata;
use sp_runtime::{
	create_runtime_str, generic, impl_opaque_keys,
	traits::{AccountIdLookup, BlakeTwo256, Block as BlockT, ConvertInto, OpaqueKeys},
	transaction_validity::{TransactionSource, TransactionValidity},
	ApplyExtrinsicResult, Perbill, Permill, RuntimeDebug,
};
use sp_std::{cmp::Ordering, prelude::*};
use sp_version::RuntimeVersion;
use xcm_executor::XcmExecutor;

use delegation::DelegationAc;
use kilt_support::traits::ItemFilter;
use pallet_did_lookup::{linkable_account::LinkableAccountId, migrations::EthereumMigration};
pub use parachain_staking::InflationInfo;
pub use public_credentials;

use runtime_common::{
	assets::{AssetDid, PublicCredentialsFilter},
	authorization::{AuthorizationId, PalletAuthorize},
	constants::{self, EXISTENTIAL_DEPOSIT, KILT},
	errors::PublicCredentialsApiError,
	fees::{ToAuthor, WeightToFee},
	pallet_id, AccountId, AuthorityId, Balance, BlockHashCount, BlockLength, BlockNumber, BlockWeights, DidIdentifier,
	FeeSplit, Hash, Header, Index, Signature, SlowAdjustingFeeUpdate,
};

use crate::xcm_config::{XcmConfig, XcmOriginToTransactDispatchOrigin};

#[cfg(feature = "std")]
use sp_version::NativeVersion;
#[cfg(feature = "runtime-benchmarks")]
use {frame_system::EnsureSigned, kilt_support::signature::AlwaysVerify, runtime_common::benchmarks::DummySignature};

#[cfg(any(feature = "std", test))]
pub use sp_runtime::BuildStorage;

#[cfg(test)]
mod tests;

mod weights;
mod xcm_config;

impl_opaque_keys! {
	pub struct SessionKeys {
		pub aura: Aura,
	}
}

/// This runtime version.
#[sp_version::runtime_version]
pub const VERSION: RuntimeVersion = RuntimeVersion {
	spec_name: create_runtime_str!("mashnet-node"),
	impl_name: create_runtime_str!("mashnet-node"),
	authoring_version: 4,
	spec_version: 10800,
	impl_version: 0,
	apis: RUNTIME_API_VERSIONS,
	transaction_version: 4,
	state_version: 0,
};

/// The version information used to identify this runtime when compiled
/// natively.
#[cfg(feature = "std")]
pub fn native_version() -> NativeVersion {
	NativeVersion {
		runtime_version: VERSION,
		can_author_with: Default::default(),
	}
}

parameter_types! {
	pub const Version: RuntimeVersion = VERSION;
	pub const SS58Prefix: u8 = 38;
}

impl frame_system::Config for Runtime {
	/// The identifier used to distinguish between accounts.
	type AccountId = AccountId;
	/// The aggregated dispatch type that is available for extrinsics.
	type Call = Call;
	/// The lookup mechanism to get account ID from whatever is passed in
	/// dispatchers.
	type Lookup = AccountIdLookup<AccountId, ()>;
	/// The index type for storing how many extrinsics an account has signed.
	type Index = Index;
	/// The index type for blocks.
	type BlockNumber = BlockNumber;
	/// The type for hashing blocks and tries.
	type Hash = Hash;
	/// The hashing algorithm used.
	type Hashing = BlakeTwo256;
	/// The header type.
	type Header = runtime_common::Header;
	/// The ubiquitous event type.
	type Event = Event;
	/// The ubiquitous origin type.
	type Origin = Origin;
	/// Maximum number of block number to block hash mappings to keep (oldest
	/// pruned first).
	type BlockHashCount = BlockHashCount;
	/// Runtime version.
	type Version = Version;
	/// Converts a module to an index of this module in the runtime.
	type PalletInfo = PalletInfo;
	type AccountData = pallet_balances::AccountData<Balance>;
	type OnNewAccount = ();
	type OnKilledAccount = ();
	type DbWeight = RocksDbWeight;
	type BaseCallFilter = Everything;
	type SystemWeightInfo = weights::frame_system::WeightInfo<Runtime>;
	type BlockWeights = BlockWeights;
	type BlockLength = BlockLength;
	type SS58Prefix = SS58Prefix;
	/// The set code logic
	type OnSetCode = cumulus_pallet_parachain_system::ParachainSetCode<Runtime>;
	type MaxConsumers = frame_support::traits::ConstU32<16>;
}

parameter_types! {
	pub const MinimumPeriod: u64 = constants::SLOT_DURATION / 2;
}

impl pallet_timestamp::Config for Runtime {
	/// A timestamp: milliseconds since the unix epoch.
	type Moment = u64;
	type OnTimestampSet = ();
	type MinimumPeriod = MinimumPeriod;
	type WeightInfo = weights::pallet_timestamp::WeightInfo<Runtime>;
}

parameter_types! {
	pub const ExistentialDeposit: u128 = EXISTENTIAL_DEPOSIT;
	pub const MaxLocks: u32 = 50;
	pub const MaxReserves: u32 = 50;
}

impl pallet_indices::Config for Runtime {
	type AccountIndex = Index;
	type Currency = pallet_balances::Pallet<Runtime>;
	type Deposit = constants::IndicesDeposit;
	type Event = Event;
	type WeightInfo = weights::pallet_indices::WeightInfo<Runtime>;
}

impl pallet_balances::Config for Runtime {
	/// The type for recording an account's balance.
	type Balance = Balance;
	/// The ubiquitous event type.
	type Event = Event;
	type DustRemoval = Treasury;
	type ExistentialDeposit = ExistentialDeposit;
	type AccountStore = System;
	type WeightInfo = weights::pallet_balances::WeightInfo<Runtime>;
	type MaxLocks = MaxLocks;
	type MaxReserves = MaxReserves;
	type ReserveIdentifier = [u8; 8];
}

impl pallet_transaction_payment::Config for Runtime {
	type Event = Event;
	type OnChargeTransaction =
		pallet_transaction_payment::CurrencyAdapter<Balances, FeeSplit<Runtime, Treasury, ToAuthor<Runtime>>>;
	type OperationalFeeMultiplier = constants::fee::OperationalFeeMultiplier;
	type WeightToFee = WeightToFee<Runtime>;
	type LengthToFee = ConstantMultiplier<Balance, constants::fee::TransactionByteFee>;
	type FeeMultiplierUpdate = SlowAdjustingFeeUpdate<Self>;
}

impl pallet_sudo::Config for Runtime {
	type Call = Call;
	type Event = Event;
}

parameter_types! {
	pub const ReservedXcmpWeight: Weight = constants::MAXIMUM_BLOCK_WEIGHT.saturating_div(4);
	pub const ReservedDmpWeight: Weight = constants::MAXIMUM_BLOCK_WEIGHT.saturating_div(4);
}

impl cumulus_pallet_parachain_system::Config for Runtime {
	type Event = Event;
	type OnSystemEvent = ();
	type SelfParaId = parachain_info::Pallet<Runtime>;
	type OutboundXcmpMessageSource = XcmpQueue;
	type DmpMessageHandler = DmpQueue;
	type ReservedDmpWeight = ReservedDmpWeight;
	type XcmpMessageHandler = XcmpQueue;
	type ReservedXcmpWeight = ReservedXcmpWeight;
	type CheckAssociatedRelayNumber = RelayNumberStrictlyIncreases;
}

impl parachain_info::Config for Runtime {}

impl cumulus_pallet_aura_ext::Config for Runtime {}

impl cumulus_pallet_xcmp_queue::Config for Runtime {
	type Event = Event;
	type XcmExecutor = XcmExecutor<XcmConfig>;
	type ChannelInfo = ParachainSystem;
	type VersionWrapper = PolkadotXcm;
	type ExecuteOverweightOrigin = EnsureRoot<AccountId>;
	type ControllerOrigin = EnsureRoot<AccountId>;
	type ControllerOriginConverter = XcmOriginToTransactDispatchOrigin;
	type WeightInfo = cumulus_pallet_xcmp_queue::weights::SubstrateWeight<Self>;
}

impl cumulus_pallet_dmp_queue::Config for Runtime {
	type Event = Event;
	type XcmExecutor = XcmExecutor<XcmConfig>;
	type ExecuteOverweightOrigin = EnsureRoot<AccountId>;
}

parameter_types! {
	pub const MaxAuthorities: u32 = constants::staking::MAX_CANDIDATES;
}

impl pallet_aura::Config for Runtime {
	type AuthorityId = AuthorityId;
	//TODO: handle disabled validators
	type DisabledValidators = ();
	type MaxAuthorities = MaxAuthorities;
}

parameter_types! {
	pub const UncleGenerations: u32 = 0;
}

impl pallet_authorship::Config for Runtime {
	type FindAuthor = pallet_session::FindAccountFromAuthorIndex<Self, Aura>;
	type UncleGenerations = UncleGenerations;
	type FilterUncle = ();
	type EventHandler = ParachainStaking;
}

impl pallet_session::Config for Runtime {
	type Event = Event;
	type ValidatorId = AccountId;
	type ValidatorIdOf = ConvertInto;
	type ShouldEndSession = ParachainStaking;
	type NextSessionRotation = ParachainStaking;
	type SessionManager = ParachainStaking;
	type SessionHandler = <SessionKeys as OpaqueKeys>::KeyTypeIdProviders;
	type Keys = SessionKeys;
	type WeightInfo = weights::pallet_session::WeightInfo<Runtime>;
}

impl pallet_vesting::Config for Runtime {
	type Event = Event;
	type Currency = Balances;
	type BlockNumberToBalance = ConvertInto;
	// disable vested transfers by setting min amount to max balance
	type MinVestedTransfer = constants::MinVestedTransfer;
	type WeightInfo = weights::pallet_vesting::WeightInfo<Runtime>;
	const MAX_VESTING_SCHEDULES: u32 = constants::MAX_VESTING_SCHEDULES;
}

parameter_types! {
	pub const MaxClaims: u32 = 50;
	pub const UsableBalance: Balance = KILT;
	pub const AutoUnlockBound: u32 = 100;
}

impl pallet_preimage::Config for Runtime {
	type WeightInfo = weights::pallet_preimage::WeightInfo<Runtime>;
	type Event = Event;
	type Currency = Balances;
	type ManagerOrigin = EnsureRoot<AccountId>;
	type MaxSize = constants::preimage::PreimageMaxSize;
	type BaseDeposit = constants::preimage::PreimageBaseDeposit;
	type ByteDeposit = constants::ByteDeposit;
}

parameter_types! {
	pub MaximumSchedulerWeight: Weight = Perbill::from_percent(80) * BlockWeights::get().max_block;
	pub const MaxScheduledPerBlock: u32 = 50;
	pub const NoPreimagePostponement: Option<BlockNumber> = Some(10);
}

type ScheduleOrigin = EitherOfDiverse<
	EnsureRoot<AccountId>,
	pallet_collective::EnsureProportionAtLeast<AccountId, CouncilCollective, 1, 2>,
>;

/// Used the compare the privilege of an origin inside the scheduler.
pub struct OriginPrivilegeCmp;

impl PrivilegeCmp<OriginCaller> for OriginPrivilegeCmp {
	fn cmp_privilege(left: &OriginCaller, right: &OriginCaller) -> Option<Ordering> {
		if left == right {
			return Some(Ordering::Equal);
		}

		match (left, right) {
			// Root is greater than anything.
			(OriginCaller::system(frame_system::RawOrigin::Root), _) => Some(Ordering::Greater),
			// Check which one has more yes votes.
			(
				OriginCaller::Council(pallet_collective::RawOrigin::Members(l_yes_votes, l_count)),
				OriginCaller::Council(pallet_collective::RawOrigin::Members(r_yes_votes, r_count)),
			) => Some((l_yes_votes * r_count).cmp(&(r_yes_votes * l_count))),
			// For every other origin we don't care, as they are not used for `ScheduleOrigin`.
			_ => None,
		}
	}
}

impl pallet_scheduler::Config for Runtime {
	type Event = Event;
	type Origin = Origin;
	type PalletsOrigin = OriginCaller;
	type Call = Call;
	type MaximumWeight = MaximumSchedulerWeight;
	type ScheduleOrigin = ScheduleOrigin;
	type MaxScheduledPerBlock = MaxScheduledPerBlock;
	type WeightInfo = weights::pallet_scheduler::WeightInfo<Runtime>;
	type OriginPrivilegeCmp = OriginPrivilegeCmp;
	type PreimageProvider = Preimage;
	type NoPreimagePostponement = NoPreimagePostponement;
}

parameter_types! {
	pub const InstantAllowed: bool = true;
	pub const MaxVotes: u32 = 100;
	pub const MaxProposals: u32 = 100;
}

impl pallet_democracy::Config for Runtime {
	type Proposal = Call;
	type Event = Event;
	type Currency = Balances;
	type EnactmentPeriod = constants::governance::EnactmentPeriod;
	type VoteLockingPeriod = constants::governance::VotingPeriod;
	type LaunchPeriod = constants::governance::LaunchPeriod;
	type VotingPeriod = constants::governance::VotingPeriod;
	type MinimumDeposit = constants::governance::MinimumDeposit;
	/// A straight majority of the council can decide what their next motion is.
	type ExternalOrigin = pallet_collective::EnsureProportionAtLeast<AccountId, CouncilCollective, 1, 2>;
	/// A majority can have the next scheduled referendum be a straight
	/// majority-carries vote.
	type ExternalMajorityOrigin = pallet_collective::EnsureProportionAtLeast<AccountId, CouncilCollective, 1, 2>;
	/// A unanimous council can have the next scheduled referendum be a straight
	/// default-carries (NTB) vote.
	type ExternalDefaultOrigin = pallet_collective::EnsureProportionAtLeast<AccountId, CouncilCollective, 1, 1>;
	/// Two thirds of the technical committee can have an
	/// ExternalMajority/ExternalDefault vote be tabled immediately and with a
	/// shorter voting/enactment period.
	type FastTrackOrigin = pallet_collective::EnsureProportionAtLeast<AccountId, TechnicalCollective, 2, 3>;
	type InstantOrigin = pallet_collective::EnsureProportionAtLeast<AccountId, TechnicalCollective, 1, 1>;
	type InstantAllowed = InstantAllowed;
	type FastTrackVotingPeriod = constants::governance::FastTrackVotingPeriod;
	// To cancel a proposal which has been passed, 2/3 of the council must agree to
	// it.
	type CancellationOrigin = EitherOfDiverse<
		EnsureRoot<AccountId>,
		pallet_collective::EnsureProportionAtLeast<AccountId, CouncilCollective, 2, 3>,
	>;
	// To cancel a proposal before it has been passed, the technical committee must
	// be unanimous or Root must agree.
	type CancelProposalOrigin = EitherOfDiverse<
		EnsureRoot<AccountId>,
		pallet_collective::EnsureProportionAtLeast<AccountId, TechnicalCollective, 1, 1>,
	>;
	type BlacklistOrigin = EnsureRoot<AccountId>;
	// Any single technical committee member may veto a coming council proposal,
	// however they can only do it once and it lasts only for the cooloff period.
	type VetoOrigin = pallet_collective::EnsureMember<AccountId, TechnicalCollective>;
	type CooloffPeriod = constants::governance::CooloffPeriod;
	type PreimageByteDeposit = constants::ByteDeposit;
	type Slash = Treasury;
	type Scheduler = Scheduler;
	type PalletsOrigin = OriginCaller;
	type MaxVotes = MaxVotes;
	type OperationalPreimageOrigin = pallet_collective::EnsureMember<AccountId, CouncilCollective>;
	type MaxProposals = MaxProposals;

	type WeightInfo = weights::pallet_democracy::WeightInfo<Runtime>;
}

parameter_types! {
	pub const ProposalBond: Permill = Permill::from_percent(5);
	pub const ProposalBondMinimum: Balance = 20 * KILT;
	pub const SpendPeriod: BlockNumber = constants::governance::SPEND_PERIOD;
	pub const Burn: Permill = Permill::zero();
	pub const MaxApprovals: u32 = 100;
}

type ApproveOrigin = EitherOfDiverse<
	EnsureRoot<AccountId>,
	pallet_collective::EnsureProportionAtLeast<AccountId, CouncilCollective, 3, 5>,
>;

type MoreThanHalfCouncil = EitherOfDiverse<
	EnsureRoot<AccountId>,
	pallet_collective::EnsureProportionMoreThan<AccountId, CouncilCollective, 1, 2>,
>;

impl pallet_treasury::Config for Runtime {
	type PalletId = pallet_id::Treasury;
	type Currency = Balances;
	type ApproveOrigin = ApproveOrigin;
	type RejectOrigin = MoreThanHalfCouncil;
	type Event = Event;
	type OnSlash = Treasury;
	type ProposalBond = ProposalBond;
	type ProposalBondMinimum = ProposalBondMinimum;
	type ProposalBondMaximum = ();
	type SpendPeriod = SpendPeriod;
	type SpendOrigin = frame_support::traits::NeverEnsureOrigin<Balance>;
	type Burn = Burn;
	type BurnDestination = ();
	type SpendFunds = ();
	type WeightInfo = weights::pallet_treasury::WeightInfo<Runtime>;
	type MaxApprovals = MaxApprovals;
}

type CouncilCollective = pallet_collective::Instance1;
impl pallet_collective::Config<CouncilCollective> for Runtime {
	type Origin = Origin;
	type Proposal = Call;
	type Event = Event;
	type MotionDuration = constants::governance::CouncilMotionDuration;
	type MaxProposals = constants::governance::CouncilMaxProposals;
	type MaxMembers = constants::governance::CouncilMaxMembers;
	type DefaultVote = pallet_collective::PrimeDefaultVote;
	type WeightInfo = weights::pallet_collective::WeightInfo<Runtime>;
}

type TechnicalCollective = pallet_collective::Instance2;
impl pallet_collective::Config<TechnicalCollective> for Runtime {
	type Origin = Origin;
	type Proposal = Call;
	type Event = Event;
	type MotionDuration = constants::governance::TechnicalMotionDuration;
	type MaxProposals = constants::governance::TechnicalMaxProposals;
	type MaxMembers = constants::governance::TechnicalMaxMembers;
	type DefaultVote = pallet_collective::PrimeDefaultVote;
	type WeightInfo = weights::pallet_collective::WeightInfo<Runtime>;
}

type TechnicalMembershipProvider = pallet_membership::Instance1;
impl pallet_membership::Config<TechnicalMembershipProvider> for Runtime {
	type Event = Event;
	type AddOrigin = MoreThanHalfCouncil;
	type RemoveOrigin = MoreThanHalfCouncil;
	type SwapOrigin = MoreThanHalfCouncil;
	type ResetOrigin = MoreThanHalfCouncil;
	type PrimeOrigin = MoreThanHalfCouncil;
	type MembershipInitialized = TechnicalCommittee;
	type MembershipChanged = TechnicalCommittee;
	type MaxMembers = constants::governance::TechnicalMaxMembers;
	type WeightInfo = weights::pallet_membership::WeightInfo<Runtime>;
}

type TipsMembershipProvider = pallet_membership::Instance2;
impl pallet_membership::Config<TipsMembershipProvider> for Runtime {
	type Event = Event;
	type AddOrigin = MoreThanHalfCouncil;
	type RemoveOrigin = MoreThanHalfCouncil;
	type SwapOrigin = MoreThanHalfCouncil;
	type ResetOrigin = MoreThanHalfCouncil;
	type PrimeOrigin = MoreThanHalfCouncil;
	type MembershipInitialized = ();
	type MembershipChanged = ();
	type MaxMembers = constants::governance::TechnicalMaxMembers;
	type WeightInfo = weights::pallet_membership::WeightInfo<Runtime>;
}

impl pallet_tips::Config for Runtime {
	type MaximumReasonLength = constants::tips::MaximumReasonLength;
	type DataDepositPerByte = constants::ByteDeposit;
	type Tippers = runtime_common::Tippers<Runtime, TipsMembershipProvider>;
	type TipCountdown = constants::tips::TipCountdown;
	type TipFindersFee = constants::tips::TipFindersFee;
	type TipReportDepositBase = constants::tips::TipReportDepositBase;
	type Event = Event;
	type WeightInfo = weights::pallet_tips::WeightInfo<Runtime>;
}

impl attestation::Config for Runtime {
	type EnsureOrigin = did::EnsureDidOrigin<DidIdentifier, AccountId>;
	type OriginSuccess = did::DidRawOrigin<AccountId, DidIdentifier>;

	type Event = Event;
	type WeightInfo = weights::attestation::WeightInfo<Runtime>;

	type Currency = Balances;
	type Deposit = constants::attestation::AttestationDeposit;
	type MaxDelegatedAttestations = constants::attestation::MaxDelegatedAttestations;
	type AttesterId = DidIdentifier;
	type AuthorizationId = AuthorizationId<<Runtime as delegation::Config>::DelegationNodeId>;
	type AccessControl = PalletAuthorize<DelegationAc<Runtime>>;
}

impl delegation::Config for Runtime {
	type DelegationEntityId = DidIdentifier;
	type DelegationNodeId = Hash;

	type EnsureOrigin = did::EnsureDidOrigin<DidIdentifier, AccountId>;
	type OriginSuccess = did::DidRawOrigin<AccountId, DidIdentifier>;

	#[cfg(not(feature = "runtime-benchmarks"))]
	type DelegationSignatureVerification = did::DidSignatureVerify<Runtime>;
	#[cfg(not(feature = "runtime-benchmarks"))]
	type Signature = did::DidSignature;

	#[cfg(feature = "runtime-benchmarks")]
	type Signature = DummySignature;
	#[cfg(feature = "runtime-benchmarks")]
	type DelegationSignatureVerification = AlwaysVerify<AccountId, Vec<u8>, Self::Signature>;

	type Event = Event;
	type MaxSignatureByteLength = constants::delegation::MaxSignatureByteLength;
	type MaxParentChecks = constants::delegation::MaxParentChecks;
	type MaxRevocations = constants::delegation::MaxRevocations;
	type MaxRemovals = constants::delegation::MaxRemovals;
	type MaxChildren = constants::delegation::MaxChildren;
	type WeightInfo = weights::delegation::WeightInfo<Runtime>;
	type Currency = Balances;
	type Deposit = constants::delegation::DelegationDeposit;
}

impl ctype::Config for Runtime {
	type CtypeCreatorId = AccountId;
	type Currency = Balances;
	type Fee = constants::CtypeFee;
	type FeeCollector = Treasury;

	type EnsureOrigin = did::EnsureDidOrigin<DidIdentifier, AccountId>;
	type OriginSuccess = did::DidRawOrigin<AccountId, DidIdentifier>;

	type Event = Event;
	type WeightInfo = weights::ctype::WeightInfo<Runtime>;
}

impl did::Config for Runtime {
	type DidIdentifier = DidIdentifier;
	type Event = Event;
	type Call = Call;
	type Origin = Origin;
	type Currency = Balances;
	type Deposit = constants::did::DidDeposit;
	type Fee = constants::did::DidFee;
	type FeeCollector = Treasury;

	#[cfg(not(feature = "runtime-benchmarks"))]
	type EnsureOrigin = did::EnsureDidOrigin<DidIdentifier, AccountId>;
	#[cfg(not(feature = "runtime-benchmarks"))]
	type OriginSuccess = did::DidRawOrigin<AccountId, DidIdentifier>;

	#[cfg(feature = "runtime-benchmarks")]
	type EnsureOrigin = EnsureSigned<DidIdentifier>;
	#[cfg(feature = "runtime-benchmarks")]
	type OriginSuccess = DidIdentifier;

	type MaxNewKeyAgreementKeys = constants::did::MaxNewKeyAgreementKeys;
	type MaxTotalKeyAgreementKeys = constants::did::MaxTotalKeyAgreementKeys;
	type MaxPublicKeysPerDid = constants::did::MaxPublicKeysPerDid;
	type MaxBlocksTxValidity = constants::did::MaxBlocksTxValidity;
	type MaxNumberOfServicesPerDid = constants::did::MaxNumberOfServicesPerDid;
	type MaxServiceIdLength = constants::did::MaxServiceIdLength;
	type MaxServiceTypeLength = constants::did::MaxServiceTypeLength;
	type MaxServiceUrlLength = constants::did::MaxServiceUrlLength;
	type MaxNumberOfTypesPerService = constants::did::MaxNumberOfTypesPerService;
	type MaxNumberOfUrlsPerService = constants::did::MaxNumberOfUrlsPerService;
	type WeightInfo = weights::did::WeightInfo<Runtime>;
}

impl pallet_did_lookup::Config for Runtime {
	type Event = Event;

	type DidIdentifier = DidIdentifier;

	type Currency = Balances;
	type Deposit = constants::did_lookup::DidLookupDeposit;

	type EnsureOrigin = did::EnsureDidOrigin<DidIdentifier, AccountId>;
	type OriginSuccess = did::DidRawOrigin<AccountId, DidIdentifier>;

	type WeightInfo = weights::pallet_did_lookup::WeightInfo<Runtime>;
}

impl pallet_web3_names::Config for Runtime {
	type BanOrigin = EnsureRoot<AccountId>;
	type OwnerOrigin = did::EnsureDidOrigin<DidIdentifier, AccountId>;
	type OriginSuccess = did::DidRawOrigin<AccountId, DidIdentifier>;
	type Currency = Balances;
	type Deposit = constants::web3_names::Web3NameDeposit;
	type Event = Event;
	type MaxNameLength = constants::web3_names::MaxNameLength;
	type MinNameLength = constants::web3_names::MinNameLength;
	type Web3Name = pallet_web3_names::web3_name::AsciiWeb3Name<Runtime>;
	type Web3NameOwner = DidIdentifier;
	type WeightInfo = weights::pallet_web3_names::WeightInfo<Runtime>;
}

impl pallet_inflation::Config for Runtime {
	type Currency = Balances;
	type InitialPeriodLength = constants::treasury::InitialPeriodLength;
	type InitialPeriodReward = constants::treasury::InitialPeriodReward;
	type Beneficiary = Treasury;
	type WeightInfo = weights::pallet_inflation::WeightInfo<Runtime>;
}

impl parachain_staking::Config for Runtime {
	type Event = Event;
	type Currency = Balances;
	type CurrencyBalance = Balance;

	type MinBlocksPerRound = constants::staking::MinBlocksPerRound;
	type DefaultBlocksPerRound = constants::staking::DefaultBlocksPerRound;
	type StakeDuration = constants::staking::StakeDuration;
	type ExitQueueDelay = constants::staking::ExitQueueDelay;
	type MinCollators = constants::staking::MinCollators;
	type MinRequiredCollators = constants::staking::MinRequiredCollators;
	type MaxDelegationsPerRound = constants::staking::MaxDelegationsPerRound;
	type MaxDelegatorsPerCollator = constants::staking::MaxDelegatorsPerCollator;
	type MinCollatorStake = constants::staking::MinCollatorStake;
	type MinCollatorCandidateStake = constants::staking::MinCollatorStake;
	type MaxTopCandidates = constants::staking::MaxCollatorCandidates;
	type MinDelegatorStake = constants::staking::MinDelegatorStake;
	type MaxUnstakeRequests = constants::staking::MaxUnstakeRequests;
	type NetworkRewardRate = constants::staking::NetworkRewardRate;
	type NetworkRewardStart = constants::staking::NetworkRewardStart;

	type NetworkRewardBeneficiary = Treasury;
	type WeightInfo = weights::parachain_staking::WeightInfo<Runtime>;

	const BLOCKS_PER_YEAR: Self::BlockNumber = constants::BLOCKS_PER_YEAR;
}

impl pallet_utility::Config for Runtime {
	type Event = Event;
	type Call = Call;
	type PalletsOrigin = OriginCaller;
	type WeightInfo = weights::pallet_utility::WeightInfo<Runtime>;
}

impl pallet_randomness_collective_flip::Config for Runtime {}

impl public_credentials::Config for Runtime {
	type AccessControl = PalletAuthorize<DelegationAc<Runtime>>;
	type AttesterId = DidIdentifier;
	type AuthorizationId = AuthorizationId<<Runtime as delegation::Config>::DelegationNodeId>;
	type CredentialId = Hash;
	type CredentialHash = BlakeTwo256;
	type Currency = Balances;
	type Deposit = runtime_common::constants::public_credentials::Deposit;
	type EnsureOrigin = did::EnsureDidOrigin<DidIdentifier, AccountId>;
	type MaxEncodedClaimsLength = runtime_common::constants::public_credentials::MaxEncodedClaimsLength;
	type MaxSubjectIdLength = runtime_common::constants::public_credentials::MaxSubjectIdLength;
	type OriginSuccess = did::DidRawOrigin<AccountId, DidIdentifier>;
	type Event = Event;
	type SubjectId = runtime_common::assets::AssetDid;
	type WeightInfo = weights::public_credentials::WeightInfo<Runtime>;
}

/// The type used to represent the kinds of proxying allowed.
#[derive(
	Copy, Clone, Eq, PartialEq, Ord, PartialOrd, Encode, Decode, RuntimeDebug, MaxEncodedLen, scale_info::TypeInfo,
)]
pub enum ProxyType {
	/// Allow for any call.
	Any,
	/// Allow for calls that do not move tokens out of the caller's account.
	NonTransfer,
	/// Allow for governance-related calls.
	Governance,
	/// Allow for staking-related calls.
	ParachainStaking,
	/// Allow for calls that cancel proxy information.
	CancelProxy,
	/// Allow for calls that do not result in a deposit being claimed (e.g., for
	/// attestations, delegations, or DIDs).
	NonDepositClaiming,
}

impl Default for ProxyType {
	fn default() -> Self {
		Self::Any
	}
}

impl InstanceFilter<Call> for ProxyType {
	fn filter(&self, c: &Call) -> bool {
		match self {
			ProxyType::Any => true,
			ProxyType::NonTransfer => matches!(
				c,
				Call::Attestation(..)
					| Call::Authorship(..)
					// Excludes `Balances`
					| Call::Council(..) | Call::Ctype(..)
					| Call::Delegation(..)
					| Call::Democracy(..)
					| Call::Did(..)
					| Call::DidLookup(..)
					| Call::Indices(
						// Excludes `force_transfer`, and `transfer`
						pallet_indices::Call::claim { .. }
							| pallet_indices::Call::free { .. }
							| pallet_indices::Call::freeze { .. }
					)
					| Call::ParachainStaking(..)
					// Excludes `ParachainSystem`
					| Call::Preimage(..)
					| Call::Proxy(..)
					| Call::PublicCredentials(..)
					| Call::Scheduler(..)
					| Call::Session(..)
					// Excludes `Sudo`
					| Call::System(..)
					| Call::TechnicalCommittee(..)
					| Call::TechnicalMembership(..)
					| Call::TipsMembership(..)
					| Call::Timestamp(..)
					| Call::Treasury(..)
					| Call::Utility(..)
					| Call::Vesting(
						// Excludes `force_vested_transfer`, `merge_schedules`, and `vested_transfer`
						pallet_vesting::Call::vest { .. }
							| pallet_vesting::Call::vest_other { .. }
					)
					| Call::Web3Names(..),
			),
			ProxyType::NonDepositClaiming => matches!(
				c,
				Call::Attestation(
						// Excludes `reclaim_deposit`
						attestation::Call::add { .. }
							| attestation::Call::remove { .. }
							| attestation::Call::revoke { .. }
					)
					| Call::Authorship(..)
					// Excludes `Balances`
					| Call::Council(..) | Call::Ctype(..)
					| Call::Delegation(
						// Excludes `reclaim_deposit`
						delegation::Call::add_delegation { .. }
							| delegation::Call::create_hierarchy { .. }
							| delegation::Call::remove_delegation { .. }
							| delegation::Call::revoke_delegation { .. }
					)
					| Call::Democracy(..)
					| Call::Did(
						// Excludes `reclaim_deposit`
						did::Call::add_key_agreement_key { .. }
							| did::Call::add_service_endpoint { .. }
							| did::Call::create { .. }
							| did::Call::delete { .. }
							| did::Call::remove_attestation_key { .. }
							| did::Call::remove_delegation_key { .. }
							| did::Call::remove_key_agreement_key { .. }
							| did::Call::remove_service_endpoint { .. }
							| did::Call::set_attestation_key { .. }
							| did::Call::set_authentication_key { .. }
							| did::Call::set_delegation_key { .. }
							| did::Call::submit_did_call { .. }
					)
					| Call::DidLookup(
						// Excludes `reclaim_deposit`
						pallet_did_lookup::Call::associate_account { .. }
							| pallet_did_lookup::Call::associate_sender { .. }
							| pallet_did_lookup::Call::remove_account_association { .. }
							| pallet_did_lookup::Call::remove_sender_association { .. }
					)
					| Call::Indices(..)
					| Call::ParachainStaking(..)
					// Excludes `ParachainSystem`
					| Call::Preimage(..)
					| Call::Proxy(..)
					| Call::PublicCredentials(
						// Excludes `reclaim_deposit`
						public_credentials::Call::add { .. }
						| public_credentials::Call::revoke { .. }
						| public_credentials::Call::unrevoke { .. }
						| public_credentials::Call::remove { .. }
					)
					| Call::Scheduler(..)
					| Call::Session(..)
					// Excludes `Sudo`
					| Call::System(..)
					| Call::TechnicalCommittee(..)
					| Call::TechnicalMembership(..)
					| Call::TipsMembership(..)
					| Call::Timestamp(..)
					| Call::Treasury(..)
					| Call::Utility(..)
					| Call::Vesting(..)
					| Call::Web3Names(
						// Excludes `ban`, and `reclaim_deposit`
						pallet_web3_names::Call::claim { .. }
							| pallet_web3_names::Call::release_by_owner { .. }
							| pallet_web3_names::Call::unban { .. }
					),
			),
			ProxyType::Governance => matches!(
				c,
				Call::Council(..)
					| Call::Democracy(..)
					| Call::TechnicalCommittee(..)
					| Call::TechnicalMembership(..)
					| Call::TipsMembership(..)
					| Call::Treasury(..) | Call::Utility(..)
			),
			ProxyType::ParachainStaking => {
				matches!(c, Call::ParachainStaking(..) | Call::Session(..) | Call::Utility(..))
			}
			ProxyType::CancelProxy => matches!(c, Call::Proxy(pallet_proxy::Call::reject_announcement { .. })),
		}
	}
	fn is_superset(&self, o: &Self) -> bool {
		match (self, o) {
			(x, y) if x == y => true,
			// "anything" always contains any subset
			(ProxyType::Any, _) => true,
			(_, ProxyType::Any) => false,
			// reclaiming deposits is part of NonTransfer but not in NonDepositClaiming
			(ProxyType::NonDepositClaiming, ProxyType::NonTransfer) => false,
			// everything except NonTransfer and Any is part of NonDepositClaiming
			(ProxyType::NonDepositClaiming, _) => true,
			// Transfers are part of NonDepositClaiming but not in NonTransfer
			(ProxyType::NonTransfer, ProxyType::NonDepositClaiming) => false,
			// everything except NonDepositClaiming and Any is part of NonTransfer
			(ProxyType::NonTransfer, _) => true,
			_ => false,
		}
	}
}

impl pallet_proxy::Config for Runtime {
	type Event = Event;
	type Call = Call;
	type Currency = Balances;
	type ProxyType = ProxyType;
	type ProxyDepositBase = constants::proxy::ProxyDepositBase;
	type ProxyDepositFactor = constants::proxy::ProxyDepositFactor;
	type MaxProxies = constants::proxy::MaxProxies;
	type MaxPending = constants::proxy::MaxPending;
	type CallHasher = BlakeTwo256;
	type AnnouncementDepositBase = constants::proxy::AnnouncementDepositBase;
	type AnnouncementDepositFactor = constants::proxy::AnnouncementDepositFactor;
	type WeightInfo = weights::pallet_proxy::WeightInfo<Runtime>;
}

construct_runtime! {
	pub enum Runtime where
		Block = Block,
		NodeBlock = runtime_common::Block,
		UncheckedExtrinsic = UncheckedExtrinsic,
	{
		System: frame_system = 0,
		RandomnessCollectiveFlip: pallet_randomness_collective_flip = 1,

		Timestamp: pallet_timestamp = 2,
		Indices: pallet_indices::{Pallet, Call, Storage, Event<T>} = 5,
		Balances: pallet_balances = 6,
		TransactionPayment: pallet_transaction_payment::{Pallet, Storage, Event<T>} = 7,
		Sudo: pallet_sudo = 8,

		// Consensus support.
		// The following order MUST NOT be changed: Aura -> Session -> Staking -> Authorship -> AuraExt
		// Dependencies: AuraExt on Aura, Authorship and Session on ParachainStaking
		Aura: pallet_aura = 23,
		Session: pallet_session = 22,
		ParachainStaking: parachain_staking = 21,
		Authorship: pallet_authorship::{Pallet, Call, Storage} = 20,
		AuraExt: cumulus_pallet_aura_ext = 24,

		// Governance stuff
		Democracy: pallet_democracy = 30,
		Council: pallet_collective::<Instance1> = 31,
		TechnicalCommittee: pallet_collective::<Instance2> = 32,
		// placeholder: parachain council election = 33,
		TechnicalMembership: pallet_membership::<Instance1> = 34,
		Treasury: pallet_treasury = 35,
		// DELETED: RelayMigration: pallet_relay_migration::{Pallet, Call, Storage, Event<T>} = 36,
		// DELETED: DynFilter: pallet_dyn_filter = 37,

		// Utility module.
		Utility: pallet_utility = 40,

		// Vesting. Usable initially, but removed once all vesting is finished.
		Vesting: pallet_vesting = 41,

		// System scheduler.
		Scheduler: pallet_scheduler::{Pallet, Call, Storage, Event<T>} = 42,

		// Proxy pallet.
		Proxy: pallet_proxy::{Pallet, Call, Storage, Event<T>} = 43,

		// Preimage registrar
		Preimage: pallet_preimage::{Pallet, Call, Storage, Event<T>} = 44,

		// Tips module to reward contributions to the ecosystem with small amount of KILTs.
		TipsMembership: pallet_membership::<Instance2> = 45,
		Tips: pallet_tips::{Pallet, Call, Storage, Event<T>} = 46,

		// KILT Pallets. Start indices 60 to leave room
		// DELETED: KiltLaunch: kilt_launch = 60,
		Ctype: ctype = 61,
		Attestation: attestation = 62,
		Delegation: delegation = 63,
		Did: did = 64,
		// DELETED: CrowdloanContributors = 65,
		Inflation: pallet_inflation = 66,
		DidLookup: pallet_did_lookup = 67,
		Web3Names: pallet_web3_names = 68,
		PublicCredentials: public_credentials = 69,

		// Parachains pallets. Start indices at 80 to leave room.

		// Among others: Send and receive DMP and XCMP messages.
		ParachainSystem: cumulus_pallet_parachain_system = 80,
		ParachainInfo: parachain_info::{Pallet, Storage, Config} = 81,
		// Wrap and unwrap XCMP messages to send and receive them. Queue them for later processing.
		XcmpQueue: cumulus_pallet_xcmp_queue::{Pallet, Call, Storage, Event<T>} = 82,
		// Build XCM scripts.
		PolkadotXcm: pallet_xcm::{Pallet, Call, Event<T>, Origin, Config} = 83,
		// Does nothing cool, just provides an origin.
		CumulusXcm: cumulus_pallet_xcm::{Pallet, Event<T>, Origin} = 84,
		// Queue and pass DMP messages on to be executed.
		DmpQueue: cumulus_pallet_dmp_queue::{Pallet, Call, Storage, Event<T>} = 85,
	}
}

impl did::DeriveDidCallAuthorizationVerificationKeyRelationship for Call {
	fn derive_verification_key_relationship(&self) -> did::DeriveDidCallKeyRelationshipResult {
		/// ensure that all calls have the same VerificationKeyRelationship
		fn single_key_relationship(calls: &[Call]) -> did::DeriveDidCallKeyRelationshipResult {
			let init = calls
				.get(0)
				.ok_or(did::RelationshipDeriveError::InvalidCallParameter)?
				.derive_verification_key_relationship()?;
			calls
				.iter()
				.skip(1)
				.map(Call::derive_verification_key_relationship)
				.try_fold(init, |acc, next| {
					if next.is_err() {
						next
					} else if Ok(acc) == next {
						Ok(acc)
					} else {
						Err(did::RelationshipDeriveError::InvalidCallParameter)
					}
				})
		}
		match self {
			Call::Attestation { .. } => Ok(did::DidVerificationKeyRelationship::AssertionMethod),
			Call::Ctype { .. } => Ok(did::DidVerificationKeyRelationship::AssertionMethod),
			Call::Delegation { .. } => Ok(did::DidVerificationKeyRelationship::CapabilityDelegation),
			// DID creation is not allowed through the DID proxy.
			Call::Did(did::Call::create { .. }) => Err(did::RelationshipDeriveError::NotCallableByDid),
			Call::Did { .. } => Ok(did::DidVerificationKeyRelationship::Authentication),
			Call::Web3Names { .. } => Ok(did::DidVerificationKeyRelationship::Authentication),
			Call::DidLookup { .. } => Ok(did::DidVerificationKeyRelationship::Authentication),
			Call::PublicCredentials { .. } => Ok(did::DidVerificationKeyRelationship::AssertionMethod),
			Call::Utility(pallet_utility::Call::batch { calls }) => single_key_relationship(&calls[..]),
			Call::Utility(pallet_utility::Call::batch_all { calls }) => single_key_relationship(&calls[..]),
			Call::Utility(pallet_utility::Call::force_batch { calls }) => single_key_relationship(&calls[..]),
			#[cfg(not(feature = "runtime-benchmarks"))]
			_ => Err(did::RelationshipDeriveError::NotCallableByDid),
			// By default, returns the authentication key
			#[cfg(feature = "runtime-benchmarks")]
			_ => Ok(did::DidVerificationKeyRelationship::Authentication),
		}
	}

	// Always return a System::remark() extrinsic call
	#[cfg(feature = "runtime-benchmarks")]
	fn get_call_for_did_call_benchmark() -> Self {
		Call::System(frame_system::Call::remark { remark: vec![] })
	}
}

/// The address format for describing accounts.
pub type Address = sp_runtime::MultiAddress<AccountId, ()>;
/// Block header type as expected by this runtime.
/// Block type as expected by this runtime.
pub type Block = generic::Block<Header, UncheckedExtrinsic>;
/// A Block signed with a Justification
pub type SignedBlock = generic::SignedBlock<Block>;
/// BlockId type as expected by this runtime.
pub type BlockId = generic::BlockId<Block>;
/// The SignedExtension to the basic transaction logic.
pub type SignedExtra = (
	frame_system::CheckNonZeroSender<Runtime>,
	frame_system::CheckSpecVersion<Runtime>,
	frame_system::CheckTxVersion<Runtime>,
	frame_system::CheckGenesis<Runtime>,
	frame_system::CheckEra<Runtime>,
	frame_system::CheckNonce<Runtime>,
	frame_system::CheckWeight<Runtime>,
	pallet_transaction_payment::ChargeTransactionPayment<Runtime>,
);
/// Unchecked extrinsic type as expected by this runtime.
pub type UncheckedExtrinsic = generic::UncheckedExtrinsic<Address, Call, Signature, SignedExtra>;
/// Extrinsic type that has already been checked.
pub type CheckedExtrinsic = generic::CheckedExtrinsic<AccountId, Call, SignedExtra>;
/// Executive: handles dispatch to the various modules.
pub type Executive = frame_executive::Executive<
	Runtime,
	Block,
	frame_system::ChainContext<Runtime>,
	Runtime,
	// Executes pallet hooks in the order of definition in construct_runtime
	AllPalletsWithSystem,
	EthereumMigration<Runtime>,
>;

impl_runtime_apis! {
	impl sp_api::Core<Block> for Runtime {
		fn version() -> RuntimeVersion {
			VERSION
		}

		fn execute_block(block: Block) {
			Executive::execute_block(block);
		}

		fn initialize_block(header: &<Block as BlockT>::Header) {
			Executive::initialize_block(header)
		}
	}

	impl sp_api::Metadata<Block> for Runtime {
		fn metadata() -> OpaqueMetadata {
			OpaqueMetadata::new(Runtime::metadata().into())
		}
	}

	impl frame_system_rpc_runtime_api::AccountNonceApi<Block, AccountId, Index> for Runtime {
		fn account_nonce(account: AccountId) -> Index {
			frame_system::Pallet::<Runtime>::account_nonce(&account)
		}
	}

	impl pallet_transaction_payment_rpc_runtime_api::TransactionPaymentApi<Block, Balance> for Runtime {
		fn query_info(
			uxt: <Block as BlockT>::Extrinsic,
			len: u32,
		) -> pallet_transaction_payment_rpc_runtime_api::RuntimeDispatchInfo<Balance> {
			TransactionPayment::query_info(uxt, len)
		}

		fn query_fee_details(uxt: <Block as BlockT>::Extrinsic, len: u32) -> pallet_transaction_payment::FeeDetails<Balance> {
			TransactionPayment::query_fee_details(uxt, len)
		}
	}

	impl sp_block_builder::BlockBuilder<Block> for Runtime {
		fn apply_extrinsic(
			extrinsic: <Block as BlockT>::Extrinsic,
		) -> ApplyExtrinsicResult {
			Executive::apply_extrinsic(extrinsic)
		}

		fn finalize_block() -> <Block as BlockT>::Header {
			Executive::finalize_block()
		}

		fn inherent_extrinsics(data: sp_inherents::InherentData) -> Vec<<Block as BlockT>::Extrinsic> {
			data.create_extrinsics()
		}

		fn check_inherents(block: Block, data: sp_inherents::InherentData) -> sp_inherents::CheckInherentsResult {
			data.check_extrinsics(&block)
		}
	}

	impl sp_transaction_pool::runtime_api::TaggedTransactionQueue<Block> for Runtime {
		fn validate_transaction(
			source: TransactionSource,
			tx: <Block as BlockT>::Extrinsic,
			block_hash: <Block as BlockT>::Hash,
		) -> TransactionValidity {
			Executive::validate_transaction(source, tx, block_hash)
		}
	}

	impl sp_offchain::OffchainWorkerApi<Block> for Runtime {
		fn offchain_worker(header: &<Block as BlockT>::Header) {
			Executive::offchain_worker(header)
		}
	}

	impl sp_session::SessionKeys<Block> for Runtime {
		fn decode_session_keys(
			encoded: Vec<u8>,
		) -> Option<Vec<(Vec<u8>, sp_core::crypto::KeyTypeId)>> {
			SessionKeys::decode_into_raw_public_keys(&encoded)
		}

		fn generate_session_keys(seed: Option<Vec<u8>>) -> Vec<u8> {
			SessionKeys::generate(seed)
		}
	}

	impl sp_consensus_aura::AuraApi<Block, AuthorityId> for Runtime {
		fn slot_duration() -> sp_consensus_aura::SlotDuration {
			sp_consensus_aura::SlotDuration::from_millis(Aura::slot_duration())
		}

		fn authorities() -> Vec<AuthorityId> {
			Aura::authorities().into_inner()
		}
	}

	impl cumulus_primitives_core::CollectCollationInfo<Block> for Runtime {
		fn collect_collation_info(header: &<Block as BlockT>::Header) -> cumulus_primitives_core::CollationInfo {
			ParachainSystem::collect_collation_info(header)
		}
	}

	impl did_rpc_runtime_api::Did<
		Block,
		DidIdentifier,
		AccountId,
		LinkableAccountId,
		Balance,
		Hash,
		BlockNumber
	> for Runtime {
		fn query_by_web3_name(name: Vec<u8>) -> Option<did_rpc_runtime_api::RawDidLinkedInfo<
				DidIdentifier,
				AccountId,
				LinkableAccountId,
				Balance,
				Hash,
				BlockNumber
			>
		> {
			let name: pallet_web3_names::web3_name::AsciiWeb3Name<Runtime> = name.try_into().ok()?;
			pallet_web3_names::Owner::<Runtime>::get(&name)
				.and_then(|owner_info| {
					did::Did::<Runtime>::get(&owner_info.owner).map(|details| (owner_info, details))
				})
				.map(|(owner_info, details)| {
					let accounts = pallet_did_lookup::ConnectedAccounts::<Runtime>::iter_key_prefix(
						&owner_info.owner,
					).collect();
					let service_endpoints = did::ServiceEndpoints::<Runtime>::iter_prefix(&owner_info.owner).map(|e| From::from(e.1)).collect();

					did_rpc_runtime_api::RawDidLinkedInfo{
						identifier: owner_info.owner,
						w3n: Some(name.into()),
						accounts,
						service_endpoints,
						details: details.into(),
					}
			})
		}

		fn query_by_account(account: LinkableAccountId) -> Option<
			did_rpc_runtime_api::RawDidLinkedInfo<
				DidIdentifier,
				AccountId,
				LinkableAccountId,
				Balance,
				Hash,
				BlockNumber
			>
		> {
			pallet_did_lookup::ConnectedDids::<Runtime>::get(account)
				.and_then(|owner_info| {
					did::Did::<Runtime>::get(&owner_info.did).map(|details| (owner_info, details))
				})
				.map(|(connection_record, details)| {
					let w3n = pallet_web3_names::Names::<Runtime>::get(&connection_record.did).map(Into::into);
					let accounts = pallet_did_lookup::ConnectedAccounts::<Runtime>::iter_key_prefix(&connection_record.did).collect();
					let service_endpoints = did::ServiceEndpoints::<Runtime>::iter_prefix(&connection_record.did).map(|e| From::from(e.1)).collect();

					did_rpc_runtime_api::RawDidLinkedInfo {
						identifier: connection_record.did,
						w3n,
						accounts,
						service_endpoints,
						details: details.into(),
					}
				})
		}

		fn query(did: DidIdentifier) -> Option<
			did_rpc_runtime_api::RawDidLinkedInfo<
				DidIdentifier,
				AccountId,
				LinkableAccountId,
				Balance,
				Hash,
				BlockNumber
			>
		> {
			let details = did::Did::<Runtime>::get(&did)?;
			let w3n = pallet_web3_names::Names::<Runtime>::get(&did).map(Into::into);
			let accounts = pallet_did_lookup::ConnectedAccounts::<Runtime>::iter_key_prefix(&did).collect();
			let service_endpoints = did::ServiceEndpoints::<Runtime>::iter_prefix(&did).map(|e| From::from(e.1)).collect();

			Some(did_rpc_runtime_api::RawDidLinkedInfo {
				identifier: did,
				w3n,
				accounts,
				service_endpoints,
				details: details.into(),
			})
		}
	}

<<<<<<< HEAD
	impl parachain_staking::runtime_api::ParachainStakingApi<Block, AccountId, Balance> for Runtime {
		fn get_unclaimed_staking_rewards(account: &AccountId) -> Balance {
			ParachainStaking::get_unclaimed_staking_rewards(account)
		}

		fn get_staking_rates() -> parachain_staking::runtime_api::StakingRates {
			ParachainStaking::get_staking_rates()
=======
	impl public_credentials_runtime_api::PublicCredentials<Block, Vec<u8>, Hash, public_credentials::CredentialEntry<Hash, DidIdentifier, BlockNumber, AccountId, Balance, AuthorizationId<<Runtime as delegation::Config>::DelegationNodeId>>, PublicCredentialsFilter<Hash, AccountId>, PublicCredentialsApiError> for Runtime {
		fn get_credential(credential_id: Hash) -> Option<public_credentials::CredentialEntry<Hash, DidIdentifier, BlockNumber, AccountId, Balance, AuthorizationId<<Runtime as delegation::Config>::DelegationNodeId>>> {
			let subject = public_credentials::CredentialSubjects::<Runtime>::get(&credential_id)?;
			public_credentials::Credentials::<Runtime>::get(&subject, &credential_id)
		}

		fn get_credentials(subject: Vec<u8>, filter: Option<PublicCredentialsFilter<Hash, AccountId>>) -> Result<Vec<(Hash, public_credentials::CredentialEntry<Hash, DidIdentifier, BlockNumber, AccountId, Balance, AuthorizationId<<Runtime as delegation::Config>::DelegationNodeId>>)>, PublicCredentialsApiError> {
			let asset_did = AssetDid::try_from(subject).map_err(|_| PublicCredentialsApiError::InvalidSubjectId)?;
			let credentials_prefix = public_credentials::Credentials::<Runtime>::iter_prefix(&asset_did);
			if let Some(filter) = filter {
				Ok(credentials_prefix.filter(|(_, entry)| filter.should_include(entry)).collect())
			} else {
				Ok(credentials_prefix.collect())
			}
>>>>>>> 70f3c5d8
		}
	}

	#[cfg(feature = "runtime-benchmarks")]
	impl frame_benchmarking::Benchmark<Block> for Runtime {
		fn benchmark_metadata(extra: bool) -> (
			Vec<frame_benchmarking::BenchmarkList>,
			Vec<frame_support::traits::StorageInfo>,
		) {
			use frame_benchmarking::{list_benchmark, baseline, Benchmarking, BenchmarkList};
			use frame_support::traits::StorageInfoTrait;
			use frame_system_benchmarking::Pallet as SystemBench;
			use cumulus_pallet_session_benchmarking::Pallet as SessionBench;
			use baseline::Pallet as BaselineBench;

			let mut list = Vec::<BenchmarkList>::new();

			// Substrate
			list_benchmark!(list, extra, frame_benchmarking, BaselineBench::<Runtime>);
			list_benchmark!(list, extra, frame_system, SystemBench::<Runtime>);
			list_benchmark!(list, extra, pallet_session, SessionBench::<Runtime>);
			list_benchmark!(list, extra, pallet_balances, Balances);
			list_benchmark!(list, extra, pallet_collective, Council);
			list_benchmark!(list, extra, pallet_democracy, Democracy);
			list_benchmark!(list, extra, pallet_indices, Indices);
			list_benchmark!(list, extra, pallet_membership, TechnicalMembership);
			list_benchmark!(list, extra, pallet_preimage, Preimage);
			list_benchmark!(list, extra, pallet_scheduler, Scheduler);
			list_benchmark!(list, extra, pallet_timestamp, Timestamp);
			list_benchmark!(list, extra, pallet_tips, Tips);
			list_benchmark!(list, extra, pallet_treasury, Treasury);
			list_benchmark!(list, extra, pallet_utility, Utility);
			list_benchmark!(list, extra, pallet_vesting, Vesting);
			list_benchmark!(list, extra, pallet_proxy, Proxy);

			// KILT
			list_benchmark!(list, extra, attestation, Attestation);
			list_benchmark!(list, extra, ctype, Ctype);
			list_benchmark!(list, extra, delegation, Delegation);
			list_benchmark!(list, extra, did, Did);
			list_benchmark!(list, extra, pallet_did_lookup, DidLookup);
			list_benchmark!(list, extra, pallet_inflation, Inflation);
			list_benchmark!(list, extra, parachain_staking, ParachainStaking);
			list_benchmark!(list, extra, pallet_web3_names, Web3Names);
			list_benchmark!(list, extra, public_credentials, PublicCredentials);

			let storage_info = AllPalletsWithSystem::storage_info();

			(list, storage_info)
		}

		fn dispatch_benchmark(
			config: frame_benchmarking::BenchmarkConfig
		) -> Result<Vec<frame_benchmarking::BenchmarkBatch>, sp_runtime::RuntimeString> {
			use frame_benchmarking::{baseline, Benchmarking, BenchmarkBatch, add_benchmark, TrackedStorageKey};
			use frame_system_benchmarking::Pallet as SystemBench;
			use cumulus_pallet_session_benchmarking::Pallet as SessionBench;
			use baseline::Pallet as BaselineBench;

			impl frame_system_benchmarking::Config for Runtime {}
			impl cumulus_pallet_session_benchmarking::Config for Runtime {}
			impl baseline::Config for Runtime {}

			let whitelist: Vec<TrackedStorageKey> = vec![
				// Block Number
				hex_literal::hex!("26aa394eea5630e07c48ae0c9558cef702a5c1b19ab7a04f536c519aca4983ac")
					.to_vec().into(),
				// Total Issuance
				hex_literal::hex!("c2261276cc9d1f8598ea4b6a74b15c2f57c875e4cff74148e4628f264b974c80")
					.to_vec().into(),
				// Execution Phase
				hex_literal::hex!("26aa394eea5630e07c48ae0c9558cef7ff553b5a9862a516939d82b3d3d8661a")
					.to_vec().into(),
				// Event Count
				hex_literal::hex!("26aa394eea5630e07c48ae0c9558cef70a98fdbe9ce6c55837576c60c7af3850")
					.to_vec().into(),
				// System Events
				hex_literal::hex!("26aa394eea5630e07c48ae0c9558cef780d41e5e16056765bc8461851072c9d7")
					.to_vec().into(),
			];

			let mut batches = Vec::<BenchmarkBatch>::new();
			let params = (&config, &whitelist);

			// Substrate
			add_benchmark!(params, batches, frame_benchmarking, BaselineBench::<Runtime>);
			add_benchmark!(params, batches, pallet_balances, Balances);
			add_benchmark!(params, batches, pallet_collective, Council);
			add_benchmark!(params, batches, pallet_democracy, Democracy);
			add_benchmark!(params, batches, pallet_indices, Indices);
			add_benchmark!(params, batches, pallet_membership, TechnicalMembership);
			add_benchmark!(params, batches, pallet_preimage, Preimage);
			add_benchmark!(params, batches, pallet_scheduler, Scheduler);
			add_benchmark!(params, batches, pallet_session, SessionBench::<Runtime>);
			add_benchmark!(params, batches, frame_system, SystemBench::<Runtime>);
			add_benchmark!(params, batches, pallet_timestamp, Timestamp);
			add_benchmark!(params, batches, pallet_tips, Tips);
			add_benchmark!(params, batches, pallet_treasury, Treasury);
			add_benchmark!(params, batches, pallet_utility, Utility);
			add_benchmark!(params, batches, pallet_vesting, Vesting);
			add_benchmark!(params, batches, pallet_proxy, Proxy);

			// KILT
			add_benchmark!(params, batches, attestation, Attestation);
			add_benchmark!(params, batches, ctype, Ctype);
			add_benchmark!(params, batches, delegation, Delegation);
			add_benchmark!(params, batches, did, Did);
			add_benchmark!(params, batches, pallet_did_lookup, DidLookup);
			add_benchmark!(params, batches, pallet_inflation, Inflation);
			add_benchmark!(params, batches, parachain_staking, ParachainStaking);
			add_benchmark!(params, batches, pallet_web3_names, Web3Names);
			add_benchmark!(params, batches, public_credentials, PublicCredentials);

			// No benchmarks for these pallets
			// add_benchmark!(params, batches, cumulus_pallet_parachain_system, ParachainSystem);
			// add_benchmark!(params, batches, parachain_info, ParachainInfo);

			if batches.is_empty() { return Err("Benchmark not found for this pallet.".into()) }
			Ok(batches)
		}
	}

	#[cfg(feature = "try-runtime")]
	impl frame_try_runtime::TryRuntime<Block> for Runtime {
		fn on_runtime_upgrade() -> (Weight, Weight) {
			log::info!("try-runtime::on_runtime_upgrade peregrine.");
			let weight = Executive::try_runtime_upgrade().unwrap();
			(weight, BlockWeights::get().max_block)
		}

		fn execute_block(block: Block, state_root_check: bool, select: frame_try_runtime::TryStateSelect) -> Weight {
			log::info!(
				target: "runtime::peregrine", "try-runtime: executing block #{} ({:?}) / root checks: {:?} / sanity-checks: {:?}",
				block.header.number,
				block.header.hash(),
				state_root_check,
				select,
			);
			Executive::try_execute_block(block, state_root_check, select).expect("try_execute_block failed")
		}
	}
}

struct CheckInherents;

impl cumulus_pallet_parachain_system::CheckInherents<Block> for CheckInherents {
	fn check_inherents(
		block: &Block,
		relay_state_proof: &cumulus_pallet_parachain_system::RelayChainStateProof,
	) -> sp_inherents::CheckInherentsResult {
		let relay_chain_slot = relay_state_proof
			.read_slot()
			.expect("Could not read the relay chain slot from the proof");

		let inherent_data = cumulus_primitives_timestamp::InherentDataProvider::from_relay_chain_slot_and_duration(
			relay_chain_slot,
			sp_std::time::Duration::from_secs(6),
		)
		.create_inherent_data()
		.expect("Could not create the timestamp inherent data");

		inherent_data.check_extrinsics(block)
	}
}

cumulus_pallet_parachain_system::register_validate_block! {
	Runtime = Runtime,
	BlockExecutor = cumulus_pallet_aura_ext::BlockExecutor::<Runtime, Executive>,
	CheckInherents = CheckInherents,
}<|MERGE_RESOLUTION|>--- conflicted
+++ resolved
@@ -1241,16 +1241,7 @@
 			})
 		}
 	}
-
-<<<<<<< HEAD
-	impl parachain_staking::runtime_api::ParachainStakingApi<Block, AccountId, Balance> for Runtime {
-		fn get_unclaimed_staking_rewards(account: &AccountId) -> Balance {
-			ParachainStaking::get_unclaimed_staking_rewards(account)
-		}
-
-		fn get_staking_rates() -> parachain_staking::runtime_api::StakingRates {
-			ParachainStaking::get_staking_rates()
-=======
+	
 	impl public_credentials_runtime_api::PublicCredentials<Block, Vec<u8>, Hash, public_credentials::CredentialEntry<Hash, DidIdentifier, BlockNumber, AccountId, Balance, AuthorizationId<<Runtime as delegation::Config>::DelegationNodeId>>, PublicCredentialsFilter<Hash, AccountId>, PublicCredentialsApiError> for Runtime {
 		fn get_credential(credential_id: Hash) -> Option<public_credentials::CredentialEntry<Hash, DidIdentifier, BlockNumber, AccountId, Balance, AuthorizationId<<Runtime as delegation::Config>::DelegationNodeId>>> {
 			let subject = public_credentials::CredentialSubjects::<Runtime>::get(&credential_id)?;
@@ -1265,7 +1256,16 @@
 			} else {
 				Ok(credentials_prefix.collect())
 			}
->>>>>>> 70f3c5d8
+		}
+	}
+
+	impl parachain_staking::runtime_api::ParachainStakingApi<Block, AccountId, Balance> for Runtime {
+		fn get_unclaimed_staking_rewards(account: &AccountId) -> Balance {
+			ParachainStaking::get_unclaimed_staking_rewards(account)
+		}
+
+		fn get_staking_rates() -> parachain_staking::runtime_api::StakingRates {
+			ParachainStaking::get_staking_rates()
 		}
 	}
 
