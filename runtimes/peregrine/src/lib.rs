--- conflicted
+++ resolved
@@ -908,11 +908,8 @@
 		// placeholder: parachain council election = 33,
 		TechnicalMembership: pallet_membership::<Instance1> = 34,
 		Treasury: pallet_treasury = 35,
-<<<<<<< HEAD
-		DynFilter: pallet_dyn_filter = 36,
-=======
 		RelayMigration: pallet_relay_migration::{Pallet, Call, Storage, Event<T>} = 36,
->>>>>>> 44b7bf48
+		DynFilter: pallet_dyn_filter = 37,
 
 		// Utility module.
 		Utility: pallet_utility = 40,
