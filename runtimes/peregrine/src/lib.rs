// KILT Blockchain – https://botlabs.org
// Copyright (C) 2019-2021 BOTLabs GmbH

// The KILT Blockchain is free software: you can redistribute it and/or modify
// it under the terms of the GNU General Public License as published by
// the Free Software Foundation, either version 3 of the License, or
// (at your option) any later version.

// The KILT Blockchain is distributed in the hope that it will be useful,
// but WITHOUT ANY WARRANTY; without even the implied warranty of
// MERCHANTABILITY or FITNESS FOR A PARTICULAR PURPOSE.  See the
// GNU General Public License for more details.

// You should have received a copy of the GNU General Public License
// along with this program.  If not, see <https://www.gnu.org/licenses/>.

// If you feel like getting in touch with us, you can do so at info@botlabs.org

//! The KILT runtime. This can be compiled with `#[no_std]`, ready for Wasm.
#![cfg_attr(not(feature = "std"), no_std)]
// `construct_runtime!` does a lot of recursion and requires us to increase the limit to 256.
#![recursion_limit = "256"]

// Make the WASM binary available.
#[cfg(feature = "std")]
include!(concat!(env!("OUT_DIR"), "/wasm_binary.rs"));

use frame_support::{
	construct_runtime, parameter_types,
	weights::{constants::RocksDbWeight, Weight},
	PalletId,
};
use frame_system::{EnsureOneOf, EnsureRoot};
use sp_api::impl_runtime_apis;
use sp_core::{
	u32_trait::{_1, _2, _3, _5},
	OpaqueMetadata,
};
use sp_runtime::{
	create_runtime_str, generic, impl_opaque_keys,
	traits::{AccountIdLookup, BlakeTwo256, Block as BlockT, ConvertInto, OpaqueKeys, Verify},
	transaction_validity::{TransactionSource, TransactionValidity},
	ApplyExtrinsicResult, Perbill, Permill, Perquintill,
};
use sp_std::prelude::*;
use sp_version::RuntimeVersion;

use kilt_primitives::{
	constants::{self, KILT, MICRO_KILT, MILLI_KILT},
	fees::{ToAuthor, WeightToFee},
	AccountId, AuthorityId, Balance, BlockHashCount, BlockLength, BlockNumber, BlockWeights, DidIdentifier, FeeSplit,
	Hash, Header, Index, Signature, SlowAdjustingFeeUpdate,
};

#[cfg(feature = "std")]
use sp_version::NativeVersion;

#[cfg(feature = "runtime-benchmarks")]
use {frame_system::EnsureSigned, kilt_primitives::benchmarks::DummySignature, kilt_support::signature::AlwaysVerify};

#[cfg(test)]
mod tests;
mod weights;

#[cfg(any(feature = "std", test))]
pub use sp_runtime::BuildStorage;

pub use parachain_staking::InflationInfo;

impl_opaque_keys! {
	pub struct SessionKeys {
		pub aura: Aura,
	}
}

/// This runtime version.
#[sp_version::runtime_version]
pub const VERSION: RuntimeVersion = RuntimeVersion {
	spec_name: create_runtime_str!("mashnet-node"),
	impl_name: create_runtime_str!("mashnet-node"),
	authoring_version: 4,
	spec_version: 10310,
	impl_version: 0,
	apis: RUNTIME_API_VERSIONS,
	transaction_version: 2,
};

/// The version information used to identify this runtime when compiled
/// natively.
#[cfg(feature = "std")]
pub fn native_version() -> NativeVersion {
	NativeVersion {
		runtime_version: VERSION,
		can_author_with: Default::default(),
	}
}

parameter_types! {
	pub const Version: RuntimeVersion = VERSION;
	pub const SS58Prefix: u8 = 38;
}

impl frame_system::Config for Runtime {
	/// The identifier used to distinguish between accounts.
	type AccountId = AccountId;
	/// The aggregated dispatch type that is available for extrinsics.
	type Call = Call;
	/// The lookup mechanism to get account ID from whatever is passed in
	/// dispatchers.
	type Lookup = AccountIdLookup<AccountId, ()>;
	/// The index type for storing how many extrinsics an account has signed.
	type Index = Index;
	/// The index type for blocks.
	type BlockNumber = BlockNumber;
	/// The type for hashing blocks and tries.
	type Hash = Hash;
	/// The hashing algorithm used.
	type Hashing = BlakeTwo256;
	/// The header type.
	type Header = kilt_primitives::Header;
	/// The ubiquitous event type.
	type Event = Event;
	/// The ubiquitous origin type.
	type Origin = Origin;
	/// Maximum number of block number to block hash mappings to keep (oldest
	/// pruned first).
	type BlockHashCount = BlockHashCount;
	/// Runtime version.
	type Version = Version;
	/// Converts a module to an index of this module in the runtime.
	type PalletInfo = PalletInfo;
	type AccountData = pallet_balances::AccountData<Balance>;
	type OnNewAccount = ();
	type OnKilledAccount = ();
	type DbWeight = RocksDbWeight;
	type BaseCallFilter = frame_support::traits::Everything;
	type SystemWeightInfo = weights::frame_system::WeightInfo<Runtime>;
	type BlockWeights = BlockWeights;
	type BlockLength = BlockLength;
	type SS58Prefix = SS58Prefix;
	/// The set code logic
	type OnSetCode = cumulus_pallet_parachain_system::ParachainSetCode<Runtime>;
}

parameter_types! {
	pub const MinimumPeriod: u64 = constants::SLOT_DURATION / 2;
}

impl pallet_timestamp::Config for Runtime {
	/// A timestamp: milliseconds since the unix epoch.
	type Moment = u64;
	type OnTimestampSet = ();
	type MinimumPeriod = MinimumPeriod;
	type WeightInfo = weights::pallet_timestamp::WeightInfo<Runtime>;
}

parameter_types! {
	pub const ExistentialDeposit: u128 = 10 * MILLI_KILT;
	pub const TransactionByteFee: u128 = MICRO_KILT;
	pub const MaxLocks: u32 = 50;
	pub const MaxReserves: u32 = 50;
}

impl pallet_indices::Config for Runtime {
	type AccountIndex = Index;
	type Currency = pallet_balances::Pallet<Runtime>;
	type Deposit = ExistentialDeposit;
	type Event = Event;
	type WeightInfo = weights::pallet_indices::WeightInfo<Runtime>;
}

impl pallet_balances::Config for Runtime {
	/// The type for recording an account's balance.
	type Balance = Balance;
	/// The ubiquitous event type.
	type Event = Event;
	type DustRemoval = Treasury;
	type ExistentialDeposit = ExistentialDeposit;
	type AccountStore = System;
	type WeightInfo = weights::pallet_balances::WeightInfo<Runtime>;
	type MaxLocks = MaxLocks;
	type MaxReserves = MaxReserves;
	type ReserveIdentifier = [u8; 8];
}

parameter_types! {
	/// This value increases the priority of `Operational` transactions by adding
	/// a "virtual tip" that's equal to the `OperationalFeeMultiplier * final_fee`.
	pub const OperationalFeeMultiplier: u8 = 5;
}

impl pallet_transaction_payment::Config for Runtime {
	type OnChargeTransaction =
		pallet_transaction_payment::CurrencyAdapter<Balances, FeeSplit<Runtime, Treasury, ToAuthor<Runtime>>>;
	type TransactionByteFee = TransactionByteFee;
	type OperationalFeeMultiplier = OperationalFeeMultiplier;
	type WeightToFee = WeightToFee<Runtime>;
	type FeeMultiplierUpdate = SlowAdjustingFeeUpdate<Self>;
}

impl pallet_sudo::Config for Runtime {
	type Call = Call;
	type Event = Event;
}

parameter_types! {
	pub const ReservedXcmpWeight: Weight = constants::MAXIMUM_BLOCK_WEIGHT / 4;
	pub const ReservedDmpWeight: Weight = constants::MAXIMUM_BLOCK_WEIGHT / 4;
}

impl cumulus_pallet_parachain_system::Config for Runtime {
	type Event = Event;
	type OnValidationData = ();
	type SelfParaId = parachain_info::Pallet<Runtime>;
	type OutboundXcmpMessageSource = ();
	type DmpMessageHandler = ();
	type ReservedDmpWeight = ReservedDmpWeight;
	type XcmpMessageHandler = ();
	type ReservedXcmpWeight = ReservedXcmpWeight;
}

impl parachain_info::Config for Runtime {}

impl cumulus_pallet_aura_ext::Config for Runtime {}

parameter_types! {
	pub const MaxAuthorities: u32 = constants::staking::MAX_CANDIDATES;
}

impl pallet_aura::Config for Runtime {
	type AuthorityId = AuthorityId;
	//TODO: handle disabled validators
	type DisabledValidators = ();
	type MaxAuthorities = MaxAuthorities;
}

parameter_types! {
	pub const UncleGenerations: u32 = 0;
}

impl pallet_authorship::Config for Runtime {
	type FindAuthor = pallet_session::FindAccountFromAuthorIndex<Self, Aura>;
	type UncleGenerations = UncleGenerations;
	type FilterUncle = ();
	type EventHandler = ParachainStaking;
}

impl pallet_session::Config for Runtime {
	type Event = Event;
	type ValidatorId = AccountId;
	type ValidatorIdOf = ConvertInto;
	type ShouldEndSession = ParachainStaking;
	type NextSessionRotation = ParachainStaking;
	type SessionManager = ParachainStaking;
	type SessionHandler = <SessionKeys as OpaqueKeys>::KeyTypeIdProviders;
	type Keys = SessionKeys;
	type WeightInfo = weights::pallet_session::WeightInfo<Runtime>;
}

parameter_types! {
	pub const MinVestedTransfer: Balance = constants::MIN_VESTED_TRANSFER_AMOUNT;
}

impl pallet_vesting::Config for Runtime {
	type Event = Event;
	type Currency = Balances;
	type BlockNumberToBalance = ConvertInto;
	// disable vested transfers by setting min amount to max balance
	type MinVestedTransfer = MinVestedTransfer;
	type WeightInfo = weights::pallet_vesting::WeightInfo<Runtime>;
	const MAX_VESTING_SCHEDULES: u32 = kilt_primitives::constants::MAX_VESTING_SCHEDULES;
}

parameter_types! {
	pub const MaxClaims: u32 = 50;
	pub const UsableBalance: Balance = KILT;
	pub const AutoUnlockBound: u32 = 100;
}

impl kilt_launch::Config for Runtime {
	type Event = Event;
	type MaxClaims = MaxClaims;
	type UsableBalance = UsableBalance;
	type AutoUnlockBound = AutoUnlockBound;
	type WeightInfo = weights::kilt_launch::WeightInfo<Runtime>;
	type PalletId = LaunchPalletId;
}

parameter_types! {
	pub MaximumSchedulerWeight: Weight = Perbill::from_percent(80) * BlockWeights::get().max_block;
	pub const MaxScheduledPerBlock: u32 = 50;
}

impl pallet_scheduler::Config for Runtime {
	type Event = Event;
	type Origin = Origin;
	type PalletsOrigin = OriginCaller;
	type Call = Call;
	type MaximumWeight = MaximumSchedulerWeight;
	type ScheduleOrigin = EnsureRoot<AccountId>;
	type MaxScheduledPerBlock = MaxScheduledPerBlock;
	type WeightInfo = weights::pallet_scheduler::WeightInfo<Runtime>;
}

parameter_types! {
	pub const LaunchPeriod: BlockNumber = constants::governance::LAUNCH_PERIOD;
	pub const VotingPeriod: BlockNumber = constants::governance::VOTING_PERIOD;
	pub const FastTrackVotingPeriod: BlockNumber = constants::governance::FAST_TRACK_VOTING_PERIOD;
	pub const MinimumDeposit: Balance = KILT;
	pub const EnactmentPeriod: BlockNumber = constants::governance::ENACTMENT_PERIOD;
	pub const CooloffPeriod: BlockNumber = constants::governance::COOLOFF_PERIOD;
	// One cent: $10,000 / MB
	pub const PreimageByteDeposit: Balance = 10 * MILLI_KILT;
	pub const InstantAllowed: bool = true;
	pub const MaxVotes: u32 = 100;
	pub const MaxProposals: u32 = 100;
}

impl pallet_democracy::Config for Runtime {
	type Proposal = Call;
	type Event = Event;
	type Currency = Balances;
	type EnactmentPeriod = EnactmentPeriod;
	type VoteLockingPeriod = VotingPeriod;
	type LaunchPeriod = LaunchPeriod;
	type VotingPeriod = VotingPeriod;
	type MinimumDeposit = MinimumDeposit;
	/// A straight majority of the council can decide what their next motion is.
	type ExternalOrigin = pallet_collective::EnsureProportionAtLeast<_1, _2, AccountId, CouncilCollective>;
	/// A majority can have the next scheduled referendum be a straight
	/// majority-carries vote.
	type ExternalMajorityOrigin = pallet_collective::EnsureProportionAtLeast<_1, _2, AccountId, CouncilCollective>;
	/// A unanimous council can have the next scheduled referendum be a straight
	/// default-carries (NTB) vote.
	type ExternalDefaultOrigin = pallet_collective::EnsureProportionAtLeast<_1, _1, AccountId, CouncilCollective>;
	/// Two thirds of the technical committee can have an
	/// ExternalMajority/ExternalDefault vote be tabled immediately and with a
	/// shorter voting/enactment period.
	type FastTrackOrigin = pallet_collective::EnsureProportionAtLeast<_2, _3, AccountId, TechnicalCollective>;
	type InstantOrigin = pallet_collective::EnsureProportionAtLeast<_1, _1, AccountId, TechnicalCollective>;
	type InstantAllowed = InstantAllowed;
	type FastTrackVotingPeriod = FastTrackVotingPeriod;
	// To cancel a proposal which has been passed, 2/3 of the council must agree to
	// it.
	type CancellationOrigin = EnsureOneOf<
		AccountId,
		EnsureRoot<AccountId>,
		pallet_collective::EnsureProportionAtLeast<_2, _3, AccountId, CouncilCollective>,
	>;
	// To cancel a proposal before it has been passed, the technical committee must
	// be unanimous or Root must agree.
	type CancelProposalOrigin = EnsureOneOf<
		AccountId,
		EnsureRoot<AccountId>,
		pallet_collective::EnsureProportionAtLeast<_1, _1, AccountId, TechnicalCollective>,
	>;
	type BlacklistOrigin = EnsureRoot<AccountId>;
	// Any single technical committee member may veto a coming council proposal,
	// however they can only do it once and it lasts only for the cooloff period.
	type VetoOrigin = pallet_collective::EnsureMember<AccountId, TechnicalCollective>;
	type CooloffPeriod = CooloffPeriod;
	type PreimageByteDeposit = PreimageByteDeposit;
	type Slash = Treasury;
	type Scheduler = Scheduler;
	type PalletsOrigin = OriginCaller;
	type MaxVotes = MaxVotes;
	type OperationalPreimageOrigin = pallet_collective::EnsureMember<AccountId, CouncilCollective>;
	type MaxProposals = MaxProposals;

	type WeightInfo = weights::pallet_democracy::WeightInfo<Runtime>;
}

parameter_types! {
	pub const ProposalBond: Permill = Permill::from_percent(5);
	pub const ProposalBondMinimum: Balance = 20 * KILT;
	pub const SpendPeriod: BlockNumber = constants::governance::SPEND_PERIOD;
	pub const Burn: Permill = Permill::zero();
	pub const MaxApprovals: u32 = 100;
}

type ApproveOrigin = EnsureOneOf<
	AccountId,
	EnsureRoot<AccountId>,
	pallet_collective::EnsureProportionAtLeast<_3, _5, AccountId, CouncilCollective>,
>;

type MoreThanHalfCouncil = EnsureOneOf<
	AccountId,
	EnsureRoot<AccountId>,
	pallet_collective::EnsureProportionMoreThan<_1, _2, AccountId, CouncilCollective>,
>;

impl pallet_treasury::Config for Runtime {
	type PalletId = TreasuryPalletId;
	type Currency = Balances;
	type ApproveOrigin = ApproveOrigin;
	type RejectOrigin = MoreThanHalfCouncil;
	type Event = Event;
	type OnSlash = Treasury;
	type ProposalBond = ProposalBond;
	type ProposalBondMinimum = ProposalBondMinimum;
	type SpendPeriod = SpendPeriod;
	type Burn = Burn;
	type BurnDestination = ();
	type SpendFunds = ();
	type WeightInfo = weights::pallet_treasury::WeightInfo<Runtime>;
	type MaxApprovals = MaxApprovals;
}

parameter_types! {
	pub const CouncilMotionDuration: BlockNumber = constants::governance::COUNCIL_MOTION_DURATION;
	pub const CouncilMaxProposals: u32 = 100;
	pub const CouncilMaxMembers: u32 = 100;
}

type CouncilCollective = pallet_collective::Instance1;
impl pallet_collective::Config<CouncilCollective> for Runtime {
	type Origin = Origin;
	type Proposal = Call;
	type Event = Event;
	type MotionDuration = CouncilMotionDuration;
	type MaxProposals = CouncilMaxProposals;
	type MaxMembers = CouncilMaxMembers;
	type DefaultVote = pallet_collective::PrimeDefaultVote;
	type WeightInfo = weights::pallet_collective::WeightInfo<Runtime>;
}

parameter_types! {
	pub const TechnicalMotionDuration: BlockNumber = constants::governance::TECHNICAL_MOTION_DURATION;
	pub const TechnicalMaxProposals: u32 = 100;
	pub const TechnicalMaxMembers: u32 = 100;
}

type TechnicalCollective = pallet_collective::Instance2;
impl pallet_collective::Config<TechnicalCollective> for Runtime {
	type Origin = Origin;
	type Proposal = Call;
	type Event = Event;
	type MotionDuration = TechnicalMotionDuration;
	type MaxProposals = TechnicalMaxProposals;
	type MaxMembers = TechnicalMaxMembers;
	type DefaultVote = pallet_collective::PrimeDefaultVote;
	type WeightInfo = weights::pallet_collective::WeightInfo<Runtime>;
}

impl pallet_membership::Config for Runtime {
	type Event = Event;
	type AddOrigin = MoreThanHalfCouncil;
	type RemoveOrigin = MoreThanHalfCouncil;
	type SwapOrigin = MoreThanHalfCouncil;
	type ResetOrigin = MoreThanHalfCouncil;
	type PrimeOrigin = MoreThanHalfCouncil;
	type MembershipInitialized = TechnicalCommittee;
	type MembershipChanged = TechnicalCommittee;
	type MaxMembers = TechnicalMaxMembers;
	type WeightInfo = weights::pallet_membership::WeightInfo<Runtime>;
}

parameter_types! {
	pub const MaxDelegatedAttestations: u32 = 1000;
	pub const AttestationDeposit: Balance = constants::attestation::ATTESTATION_DEPOSIT;
}

impl attestation::Config for Runtime {
	type EnsureOrigin = did::EnsureDidOrigin<DidIdentifier, AccountId>;
	type OriginSuccess = did::DidRawOrigin<AccountId, DidIdentifier>;

	type Event = Event;
	type WeightInfo = weights::attestation::WeightInfo<Runtime>;

	type Currency = Balances;
	type Deposit = AttestationDeposit;
	type MaxDelegatedAttestations = MaxDelegatedAttestations;
}

parameter_types! {
	pub const MaxSignatureByteLength: u16 = constants::delegation::MAX_SIGNATURE_BYTE_LENGTH;
	pub const MaxParentChecks: u32 = constants::delegation::MAX_PARENT_CHECKS;
	pub const MaxRevocations: u32 = constants::delegation::MAX_REVOCATIONS;
	pub const MaxRemovals: u32 = constants::delegation::MAX_REMOVALS;
	#[derive(Clone)]
	pub const MaxChildren: u32 = constants::delegation::MAX_CHILDREN;
	pub const DelegationDeposit: Balance = constants::delegation::DELEGATION_DEPOSIT;
}

impl delegation::Config for Runtime {
	type DelegationEntityId = DidIdentifier;
	type DelegationNodeId = Hash;

	type EnsureOrigin = did::EnsureDidOrigin<DidIdentifier, AccountId>;
	type OriginSuccess = did::DidRawOrigin<AccountId, DidIdentifier>;

	#[cfg(not(feature = "runtime-benchmarks"))]
	type DelegationSignatureVerification = did::DidSignatureVerify<Runtime>;
	#[cfg(not(feature = "runtime-benchmarks"))]
	type Signature = did::DidSignature;

	#[cfg(feature = "runtime-benchmarks")]
	type Signature = DummySignature;
	#[cfg(feature = "runtime-benchmarks")]
	type DelegationSignatureVerification = AlwaysVerify<AccountId, Vec<u8>, Self::Signature>;

	type Event = Event;
	type MaxSignatureByteLength = MaxSignatureByteLength;
	type MaxParentChecks = MaxParentChecks;
	type MaxRevocations = MaxRevocations;
	type MaxRemovals = MaxRemovals;
	type MaxChildren = MaxChildren;
	type WeightInfo = weights::delegation::WeightInfo<Runtime>;
	type Currency = Balances;
	type Deposit = DelegationDeposit;
}

parameter_types! {
	pub const Fee: Balance = MILLI_KILT;
}

impl ctype::Config for Runtime {
	type CtypeCreatorId = AccountId;
	type Currency = Balances;
	type Fee = Fee;
	type FeeCollector = Treasury;

	type EnsureOrigin = did::EnsureDidOrigin<DidIdentifier, AccountId>;
	type OriginSuccess = did::DidRawOrigin<AccountId, DidIdentifier>;

	type Event = Event;
	type WeightInfo = weights::ctype::WeightInfo<Runtime>;
}

parameter_types! {
	pub const MaxNewKeyAgreementKeys: u32 = constants::did::MAX_KEY_AGREEMENT_KEYS;
	#[derive(Debug, Clone, PartialEq)]
	pub const MaxUrlLength: u32 = constants::did::MAX_URL_LENGTH;
	pub const MaxPublicKeysPerDid: u32 = constants::did::MAX_PUBLIC_KEYS_PER_DID;
	#[derive(Debug, Clone, PartialEq)]
	pub const MaxTotalKeyAgreementKeys: u32 = constants::did::MAX_TOTAL_KEY_AGREEMENT_KEYS;
	#[derive(Debug, Clone, PartialEq)]
	pub const MaxEndpointUrlsCount: u32 = constants::did::MAX_ENDPOINT_URLS_COUNT;
	// Standalone block time is half the duration of a parachain block.
	pub const MaxBlocksTxValidity: BlockNumber = constants::did::MAX_BLOCKS_TX_VALIDITY;
	pub const DidDeposit: Balance = constants::did::DID_DEPOSIT;
	pub const DidFee: Balance = constants::did::DID_FEE;
	pub const MaxNumberOfServicesPerDid: u32 = constants::did::MAX_NUMBER_OF_SERVICES_PER_DID;
	pub const MaxServiceIdLength: u32 = constants::did::MAX_SERVICE_ID_LENGTH;
	pub const MaxServiceTypeLength: u32 = constants::did::MAX_SERVICE_TYPE_LENGTH;
	pub const MaxServiceUrlLength: u32 = constants::did::MAX_SERVICE_URL_LENGTH;
	pub const MaxNumberOfTypesPerService: u32 = constants::did::MAX_NUMBER_OF_TYPES_PER_SERVICE;
	pub const MaxNumberOfUrlsPerService: u32 = constants::did::MAX_NUMBER_OF_URLS_PER_SERVICE;
}

impl did::Config for Runtime {
	type DidIdentifier = DidIdentifier;
	type Event = Event;
	type Call = Call;
	type Origin = Origin;
	type Currency = Balances;
	type Deposit = DidDeposit;
	type Fee = DidFee;
	type FeeCollector = Treasury;

	#[cfg(not(feature = "runtime-benchmarks"))]
	type EnsureOrigin = did::EnsureDidOrigin<DidIdentifier, AccountId>;
	#[cfg(not(feature = "runtime-benchmarks"))]
	type OriginSuccess = did::DidRawOrigin<AccountId, DidIdentifier>;

	#[cfg(feature = "runtime-benchmarks")]
	type EnsureOrigin = EnsureSigned<DidIdentifier>;
	#[cfg(feature = "runtime-benchmarks")]
	type OriginSuccess = DidIdentifier;

	type MaxNewKeyAgreementKeys = MaxNewKeyAgreementKeys;
	type MaxTotalKeyAgreementKeys = MaxTotalKeyAgreementKeys;
	type MaxPublicKeysPerDid = MaxPublicKeysPerDid;
	type MaxBlocksTxValidity = MaxBlocksTxValidity;
	type MaxNumberOfServicesPerDid = MaxNumberOfServicesPerDid;
	type MaxServiceIdLength = MaxServiceIdLength;
	type MaxServiceTypeLength = MaxServiceTypeLength;
	type MaxServiceUrlLength = MaxServiceUrlLength;
	type MaxNumberOfTypesPerService = MaxNumberOfTypesPerService;
	type MaxNumberOfUrlsPerService = MaxNumberOfUrlsPerService;
	type WeightInfo = weights::did::WeightInfo<Runtime>;
}

parameter_types! {
	pub const DidLookupDeposit: Balance = KILT;
}

impl pallet_did_lookup::Config for Runtime {
	type Event = Event;
	type Signature = Signature;
	type Signer = <Signature as Verify>::Signer;
	type DidIdentifier = DidIdentifier;

	type Currency = Balances;
	type Deposit = DidLookupDeposit;

	type EnsureOrigin = did::EnsureDidOrigin<DidIdentifier, AccountId>;
	type OriginSuccess = did::DidRawOrigin<AccountId, DidIdentifier>;

	type WeightInfo = weights::pallet_did_lookup::WeightInfo<Runtime>;
}

<<<<<<< HEAD
impl crowdloan::Config for Runtime {
	type Currency = Balances;
	type Vesting = Vesting;
	type Balance = Balance;
	type EnsureRegistrarOrigin = MoreThanHalfCouncil;
	type Event = Event;
	type WeightInfo = weights::crowdloan::WeightInfo<Runtime>;
	type PalletId = CrowdPalletId;
}

=======
>>>>>>> b41160c2
parameter_types! {
	pub const InitialPeriodLength: BlockNumber = constants::treasury::INITIAL_PERIOD_LENGTH;
	pub const InitialPeriodReward: Balance = constants::treasury::INITIAL_PERIOD_REWARD_PER_BLOCK;
}

impl pallet_inflation::Config for Runtime {
	type Currency = Balances;
	type InitialPeriodLength = InitialPeriodLength;
	type InitialPeriodReward = InitialPeriodReward;
	type Beneficiary = Treasury;
	type WeightInfo = weights::pallet_inflation::WeightInfo<Runtime>;
}

parameter_types! {
	/// Minimum round length is 1 hour
	pub const MinBlocksPerRound: BlockNumber = constants::staking::MIN_BLOCKS_PER_ROUND;
	/// Default length of a round/session is 2 hours
	pub const DefaultBlocksPerRound: BlockNumber = constants::staking::DEFAULT_BLOCKS_PER_ROUND;
	/// Unstaked balance can be unlocked after 7 days
	pub const StakeDuration: BlockNumber = constants::staking::STAKE_DURATION;
	/// Collator exit requests are delayed by 4 hours (2 rounds/sessions)
	pub const ExitQueueDelay: u32 = 2;
	/// Minimum 16 collators selected per round, default at genesis and minimum forever after
	pub const MinCollators: u32 = constants::staking::MIN_COLLATORS;
	/// At least 4 candidates which cannot leave the network if there are no other candidates.
	pub const MinRequiredCollators: u32 = 4;
	/// We only allow one delegation per round.
	pub const MaxDelegationsPerRound: u32 = 1;
	/// Maximum 25 delegators per collator at launch, might be increased later
	#[derive(Debug, PartialEq)]
	pub const MaxDelegatorsPerCollator: u32 = 25;
	/// Maximum 1 collator per delegator at launch, will be increased later
	#[derive(Debug, PartialEq)]
	pub const MaxCollatorsPerDelegator: u32 = 1;
	/// Minimum stake required to be reserved to be a collator is 10_000
	pub const MinCollatorStake: Balance = 10_000 * KILT;
	/// Minimum stake required to be reserved to be a delegator is 1000
	pub const MinDelegatorStake: Balance = constants::staking::MIN_DELEGATOR_STAKE;
	/// Maximum number of collator candidates
	#[derive(Debug, PartialEq)]
	pub const MaxCollatorCandidates: u32 = constants::staking::MAX_CANDIDATES;
	/// Maximum number of concurrent requests to unlock unstaked balance
	pub const MaxUnstakeRequests: u32 = 10;
	/// The starting block number for the network rewards
	pub const NetworkRewardStart: BlockNumber = constants::treasury::INITIAL_PERIOD_LENGTH;
	/// The rate in percent for the network rewards
	pub const NetworkRewardRate: Perquintill = constants::staking::NETWORK_REWARD_RATE;
}

impl parachain_staking::Config for Runtime {
	type Event = Event;
	type Currency = Balances;
	type CurrencyBalance = Balance;
	type MinBlocksPerRound = MinBlocksPerRound;
	type DefaultBlocksPerRound = DefaultBlocksPerRound;
	type StakeDuration = StakeDuration;
	type ExitQueueDelay = ExitQueueDelay;
	type MinCollators = MinCollators;
	type MinRequiredCollators = MinRequiredCollators;
	type MaxDelegationsPerRound = MaxDelegationsPerRound;
	type MaxDelegatorsPerCollator = MaxDelegatorsPerCollator;
	type MaxCollatorsPerDelegator = MaxCollatorsPerDelegator;
	type MinCollatorStake = MinCollatorStake;
	type MinCollatorCandidateStake = MinCollatorStake;
	type MaxTopCandidates = MaxCollatorCandidates;
	type MinDelegation = MinDelegatorStake;
	type MinDelegatorStake = MinDelegatorStake;
	type MaxUnstakeRequests = MaxUnstakeRequests;
	type NetworkRewardRate = NetworkRewardRate;
	type NetworkRewardStart = NetworkRewardStart;
	type NetworkRewardBeneficiary = Treasury;
	type WeightInfo = weights::parachain_staking::WeightInfo<Runtime>;
}

impl pallet_utility::Config for Runtime {
	type Event = Event;
	type Call = Call;
	type WeightInfo = weights::pallet_utility::WeightInfo<Runtime>;
}

impl pallet_randomness_collective_flip::Config for Runtime {}

construct_runtime! {
	pub enum Runtime where
		Block = Block,
		NodeBlock = kilt_primitives::Block,
		UncheckedExtrinsic = UncheckedExtrinsic,
	{
		// Basic stuff; balances is uncallable initially.
		System: frame_system::{Pallet, Call, Config, Storage, Event<T>} = 0,
		RandomnessCollectiveFlip: pallet_randomness_collective_flip::{Pallet, Storage} = 1,

		Timestamp: pallet_timestamp::{Pallet, Call, Storage, Inherent} = 2,
		Indices: pallet_indices::{Pallet, Call, Storage, Event<T>} = 5,
		Balances: pallet_balances::{Pallet, Call, Storage, Config<T>, Event<T>} = 6,
		TransactionPayment: pallet_transaction_payment::{Pallet, Storage} = 7,
		Sudo: pallet_sudo::{Pallet, Call, Config<T>, Storage, Event<T>} = 8,

		// Consensus support.
		// The following order MUST NOT be changed: Authorship -> Staking -> Session -> Aura -> AuraExt
		Authorship: pallet_authorship::{Pallet, Call, Storage} = 20,
		ParachainStaking: parachain_staking::{Pallet, Call, Storage, Event<T>, Config<T>} = 21,
		Session: pallet_session::{Pallet, Call, Storage, Event, Config<T>} = 22,
		Aura: pallet_aura::{Pallet, Config<T>} = 23,
		AuraExt: cumulus_pallet_aura_ext::{Pallet, Config} = 24,

		// Governance stuff
		Democracy: pallet_democracy::{Pallet, Call, Storage, Config<T>, Event<T>} = 30,
		Council: pallet_collective::<Instance1>::{Pallet, Call, Storage, Origin<T>, Event<T>, Config<T>} = 31,
		TechnicalCommittee: pallet_collective::<Instance2>::{Pallet, Call, Storage, Origin<T>, Event<T>, Config<T>} = 32,
		// placeholder: parachain council election = 33,
		TechnicalMembership: pallet_membership::{Pallet, Call, Storage, Event<T>, Config<T>} = 34,
		Treasury: pallet_treasury::{Pallet, Call, Storage, Config, Event<T>} = 35,

		// Utility module.
		Utility: pallet_utility::{Pallet, Call, Storage, Event} = 40,

		// Vesting. Usable initially, but removed once all vesting is finished.
		Vesting: pallet_vesting::{Pallet, Call, Storage, Event<T>, Config<T>} = 41,

		// System scheduler.
		Scheduler: pallet_scheduler::{Pallet, Call, Storage, Event<T>} = 42,

		// KILT Pallets. Start indices 60 to leave room
		KiltLaunch: kilt_launch::{Pallet, Call, Storage, Event<T>, Config<T>} = 60,
		Ctype: ctype::{Pallet, Call, Storage, Event<T>} = 61,
		Attestation: attestation::{Pallet, Call, Storage, Event<T>} = 62,
		Delegation: delegation::{Pallet, Call, Storage, Event<T>} = 63,
		Did: did::{Pallet, Call, Storage, Event<T>, Origin<T>} = 64,
		// DELETED: CrowdloanContributors = 65,
		Inflation: pallet_inflation::{Pallet, Storage} = 66,
		DidLookup: pallet_did_lookup::{Pallet, Call, Storage, Event<T>} = 67,

		// Parachains pallets. Start indices at 80 to leave room.
		ParachainSystem: cumulus_pallet_parachain_system::{Pallet, Call, Storage, Inherent, Event<T>, Config} = 80,
		ParachainInfo: parachain_info::{Pallet, Storage, Config} = 81,
	}
}

impl did::DeriveDidCallAuthorizationVerificationKeyRelationship for Call {
	fn derive_verification_key_relationship(&self) -> did::DeriveDidCallKeyRelationshipResult {
		/// ensure that all calls have the same VerificationKeyRelationship
		fn single_key_relationship(calls: &[Call]) -> did::DeriveDidCallKeyRelationshipResult {
			let init = calls
				.get(0)
				.ok_or(did::RelationshipDeriveError::InvalidCallParameter)?
				.derive_verification_key_relationship()?;
			calls
				.iter()
				.skip(1)
				.map(Call::derive_verification_key_relationship)
				.try_fold(init, |acc, next| {
					if next.is_err() {
						next
					} else if Ok(acc) == next {
						Ok(acc)
					} else {
						Err(did::RelationshipDeriveError::InvalidCallParameter)
					}
				})
		}
		match self {
			Call::Attestation { .. } => Ok(did::DidVerificationKeyRelationship::AssertionMethod),
			Call::Ctype { .. } => Ok(did::DidVerificationKeyRelationship::AssertionMethod),
			Call::Delegation { .. } => Ok(did::DidVerificationKeyRelationship::CapabilityDelegation),
			// DID creation is not allowed through the DID proxy.
			Call::Did(did::Call::create { .. }) => Err(did::RelationshipDeriveError::NotCallableByDid),
			Call::Did { .. } => Ok(did::DidVerificationKeyRelationship::Authentication),
			Call::Utility(pallet_utility::Call::batch { calls }) => single_key_relationship(&calls[..]),
			Call::Utility(pallet_utility::Call::batch_all { calls }) => single_key_relationship(&calls[..]),
			#[cfg(not(feature = "runtime-benchmarks"))]
			_ => Err(did::RelationshipDeriveError::NotCallableByDid),
			// By default, returns the authentication key
			#[cfg(feature = "runtime-benchmarks")]
			_ => Ok(did::DidVerificationKeyRelationship::Authentication),
		}
	}

	// Always return a System::remark() extrinsic call
	#[cfg(feature = "runtime-benchmarks")]
	fn get_call_for_did_call_benchmark() -> Self {
		Call::System(frame_system::Call::remark { remark: vec![] })
	}
}

/// The address format for describing accounts.
pub type Address = sp_runtime::MultiAddress<AccountId, ()>;
/// Block header type as expected by this runtime.
/// Block type as expected by this runtime.
pub type Block = generic::Block<Header, UncheckedExtrinsic>;
/// A Block signed with a Justification
pub type SignedBlock = generic::SignedBlock<Block>;
/// BlockId type as expected by this runtime.
pub type BlockId = generic::BlockId<Block>;
/// The SignedExtension to the basic transaction logic.
pub type SignedExtra = (
	frame_system::CheckSpecVersion<Runtime>,
	frame_system::CheckTxVersion<Runtime>,
	frame_system::CheckGenesis<Runtime>,
	frame_system::CheckEra<Runtime>,
	frame_system::CheckNonce<Runtime>,
	frame_system::CheckWeight<Runtime>,
	pallet_transaction_payment::ChargeTransactionPayment<Runtime>,
);
/// Unchecked extrinsic type as expected by this runtime.
pub type UncheckedExtrinsic = generic::UncheckedExtrinsic<Address, Call, Signature, SignedExtra>;
/// Extrinsic type that has already been checked.
pub type CheckedExtrinsic = generic::CheckedExtrinsic<AccountId, Call, SignedExtra>;
/// Executive: handles dispatch to the various modules.
pub type Executive =
	frame_executive::Executive<Runtime, Block, frame_system::ChainContext<Runtime>, Runtime, AllPallets>;

impl_runtime_apis! {
	impl sp_api::Core<Block> for Runtime {
		fn version() -> RuntimeVersion {
			VERSION
		}

		fn execute_block(block: Block) {
			Executive::execute_block(block);
		}

		fn initialize_block(header: &<Block as BlockT>::Header) {
			Executive::initialize_block(header)
		}
	}

	impl sp_api::Metadata<Block> for Runtime {
		fn metadata() -> OpaqueMetadata {
			OpaqueMetadata::new(Runtime::metadata().into())
		}
	}

	impl frame_system_rpc_runtime_api::AccountNonceApi<Block, AccountId, Index> for Runtime {
		fn account_nonce(account: AccountId) -> Index {
			frame_system::Pallet::<Runtime>::account_nonce(&account)
		}
	}

	impl pallet_transaction_payment_rpc_runtime_api::TransactionPaymentApi<Block, Balance> for Runtime {
		fn query_info(
			uxt: <Block as BlockT>::Extrinsic,
			len: u32,
		) -> pallet_transaction_payment_rpc_runtime_api::RuntimeDispatchInfo<Balance> {
			TransactionPayment::query_info(uxt, len)
		}

		fn query_fee_details(uxt: <Block as BlockT>::Extrinsic, len: u32) -> pallet_transaction_payment::FeeDetails<Balance> {
			TransactionPayment::query_fee_details(uxt, len)
		}
	}

	impl sp_block_builder::BlockBuilder<Block> for Runtime {
		fn apply_extrinsic(
			extrinsic: <Block as BlockT>::Extrinsic,
		) -> ApplyExtrinsicResult {
			Executive::apply_extrinsic(extrinsic)
		}

		fn finalize_block() -> <Block as BlockT>::Header {
			Executive::finalize_block()
		}

		fn inherent_extrinsics(data: sp_inherents::InherentData) -> Vec<<Block as BlockT>::Extrinsic> {
			data.create_extrinsics()
		}

		fn check_inherents(block: Block, data: sp_inherents::InherentData) -> sp_inherents::CheckInherentsResult {
			data.check_extrinsics(&block)
		}
	}

	impl sp_transaction_pool::runtime_api::TaggedTransactionQueue<Block> for Runtime {
		fn validate_transaction(
			source: TransactionSource,
			tx: <Block as BlockT>::Extrinsic,
			block_hash: <Block as BlockT>::Hash,
		) -> TransactionValidity {
			Executive::validate_transaction(source, tx, block_hash)
		}
	}

	impl sp_offchain::OffchainWorkerApi<Block> for Runtime {
		fn offchain_worker(header: &<Block as BlockT>::Header) {
			Executive::offchain_worker(header)
		}
	}

	impl sp_session::SessionKeys<Block> for Runtime {
		fn decode_session_keys(
			encoded: Vec<u8>,
		) -> Option<Vec<(Vec<u8>, sp_core::crypto::KeyTypeId)>> {
			SessionKeys::decode_into_raw_public_keys(&encoded)
		}

		fn generate_session_keys(seed: Option<Vec<u8>>) -> Vec<u8> {
			SessionKeys::generate(seed)
		}
	}

	impl sp_consensus_aura::AuraApi<Block, AuthorityId> for Runtime {
		fn slot_duration() -> sp_consensus_aura::SlotDuration {
			sp_consensus_aura::SlotDuration::from_millis(Aura::slot_duration())
		}

		fn authorities() -> Vec<AuthorityId> {
			Aura::authorities().into_inner()
		}
	}

	impl cumulus_primitives_core::CollectCollationInfo<Block> for Runtime {
		fn collect_collation_info() -> cumulus_primitives_core::CollationInfo {
			ParachainSystem::collect_collation_info()
		}
	}

	#[cfg(feature = "runtime-benchmarks")]
	impl frame_benchmarking::Benchmark<Block> for Runtime {
		fn benchmark_metadata(extra: bool) -> (
			Vec<frame_benchmarking::BenchmarkList>,
			Vec<frame_support::traits::StorageInfo>,
		) {
			use frame_benchmarking::{list_benchmark, Benchmarking, BenchmarkList};
			use frame_support::traits::StorageInfoTrait;
			use frame_system_benchmarking::Pallet as SystemBench;
			use cumulus_pallet_session_benchmarking::Pallet as SessionBench;

			let mut list = Vec::<BenchmarkList>::new();

			// Substrate
			list_benchmark!(list, extra, frame_system, SystemBench::<Runtime>);
			list_benchmark!(list, extra, pallet_session, SessionBench::<Runtime>);
			list_benchmark!(list, extra, pallet_balances, Balances);
			list_benchmark!(list, extra, pallet_collective, Council);
			list_benchmark!(list, extra, pallet_democracy, Democracy);
			list_benchmark!(list, extra, pallet_indices, Indices);
			list_benchmark!(list, extra, pallet_membership, TechnicalMembership);
			list_benchmark!(list, extra, pallet_scheduler, Scheduler);
			list_benchmark!(list, extra, pallet_timestamp, Timestamp);
			list_benchmark!(list, extra, pallet_treasury, Treasury);
			list_benchmark!(list, extra, pallet_utility, Utility);
			list_benchmark!(list, extra, pallet_vesting, Vesting);

			// KILT
			list_benchmark!(list, extra, attestation, Attestation);
			list_benchmark!(list, extra, ctype, Ctype);
			list_benchmark!(list, extra, delegation, Delegation);
			list_benchmark!(list, extra, did, Did);
			list_benchmark!(list, extra, pallet_did_lookup, DidLookup);
			list_benchmark!(list, extra, kilt_launch, KiltLaunch);
			list_benchmark!(list, extra, pallet_inflation, Inflation);
			list_benchmark!(list, extra, parachain_staking, ParachainStaking);

			let storage_info = AllPalletsWithSystem::storage_info();

			(list, storage_info)
		}

		fn dispatch_benchmark(
			config: frame_benchmarking::BenchmarkConfig
		) -> Result<Vec<frame_benchmarking::BenchmarkBatch>, sp_runtime::RuntimeString> {
			use frame_benchmarking::{Benchmarking, BenchmarkBatch, add_benchmark, TrackedStorageKey};
			use frame_system_benchmarking::Pallet as SystemBench;
			use cumulus_pallet_session_benchmarking::Pallet as SessionBench;

			impl frame_system_benchmarking::Config for Runtime {}
			impl cumulus_pallet_session_benchmarking::Config for Runtime {}

			let whitelist: Vec<TrackedStorageKey> = vec![
				// Block Number
				hex_literal::hex!("26aa394eea5630e07c48ae0c9558cef702a5c1b19ab7a04f536c519aca4983ac")
					.to_vec().into(),
				// Total Issuance
				hex_literal::hex!("c2261276cc9d1f8598ea4b6a74b15c2f57c875e4cff74148e4628f264b974c80")
					.to_vec().into(),
				// Execution Phase
				hex_literal::hex!("26aa394eea5630e07c48ae0c9558cef7ff553b5a9862a516939d82b3d3d8661a")
					.to_vec().into(),
				// Event Count
				hex_literal::hex!("26aa394eea5630e07c48ae0c9558cef70a98fdbe9ce6c55837576c60c7af3850")
					.to_vec().into(),
				// System Events
				hex_literal::hex!("26aa394eea5630e07c48ae0c9558cef780d41e5e16056765bc8461851072c9d7")
					.to_vec().into(),
				// KiltLaunch transfer account
				hex_literal::hex!("6a3c793cec9dbe330b349dc4eea6801090f5e71f53b1b41ad11afb4a313a282c").to_vec().into(),
			];

			let mut batches = Vec::<BenchmarkBatch>::new();
			let params = (&config, &whitelist);

			// Substrate
			add_benchmark!(params, batches, pallet_balances, Balances);
			add_benchmark!(params, batches, pallet_collective, Council);
			add_benchmark!(params, batches, pallet_democracy, Democracy);
			add_benchmark!(params, batches, pallet_indices, Indices);
			add_benchmark!(params, batches, pallet_membership, TechnicalMembership);
			add_benchmark!(params, batches, pallet_scheduler, Scheduler);
			add_benchmark!(params, batches, pallet_session, SessionBench::<Runtime>);
			add_benchmark!(params, batches, frame_system, SystemBench::<Runtime>);
			add_benchmark!(params, batches, pallet_timestamp, Timestamp);
			add_benchmark!(params, batches, pallet_treasury, Treasury);
			add_benchmark!(params, batches, pallet_utility, Utility);
			add_benchmark!(params, batches, pallet_vesting, Vesting);

			// KILT
			add_benchmark!(params, batches, attestation, Attestation);
			add_benchmark!(params, batches, ctype, Ctype);
			add_benchmark!(params, batches, delegation, Delegation);
			add_benchmark!(params, batches, did, Did);
			add_benchmark!(params, batches, pallet_did_lookup, DidLookup);
			add_benchmark!(params, batches, kilt_launch, KiltLaunch);
			add_benchmark!(params, batches, pallet_inflation, Inflation);
			add_benchmark!(params, batches, parachain_staking, ParachainStaking);

			// No benchmarks for these pallets
			// add_benchmark!(params, batches, cumulus_pallet_parachain_system, ParachainSystem);
			// add_benchmark!(params, batches, parachain_info, ParachainInfo);

			if batches.is_empty() { return Err("Benchmark not found for this pallet.".into()) }
			Ok(batches)
		}
	}

	#[cfg(feature = "try-runtime")]
	impl frame_try_runtime::TryRuntime<Block> for Runtime {
		fn on_runtime_upgrade() -> (Weight, Weight) {
			log::info!("try-runtime::on_runtime_upgrade peregrine runtime.");
			let weight = Executive::try_runtime_upgrade().map_err(|err|{
				log::info!("try-runtime::on_runtime_upgrade failed with: {:?}", err);
				err
			}).unwrap();
			(weight, BlockWeights::get().max_block)
		}
		fn execute_block_no_check(block: Block) -> Weight {
			Executive::execute_block_no_check(block)
		}
	}
}

struct CheckInherents;

impl cumulus_pallet_parachain_system::CheckInherents<Block> for CheckInherents {
	fn check_inherents(
		block: &Block,
		relay_state_proof: &cumulus_pallet_parachain_system::RelayChainStateProof,
	) -> sp_inherents::CheckInherentsResult {
		let relay_chain_slot = relay_state_proof
			.read_slot()
			.expect("Could not read the relay chain slot from the proof");

		let inherent_data = cumulus_primitives_timestamp::InherentDataProvider::from_relay_chain_slot_and_duration(
			relay_chain_slot,
			sp_std::time::Duration::from_secs(6),
		)
		.create_inherent_data()
		.expect("Could not create the timestamp inherent data");

		inherent_data.check_extrinsics(block)
	}
}

cumulus_pallet_parachain_system::register_validate_block! {
	Runtime = Runtime,
	BlockExecutor = cumulus_pallet_aura_ext::BlockExecutor::<Runtime, Executive>,
	CheckInherents = CheckInherents,
}<|MERGE_RESOLUTION|>--- conflicted
+++ resolved
@@ -601,19 +601,6 @@
 	type WeightInfo = weights::pallet_did_lookup::WeightInfo<Runtime>;
 }
 
-<<<<<<< HEAD
-impl crowdloan::Config for Runtime {
-	type Currency = Balances;
-	type Vesting = Vesting;
-	type Balance = Balance;
-	type EnsureRegistrarOrigin = MoreThanHalfCouncil;
-	type Event = Event;
-	type WeightInfo = weights::crowdloan::WeightInfo<Runtime>;
-	type PalletId = CrowdPalletId;
-}
-
-=======
->>>>>>> b41160c2
 parameter_types! {
 	pub const InitialPeriodLength: BlockNumber = constants::treasury::INITIAL_PERIOD_LENGTH;
 	pub const InitialPeriodReward: Balance = constants::treasury::INITIAL_PERIOD_REWARD_PER_BLOCK;
