// KILT Blockchain – https://botlabs.org
// Copyright (C) 2019-2024 BOTLabs GmbH

// The KILT Blockchain is free software: you can redistribute it and/or modify
// it under the terms of the GNU General Public License as published by
// the Free Software Foundation, either version 3 of the License, or
// (at your option) any later version.

// The KILT Blockchain is distributed in the hope that it will be useful,
// but WITHOUT ANY WARRANTY; without even the implied warranty of
// MERCHANTABILITY or FITNESS FOR A PARTICULAR PURPOSE.  See the
// GNU General Public License for more details.

// You should have received a copy of the GNU General Public License
// along with this program.  If not, see <https://www.gnu.org/licenses/>.

// If you feel like getting in touch with us, you can do so at info@botlabs.org

//! The KILT runtime. This can be compiled with `#[no_std]`, ready for Wasm.
#![cfg_attr(not(feature = "std"), no_std)]
// `construct_runtime!` does a lot of recursion and requires us to increase the limit to 256.
#![recursion_limit = "256"]

// Make the WASM binary available.
#[cfg(feature = "std")]
include!(concat!(env!("OUT_DIR"), "/wasm_binary.rs"));

use cumulus_pallet_parachain_system::RelayNumberMonotonicallyIncreases;
use frame_support::{
	construct_runtime,
	genesis_builder_helper::{build_config, create_default_config},
	parameter_types,
	traits::{
		fungible::HoldConsideration,
		tokens::{PayFromAccount, UnityAssetBalanceConversion},
<<<<<<< HEAD
		AsEnsureOriginWithArg, ConstU32, EitherOfDiverse, EnqueueWithOrigin, Everything, InstanceFilter,
		LinearStoragePrice, PrivilegeCmp,
=======
		ConstU32, EitherOfDiverse, EnqueueWithOrigin, Everything, InstanceFilter, LinearStoragePrice, PrivilegeCmp,
>>>>>>> 880c74e7
	},
	weights::{ConstantMultiplier, Weight},
};
use frame_system::{pallet_prelude::BlockNumberFor, EnsureRoot, EnsureSigned};
use pallet_asset_switch::xcm::{AccountId32ToAccountId32JunctionConverter, MatchesSwitchPairXcmFeeFungibleAsset};
use parity_scale_codec::{Decode, Encode, MaxEncodedLen};
use sp_api::impl_runtime_apis;
use sp_core::{ConstBool, ConstU128, OpaqueMetadata};
use sp_runtime::{
	create_runtime_str, generic, impl_opaque_keys,
	traits::{AccountIdLookup, BlakeTwo256, Block as BlockT, ConvertInto, OpaqueKeys},
	transaction_validity::{TransactionSource, TransactionValidity},
	ApplyExtrinsicResult, Perbill, Permill, RuntimeDebug,
};
use sp_std::{cmp::Ordering, prelude::*};
use sp_version::RuntimeVersion;
use xcm::{v4::Location, VersionedAssetId};
use xcm_builder::{FungiblesAdapter, NoChecking};

use delegation::DelegationAc;
use kilt_support::traits::ItemFilter;
use pallet_did_lookup::linkable_account::LinkableAccountId;
pub use parachain_staking::InflationInfo;
pub use public_credentials;
use runtime_common::{
	asset_switch::EnsureRootAsTreasury,
	assets::{AssetDid, PublicCredentialsFilter},
	authorization::{AuthorizationId, PalletAuthorize},
	constants::{
		self, UnvestedFundsAllowedWithdrawReasons, BLOCK_PROCESSING_VELOCITY, EXISTENTIAL_DEPOSIT, KILT,
		RELAY_CHAIN_SLOT_DURATION_MILLIS, SLOT_DURATION, UNINCLUDED_SEGMENT_CAPACITY,
	},
	dip::merkle::{CompleteMerkleProof, DidMerkleProofOf, DidMerkleRootGenerator},
	errors::PublicCredentialsApiError,
	fees::{ToAuthorCredit, WeightToFee},
	pallet_id,
	xcm_config::RelayOrigin,
	AccountId, AuthorityId, Balance, BlockHashCount, BlockLength, BlockNumber, BlockWeights, DidIdentifier, FeeSplit,
	Hash, Header, Nonce, SendDustAndFeesToTreasury, Signature, SlowAdjustingFeeUpdate,
};

use crate::xcm_config::{LocationToAccountIdConverter, XcmRouter};

#[cfg(feature = "std")]
use sp_version::NativeVersion;

#[cfg(any(feature = "std", test))]
pub use sp_runtime::BuildStorage;

#[cfg(feature = "runtime-benchmarks")]
use {kilt_support::signature::AlwaysVerify, runtime_common::benchmarks::DummySignature};

#[cfg(feature = "try-runtime")]
use frame_try_runtime::UpgradeCheckSelect;

#[cfg(test)]
mod tests;

mod asset_switch;
mod dip;
mod weights;
pub mod xcm_config;

impl_opaque_keys! {
	pub struct SessionKeys {
		pub aura: Aura,
	}
}

/// This runtime version.
#[sp_version::runtime_version]
pub const VERSION: RuntimeVersion = RuntimeVersion {
	spec_name: create_runtime_str!("mashnet-node"),
	impl_name: create_runtime_str!("mashnet-node"),
	authoring_version: 4,
	spec_version: 11400,
	impl_version: 0,
	apis: RUNTIME_API_VERSIONS,
	transaction_version: 8,
	state_version: 0,
};

/// The version information used to identify this runtime when compiled
/// natively.
#[cfg(feature = "std")]
pub fn native_version() -> NativeVersion {
	NativeVersion {
		runtime_version: VERSION,
		can_author_with: Default::default(),
	}
}

parameter_types! {
	pub const Version: RuntimeVersion = VERSION;
	pub const SS58Prefix: u8 = 38;
}

impl frame_system::Config for Runtime {
	/// The identifier used to distinguish between accounts.
	type AccountId = AccountId;
	/// The aggregated dispatch type that is available for extrinsics.
	type RuntimeCall = RuntimeCall;
	/// The lookup mechanism to get account ID from whatever is passed in
	/// dispatchers.
	type Lookup = AccountIdLookup<AccountId, ()>;
	/// The nonce type for storing how many extrinsics an account has signed.
	type Nonce = Nonce;
	/// The block type as expected in this runtime
	type Block = Block;
	/// The type for hashing blocks and tries.
	type Hash = Hash;
	/// The hashing algorithm used.
	type Hashing = BlakeTwo256;
	/// The ubiquitous event type.
	type RuntimeEvent = RuntimeEvent;
	/// The ubiquitous origin type.
	type RuntimeOrigin = RuntimeOrigin;
	type RuntimeTask = RuntimeTask;
	/// Maximum number of block number to block hash mappings to keep (oldest
	/// pruned first).
	type BlockHashCount = BlockHashCount;
	/// Runtime version.
	type Version = Version;
	/// Converts a module to an index of this module in the runtime.
	type PalletInfo = PalletInfo;
	type AccountData = pallet_balances::AccountData<Balance>;
	type OnNewAccount = ();
	type OnKilledAccount = ();
	type DbWeight = weights::rocksdb_weights::constants::RocksDbWeight;
	type BaseCallFilter = Everything;
	type SystemWeightInfo = weights::frame_system::WeightInfo<Runtime>;
	type BlockWeights = BlockWeights;
	type BlockLength = BlockLength;
	type SS58Prefix = SS58Prefix;

	/// The set code logic
	type OnSetCode = cumulus_pallet_parachain_system::ParachainSetCode<Runtime>;
	type MaxConsumers = frame_support::traits::ConstU32<16>;
}

parameter_types! {
	pub const MinimumPeriod: u64 = constants::SLOT_DURATION / 2;
}

impl pallet_timestamp::Config for Runtime {
	/// A timestamp: milliseconds since the unix epoch.
	type Moment = u64;
	type OnTimestampSet = ();
	type MinimumPeriod = MinimumPeriod;
	type WeightInfo = weights::pallet_timestamp::WeightInfo<Runtime>;
}

parameter_types! {
	pub const ExistentialDeposit: u128 = EXISTENTIAL_DEPOSIT;
	pub const MaxLocks: u32 = 50;
	pub const MaxReserves: u32 = 50;
	pub const MaxFreezes: u32 = 50;
}

impl pallet_multisig::Config for Runtime {
	type RuntimeEvent = RuntimeEvent;
	type RuntimeCall = RuntimeCall;
	type Currency = Balances;
	type DepositBase = constants::multisig::DepositBase;
	type DepositFactor = constants::multisig::DepositFactor;
	type MaxSignatories = constants::multisig::MaxSignitors;
	type WeightInfo = weights::pallet_multisig::WeightInfo<Runtime>;
}

impl pallet_migration::Config for Runtime {
	type RuntimeEvent = RuntimeEvent;
	type Currency = Balances;
	type MaxMigrationsPerPallet = constants::pallet_migration::MaxMigrationsPerPallet;
	type WeightInfo = weights::pallet_migration::WeightInfo<Runtime>;
}

impl pallet_indices::Config for Runtime {
	type AccountIndex = Nonce;
	type Currency = pallet_balances::Pallet<Runtime>;
	type Deposit = constants::IndicesDeposit;
	type RuntimeEvent = RuntimeEvent;
	type WeightInfo = weights::pallet_indices::WeightInfo<Runtime>;
}

impl pallet_balances::Config for Runtime {
	/// The type for recording an account's balance.
	type Balance = Balance;
	type FreezeIdentifier = RuntimeFreezeReason;
	type RuntimeFreezeReason = RuntimeFreezeReason;
	type RuntimeHoldReason = RuntimeHoldReason;
	type MaxFreezes = MaxFreezes;

	/// The ubiquitous event type.
	type RuntimeEvent = RuntimeEvent;
	type DustRemoval = runtime_common::SendDustAndFeesToTreasury<Runtime>;
	type ExistentialDeposit = ExistentialDeposit;
	type AccountStore = System;
	type WeightInfo = weights::pallet_balances::WeightInfo<Runtime>;
	type MaxLocks = MaxLocks;
	type MaxReserves = MaxReserves;
	type ReserveIdentifier = [u8; 8];
}

impl pallet_transaction_payment::Config for Runtime {
	type RuntimeEvent = RuntimeEvent;
	type OnChargeTransaction = pallet_transaction_payment::FungibleAdapter<
		Balances,
		FeeSplit<Runtime, SendDustAndFeesToTreasury<Runtime>, ToAuthorCredit<Runtime>>,
	>;
	type OperationalFeeMultiplier = constants::fee::OperationalFeeMultiplier;
	type WeightToFee = WeightToFee<Runtime>;
	type LengthToFee = ConstantMultiplier<Balance, constants::fee::TransactionByteFee>;
	type FeeMultiplierUpdate = SlowAdjustingFeeUpdate<Self>;
}

impl pallet_sudo::Config for Runtime {
	type RuntimeCall = RuntimeCall;
	type RuntimeEvent = RuntimeEvent;
	type WeightInfo = weights::pallet_sudo::WeightInfo<Runtime>;
}

parameter_types! {
	pub const ReservedXcmpWeight: Weight = constants::MAXIMUM_BLOCK_WEIGHT.saturating_div(4);
	pub const ReservedDmpWeight: Weight = constants::MAXIMUM_BLOCK_WEIGHT.saturating_div(4);
}

impl cumulus_pallet_parachain_system::Config for Runtime {
	type RuntimeEvent = RuntimeEvent;
	type OnSystemEvent = ();
	type SelfParaId = parachain_info::Pallet<Runtime>;
	type OutboundXcmpMessageSource = XcmpQueue;
	type DmpQueue = EnqueueWithOrigin<MessageQueue, RelayOrigin>;
	type ReservedDmpWeight = ReservedDmpWeight;
	type XcmpMessageHandler = XcmpQueue;
	type ReservedXcmpWeight = ReservedXcmpWeight;
	type CheckAssociatedRelayNumber = RelayNumberMonotonicallyIncreases;
	type ConsensusHook = ConsensusHook;
	type WeightInfo = weights::cumulus_pallet_parachain_system::WeightInfo<Runtime>;
}

type ConsensusHook = cumulus_pallet_aura_ext::FixedVelocityConsensusHook<
	Runtime,
	RELAY_CHAIN_SLOT_DURATION_MILLIS,
	BLOCK_PROCESSING_VELOCITY,
	UNINCLUDED_SEGMENT_CAPACITY,
>;

impl parachain_info::Config for Runtime {}

impl cumulus_pallet_aura_ext::Config for Runtime {}

parameter_types! {
	pub const MaxAuthorities: u32 = constants::staking::MAX_CANDIDATES;
}

impl pallet_aura::Config for Runtime {
	type AuthorityId = AuthorityId;
	//TODO: handle disabled validators
	type DisabledValidators = ();
	type MaxAuthorities = MaxAuthorities;
	type AllowMultipleBlocksPerSlot = ConstBool<false>;
}

parameter_types! {
	pub const UncleGenerations: u32 = 0;
}

impl pallet_authorship::Config for Runtime {
	type FindAuthor = pallet_session::FindAccountFromAuthorIndex<Self, Aura>;
	type EventHandler = ParachainStaking;
}

impl pallet_session::Config for Runtime {
	type RuntimeEvent = RuntimeEvent;
	type ValidatorId = AccountId;
	type ValidatorIdOf = ConvertInto;
	type ShouldEndSession = ParachainStaking;
	type NextSessionRotation = ParachainStaking;
	type SessionManager = ParachainStaking;
	type SessionHandler = <SessionKeys as OpaqueKeys>::KeyTypeIdProviders;
	type Keys = SessionKeys;
	type WeightInfo = weights::pallet_session::WeightInfo<Runtime>;
}

impl pallet_vesting::Config for Runtime {
	type RuntimeEvent = RuntimeEvent;
	type Currency = Balances;
	type BlockNumberToBalance = ConvertInto;
	// disable vested transfers by setting min amount to max balance
	type MinVestedTransfer = constants::MinVestedTransfer;
	type WeightInfo = weights::pallet_vesting::WeightInfo<Runtime>;
	type UnvestedFundsAllowedWithdrawReasons = UnvestedFundsAllowedWithdrawReasons;
	type BlockNumberProvider = System;
	const MAX_VESTING_SCHEDULES: u32 = constants::MAX_VESTING_SCHEDULES;
}

parameter_types! {
	pub const MaxClaims: u32 = 50;
	pub const UsableBalance: Balance = KILT;
	pub const AutoUnlockBound: u32 = 100;
	pub const PreImageHoldReason: RuntimeHoldReason = RuntimeHoldReason::Preimage(pallet_preimage::HoldReason::Preimage);
}

impl pallet_preimage::Config for Runtime {
	type WeightInfo = weights::pallet_preimage::WeightInfo<Runtime>;
	type RuntimeEvent = RuntimeEvent;
	type Currency = Balances;
	type ManagerOrigin = EnsureRoot<AccountId>;
	type Consideration = HoldConsideration<
		AccountId,
		Balances,
		PreImageHoldReason,
		LinearStoragePrice<constants::preimage::PreimageBaseDeposit, constants::ByteDeposit, Balance>,
	>;
}

parameter_types! {
	pub MaximumSchedulerWeight: Weight = Perbill::from_percent(80) * BlockWeights::get().max_block;
	pub const MaxScheduledPerBlock: u32 = 50;
	pub const NoPreimagePostponement: Option<BlockNumber> = Some(10);
}

type ScheduleOrigin = EitherOfDiverse<
	EnsureRoot<AccountId>,
	pallet_collective::EnsureProportionAtLeast<AccountId, CouncilCollective, 1, 2>,
>;

/// Used the compare the privilege of an origin inside the scheduler.
pub struct OriginPrivilegeCmp;

impl PrivilegeCmp<OriginCaller> for OriginPrivilegeCmp {
	fn cmp_privilege(left: &OriginCaller, right: &OriginCaller) -> Option<Ordering> {
		if left == right {
			return Some(Ordering::Equal);
		}

		match (left, right) {
			// Root is greater than anything.
			(OriginCaller::system(frame_system::RawOrigin::Root), _) => Some(Ordering::Greater),
			// Check which one has more yes votes.
			(
				OriginCaller::Council(pallet_collective::RawOrigin::Members(l_yes_votes, l_count)),
				OriginCaller::Council(pallet_collective::RawOrigin::Members(r_yes_votes, r_count)),
			) => Some((l_yes_votes * r_count).cmp(&(r_yes_votes * l_count))),
			// For every other origin we don't care, as they are not used for `ScheduleOrigin`.
			_ => None,
		}
	}
}

impl pallet_scheduler::Config for Runtime {
	type RuntimeEvent = RuntimeEvent;
	type RuntimeOrigin = RuntimeOrigin;
	type PalletsOrigin = OriginCaller;
	type RuntimeCall = RuntimeCall;
	type MaximumWeight = MaximumSchedulerWeight;
	type ScheduleOrigin = ScheduleOrigin;
	type MaxScheduledPerBlock = MaxScheduledPerBlock;
	type WeightInfo = weights::pallet_scheduler::WeightInfo<Runtime>;
	type OriginPrivilegeCmp = OriginPrivilegeCmp;
	type Preimages = Preimage;
}

parameter_types! {
	pub const InstantAllowed: bool = true;
	pub const MaxVotes: u32 = 100;
	pub const MaxProposals: u32 = 100;
}

impl pallet_democracy::Config for Runtime {
	type RuntimeEvent = RuntimeEvent;
	type Currency = Balances;
	type EnactmentPeriod = constants::governance::EnactmentPeriod;
	type VoteLockingPeriod = constants::governance::VotingPeriod;
	type LaunchPeriod = constants::governance::LaunchPeriod;
	type VotingPeriod = constants::governance::VotingPeriod;
	type MinimumDeposit = constants::governance::MinimumDeposit;
	/// A straight majority of the council can decide what their next motion is.
	type ExternalOrigin = pallet_collective::EnsureProportionAtLeast<AccountId, CouncilCollective, 1, 2>;
	/// A majority can have the next scheduled referendum be a straight
	/// majority-carries vote.
	type ExternalMajorityOrigin = pallet_collective::EnsureProportionAtLeast<AccountId, CouncilCollective, 1, 2>;
	/// A unanimous council can have the next scheduled referendum be a straight
	/// default-carries (NTB) vote.
	type ExternalDefaultOrigin = pallet_collective::EnsureProportionAtLeast<AccountId, CouncilCollective, 1, 1>;
	/// Two thirds of the technical committee can have an
	/// ExternalMajority/ExternalDefault vote be tabled immediately and with a
	/// shorter voting/enactment period.
	type FastTrackOrigin = pallet_collective::EnsureProportionAtLeast<AccountId, TechnicalCollective, 2, 3>;
	type InstantOrigin = pallet_collective::EnsureProportionAtLeast<AccountId, TechnicalCollective, 1, 1>;
	type InstantAllowed = InstantAllowed;
	type FastTrackVotingPeriod = constants::governance::FastTrackVotingPeriod;
	// To cancel a proposal which has been passed, 2/3 of the council must agree to
	// it.
	type CancellationOrigin = EitherOfDiverse<
		EnsureRoot<AccountId>,
		pallet_collective::EnsureProportionAtLeast<AccountId, CouncilCollective, 2, 3>,
	>;
	// To cancel a proposal before it has been passed, the technical committee must
	// be unanimous or Root must agree.
	type CancelProposalOrigin = EitherOfDiverse<
		EnsureRoot<AccountId>,
		pallet_collective::EnsureProportionAtLeast<AccountId, TechnicalCollective, 1, 1>,
	>;
	type BlacklistOrigin = EnsureRoot<AccountId>;
	// Any single technical committee member may veto a coming council proposal,
	// however they can only do it once and it lasts only for the cooloff period.
	type VetoOrigin = pallet_collective::EnsureMember<AccountId, TechnicalCollective>;
	type CooloffPeriod = constants::governance::CooloffPeriod;
	type Slash = Treasury;
	type Scheduler = Scheduler;
	type PalletsOrigin = OriginCaller;
	type MaxVotes = MaxVotes;
	type WeightInfo = weights::pallet_democracy::WeightInfo<Runtime>;
	type MaxProposals = MaxProposals;
	type Preimages = Preimage;
	type MaxDeposits = ConstU32<100>;
	type MaxBlacklisted = ConstU32<100>;
	type SubmitOrigin = EnsureSigned<AccountId>;
}

parameter_types! {
	pub const ProposalBond: Permill = Permill::from_percent(5);
	pub const ProposalBondMinimum: Balance = 20 * KILT;
	pub const SpendPeriod: BlockNumber = constants::governance::SPEND_PERIOD;
	pub const Burn: Permill = Permill::zero();
	pub const MaxApprovals: u32 = 100;
	pub MaxProposalWeight: Weight = Perbill::from_percent(50) * BlockWeights::get().max_block;
	pub TreasuryAccount: AccountId = Treasury::account_id();
}

type ApproveOrigin = EitherOfDiverse<
	EnsureRoot<AccountId>,
	pallet_collective::EnsureProportionAtLeast<AccountId, CouncilCollective, 3, 5>,
>;

type MoreThanHalfCouncil = EitherOfDiverse<
	EnsureRoot<AccountId>,
	pallet_collective::EnsureProportionMoreThan<AccountId, CouncilCollective, 1, 2>,
>;

impl pallet_treasury::Config for Runtime {
	type PalletId = pallet_id::Treasury;
	type Currency = Balances;
	type ApproveOrigin = ApproveOrigin;
	type RejectOrigin = MoreThanHalfCouncil;
	type RuntimeEvent = RuntimeEvent;
	type OnSlash = Treasury;
	type ProposalBond = ProposalBond;
	type ProposalBondMinimum = ProposalBondMinimum;
	type ProposalBondMaximum = ();
	type SpendPeriod = SpendPeriod;
	#[cfg(not(feature = "runtime-benchmarks"))]
	type SpendOrigin = frame_support::traits::NeverEnsureOrigin<Balance>;
	#[cfg(feature = "runtime-benchmarks")]
	type SpendOrigin = frame_system::EnsureWithSuccess<EnsureRoot<AccountId>, AccountId, benches::MaxBalance>;
	type Burn = Burn;
	type BurnDestination = ();
	type SpendFunds = ();
	type WeightInfo = weights::pallet_treasury::WeightInfo<Runtime>;
	type MaxApprovals = MaxApprovals;
	type AssetKind = ();
	type BalanceConverter = UnityAssetBalanceConversion;
	type Beneficiary = AccountId;
	type BeneficiaryLookup = AccountIdLookup<Self::Beneficiary, ()>;
	type Paymaster = PayFromAccount<Balances, TreasuryAccount>;
	type PayoutPeriod = runtime_common::constants::treasury::PayoutPeriod;

	#[cfg(feature = "runtime-benchmarks")]
	type BenchmarkHelper = runtime_common::benchmarks::treasury::BenchmarkHelper<Runtime>;
}

type CouncilCollective = pallet_collective::Instance1;
impl pallet_collective::Config<CouncilCollective> for Runtime {
	type RuntimeOrigin = RuntimeOrigin;
	type Proposal = RuntimeCall;
	type RuntimeEvent = RuntimeEvent;
	type MaxProposalWeight = MaxProposalWeight;
	type MotionDuration = constants::governance::CouncilMotionDuration;
	type MaxProposals = constants::governance::CouncilMaxProposals;
	type MaxMembers = constants::governance::CouncilMaxMembers;
	type DefaultVote = pallet_collective::PrimeDefaultVote;
	type WeightInfo = weights::pallet_collective::WeightInfo<Runtime>;
	type SetMembersOrigin = EnsureRoot<AccountId>;
}

type TechnicalCollective = pallet_collective::Instance2;
impl pallet_collective::Config<TechnicalCollective> for Runtime {
	type RuntimeOrigin = RuntimeOrigin;
	type MaxProposalWeight = MaxProposalWeight;
	type Proposal = RuntimeCall;
	type RuntimeEvent = RuntimeEvent;
	type MotionDuration = constants::governance::TechnicalMotionDuration;
	type MaxProposals = constants::governance::TechnicalMaxProposals;
	type MaxMembers = constants::governance::TechnicalMaxMembers;
	type DefaultVote = pallet_collective::PrimeDefaultVote;
	type WeightInfo = weights::pallet_collective::WeightInfo<Runtime>;
	type SetMembersOrigin = EnsureRoot<AccountId>;
}

type TechnicalMembershipProvider = pallet_membership::Instance1;
impl pallet_membership::Config<TechnicalMembershipProvider> for Runtime {
	type RuntimeEvent = RuntimeEvent;
	type AddOrigin = MoreThanHalfCouncil;
	type RemoveOrigin = MoreThanHalfCouncil;
	type SwapOrigin = MoreThanHalfCouncil;
	type ResetOrigin = MoreThanHalfCouncil;
	type PrimeOrigin = MoreThanHalfCouncil;
	type MembershipInitialized = TechnicalCommittee;
	type MembershipChanged = TechnicalCommittee;
	type MaxMembers = constants::governance::TechnicalMaxMembers;
	type WeightInfo = weights::pallet_membership::WeightInfo<Runtime>;
}

type TipsMembershipProvider = pallet_membership::Instance2;
impl pallet_membership::Config<TipsMembershipProvider> for Runtime {
	type RuntimeEvent = RuntimeEvent;
	type AddOrigin = MoreThanHalfCouncil;
	type RemoveOrigin = MoreThanHalfCouncil;
	type SwapOrigin = MoreThanHalfCouncil;
	type ResetOrigin = MoreThanHalfCouncil;
	type PrimeOrigin = MoreThanHalfCouncil;
	type MembershipInitialized = ();
	type MembershipChanged = ();
	type MaxMembers = constants::governance::TipperMaxMembers;
	type WeightInfo = weights::pallet_membership::WeightInfo<Runtime>;
}

impl pallet_tips::Config for Runtime {
	type MaximumReasonLength = constants::tips::MaximumReasonLength;
	type DataDepositPerByte = constants::ByteDeposit;
	type Tippers = runtime_common::Tippers<Runtime, TipsMembershipProvider>;
	type TipCountdown = constants::tips::TipCountdown;
	type TipFindersFee = constants::tips::TipFindersFee;
	type TipReportDepositBase = constants::tips::TipReportDepositBase;
	type RuntimeEvent = RuntimeEvent;
	type WeightInfo = weights::pallet_tips::WeightInfo<Runtime>;
	type MaxTipAmount = constants::tips::MaxTipAmount;
}

impl attestation::Config for Runtime {
	type EnsureOrigin = did::EnsureDidOrigin<DidIdentifier, AccountId>;
	type OriginSuccess = did::DidRawOrigin<AccountId, DidIdentifier>;
	type RuntimeHoldReason = RuntimeHoldReason;
	type RuntimeEvent = RuntimeEvent;
	type WeightInfo = weights::attestation::WeightInfo<Runtime>;

	type Currency = Balances;
	type Deposit = constants::attestation::AttestationDeposit;
	type MaxDelegatedAttestations = constants::attestation::MaxDelegatedAttestations;
	type AttesterId = DidIdentifier;
	type AuthorizationId = AuthorizationId<<Runtime as delegation::Config>::DelegationNodeId>;
	type AccessControl = PalletAuthorize<DelegationAc<Runtime>>;
	type BalanceMigrationManager = Migration;
}

impl delegation::Config for Runtime {
	type DelegationEntityId = DidIdentifier;
	type DelegationNodeId = Hash;

	type EnsureOrigin = did::EnsureDidOrigin<DidIdentifier, AccountId>;
	type OriginSuccess = did::DidRawOrigin<AccountId, DidIdentifier>;

	#[cfg(not(feature = "runtime-benchmarks"))]
	type DelegationSignatureVerification = did::DidSignatureVerify<Runtime>;
	#[cfg(not(feature = "runtime-benchmarks"))]
	type Signature = did::DidSignature;

	#[cfg(feature = "runtime-benchmarks")]
	type Signature = DummySignature;
	#[cfg(feature = "runtime-benchmarks")]
	type DelegationSignatureVerification = AlwaysVerify<AccountId, Vec<u8>, Self::Signature>;

	type RuntimeEvent = RuntimeEvent;
	type RuntimeHoldReason = RuntimeHoldReason;
	type MaxSignatureByteLength = constants::delegation::MaxSignatureByteLength;
	type MaxParentChecks = constants::delegation::MaxParentChecks;
	type MaxRevocations = constants::delegation::MaxRevocations;
	type MaxRemovals = constants::delegation::MaxRemovals;
	type MaxChildren = constants::delegation::MaxChildren;
	type WeightInfo = weights::delegation::WeightInfo<Runtime>;
	type Currency = Balances;
	type Deposit = constants::delegation::DelegationDeposit;
	type BalanceMigrationManager = Migration;
}

impl ctype::Config for Runtime {
	type CtypeCreatorId = AccountId;
	type Currency = Balances;
	type Fee = constants::CtypeFee;
	type FeeCollector = runtime_common::SendDustAndFeesToTreasury<Runtime>;

	type EnsureOrigin = did::EnsureDidOrigin<DidIdentifier, AccountId>;
	type OriginSuccess = did::DidRawOrigin<AccountId, DidIdentifier>;
	type OverarchingOrigin = EnsureRoot<AccountId>;

	type RuntimeEvent = RuntimeEvent;
	type WeightInfo = weights::ctype::WeightInfo<Runtime>;
}

impl did::Config for Runtime {
	type RuntimeEvent = RuntimeEvent;
	type RuntimeCall = RuntimeCall;
	type RuntimeHoldReason = RuntimeHoldReason;
	type RuntimeOrigin = RuntimeOrigin;
	type Currency = Balances;
	type DidIdentifier = DidIdentifier;
	type KeyDeposit = constants::did::KeyDeposit;
	type ServiceEndpointDeposit = constants::did::ServiceEndpointDeposit;
	type BaseDeposit = constants::did::DidBaseDeposit;
	type Fee = constants::did::DidFee;
	type FeeCollector = runtime_common::SendDustAndFeesToTreasury<Runtime>;

	#[cfg(not(feature = "runtime-benchmarks"))]
	type EnsureOrigin = did::EnsureDidOrigin<DidIdentifier, AccountId>;
	#[cfg(not(feature = "runtime-benchmarks"))]
	type OriginSuccess = did::DidRawOrigin<AccountId, DidIdentifier>;

	#[cfg(feature = "runtime-benchmarks")]
	type EnsureOrigin = EnsureSigned<DidIdentifier>;
	#[cfg(feature = "runtime-benchmarks")]
	type OriginSuccess = DidIdentifier;

	type MaxNewKeyAgreementKeys = constants::did::MaxNewKeyAgreementKeys;
	type MaxTotalKeyAgreementKeys = constants::did::MaxTotalKeyAgreementKeys;
	type MaxPublicKeysPerDid = constants::did::MaxPublicKeysPerDid;
	type MaxBlocksTxValidity = constants::did::MaxBlocksTxValidity;
	type MaxNumberOfServicesPerDid = constants::did::MaxNumberOfServicesPerDid;
	type MaxServiceIdLength = constants::did::MaxServiceIdLength;
	type MaxServiceTypeLength = constants::did::MaxServiceTypeLength;
	type MaxServiceUrlLength = constants::did::MaxServiceUrlLength;
	type MaxNumberOfTypesPerService = constants::did::MaxNumberOfTypesPerService;
	type MaxNumberOfUrlsPerService = constants::did::MaxNumberOfUrlsPerService;
	type WeightInfo = weights::did::WeightInfo<Runtime>;
	type BalanceMigrationManager = Migration;
}

impl pallet_did_lookup::Config for Runtime {
	type RuntimeHoldReason = RuntimeHoldReason;
	type RuntimeEvent = RuntimeEvent;

	type DidIdentifier = DidIdentifier;

	type Currency = Balances;
	type Deposit = constants::did_lookup::DidLookupDeposit;

	type EnsureOrigin = did::EnsureDidOrigin<DidIdentifier, AccountId>;
	type OriginSuccess = did::DidRawOrigin<AccountId, DidIdentifier>;

	type WeightInfo = weights::pallet_did_lookup::WeightInfo<Runtime>;
	type BalanceMigrationManager = Migration;
}

impl pallet_web3_names::Config for Runtime {
	type RuntimeHoldReason = RuntimeHoldReason;
	type BanOrigin = EnsureRoot<AccountId>;
	type OwnerOrigin = did::EnsureDidOrigin<DidIdentifier, AccountId>;
	type OriginSuccess = did::DidRawOrigin<AccountId, DidIdentifier>;
	type Currency = Balances;
	type Deposit = constants::web3_names::Web3NameDeposit;
	type RuntimeEvent = RuntimeEvent;
	type MaxNameLength = constants::web3_names::MaxNameLength;
	type MinNameLength = constants::web3_names::MinNameLength;
	type Web3Name = pallet_web3_names::web3_name::AsciiWeb3Name<Runtime>;
	type Web3NameOwner = DidIdentifier;
	type WeightInfo = weights::pallet_web3_names::WeightInfo<Runtime>;
	type BalanceMigrationManager = Migration;
}

impl pallet_inflation::Config for Runtime {
	type Currency = Balances;
	type InitialPeriodLength = constants::treasury::InitialPeriodLength;
	type InitialPeriodReward = constants::treasury::InitialPeriodReward;
	type Beneficiary = runtime_common::SendDustAndFeesToTreasury<Runtime>;
	type WeightInfo = weights::pallet_inflation::WeightInfo<Runtime>;
}

impl parachain_staking::Config for Runtime {
	type RuntimeEvent = RuntimeEvent;
	type Currency = Balances;
	type CurrencyBalance = Balance;
	type FreezeIdentifier = RuntimeFreezeReason;
	type MinBlocksPerRound = constants::staking::MinBlocksPerRound;
	type DefaultBlocksPerRound = constants::staking::DefaultBlocksPerRound;
	type StakeDuration = constants::staking::StakeDuration;
	type ExitQueueDelay = constants::staking::ExitQueueDelay;
	type MinCollators = constants::staking::MinCollators;
	type MinRequiredCollators = constants::staking::MinRequiredCollators;
	type MaxDelegationsPerRound = constants::staking::MaxDelegationsPerRound;
	type MaxDelegatorsPerCollator = constants::staking::MaxDelegatorsPerCollator;
	type MinCollatorStake = constants::staking::MinCollatorStake;
	type MinCollatorCandidateStake = constants::staking::MinCollatorStake;
	type MaxTopCandidates = constants::staking::MaxCollatorCandidates;
	type MinDelegatorStake = constants::staking::MinDelegatorStake;
	type MaxUnstakeRequests = constants::staking::MaxUnstakeRequests;
	type NetworkRewardRate = constants::staking::NetworkRewardRate;
	type NetworkRewardStart = constants::staking::NetworkRewardStart;
	type NetworkRewardBeneficiary = runtime_common::SendDustAndFeesToTreasury<Runtime>;
	type WeightInfo = weights::parachain_staking::WeightInfo<Runtime>;

	const BLOCKS_PER_YEAR: BlockNumberFor<Self> = constants::BLOCKS_PER_YEAR;
}

impl pallet_utility::Config for Runtime {
	type RuntimeEvent = RuntimeEvent;
	type RuntimeCall = RuntimeCall;
	type PalletsOrigin = OriginCaller;
	type WeightInfo = weights::pallet_utility::WeightInfo<Runtime>;
}

impl public_credentials::Config for Runtime {
	type RuntimeHoldReason = RuntimeHoldReason;
	type AccessControl = PalletAuthorize<DelegationAc<Runtime>>;
	type AttesterId = DidIdentifier;
	type AuthorizationId = AuthorizationId<<Runtime as delegation::Config>::DelegationNodeId>;
	type CredentialId = Hash;
	type CredentialHash = BlakeTwo256;
	type Currency = Balances;
	type Deposit = runtime_common::constants::public_credentials::Deposit;
	type EnsureOrigin = did::EnsureDidOrigin<DidIdentifier, AccountId>;
	type MaxEncodedClaimsLength = runtime_common::constants::public_credentials::MaxEncodedClaimsLength;
	type MaxSubjectIdLength = runtime_common::constants::public_credentials::MaxSubjectIdLength;
	type OriginSuccess = did::DidRawOrigin<AccountId, DidIdentifier>;
	type RuntimeEvent = RuntimeEvent;
	type SubjectId = runtime_common::assets::AssetDid;
	type WeightInfo = weights::public_credentials::WeightInfo<Runtime>;
	type BalanceMigrationManager = Migration;
}

/// The type used to represent the kinds of proxying allowed.
#[derive(
	Copy, Clone, Eq, PartialEq, Ord, PartialOrd, Encode, Decode, RuntimeDebug, MaxEncodedLen, scale_info::TypeInfo,
)]
pub enum ProxyType {
	/// Allow for any call.
	Any,
	/// Allow for calls that do not move tokens out of the caller's account.
	NonTransfer,
	/// Allow for governance-related calls.
	Governance,
	/// Allow for staking-related calls.
	ParachainStaking,
	/// Allow for calls that cancel proxy information.
	CancelProxy,
	/// Allow for calls that do not result in a deposit being claimed (e.g., for
	/// attestations, delegations, or DIDs).
	NonDepositClaiming,
}

impl Default for ProxyType {
	fn default() -> Self {
		Self::Any
	}
}

impl InstanceFilter<RuntimeCall> for ProxyType {
	fn filter(&self, c: &RuntimeCall) -> bool {
		match self {
			ProxyType::Any => true,
			ProxyType::NonTransfer => matches!(
				c,
				RuntimeCall::Attestation(..)
					// Excludes `Balances`
					| RuntimeCall::Council(..)
					| RuntimeCall::Ctype(..)
					| RuntimeCall::Delegation(..)
					| RuntimeCall::Democracy(..)
					| RuntimeCall::DepositStorage(..)
					| RuntimeCall::Did(..)
					| RuntimeCall::DidLookup(..)
					| RuntimeCall::DipProvider(..)
					| RuntimeCall::Indices(
						// Excludes `force_transfer`, and `transfer`
						pallet_indices::Call::claim { .. }
							| pallet_indices::Call::free { .. }
							| pallet_indices::Call::freeze { .. }
					)
					| RuntimeCall::Multisig(..)
					| RuntimeCall::ParachainStaking(..)
					// Excludes `ParachainSystem`
					| RuntimeCall::Preimage(..)
					| RuntimeCall::Proxy(..)
					| RuntimeCall::PublicCredentials(..)
					| RuntimeCall::Scheduler(..)
					| RuntimeCall::Session(..)
					| RuntimeCall::System(..)
					| RuntimeCall::TechnicalCommittee(..)
					| RuntimeCall::TechnicalMembership(..)
					| RuntimeCall::TipsMembership(..)
					| RuntimeCall::Timestamp(..)
					| RuntimeCall::Treasury(..)
					| RuntimeCall::Utility(..)
					| RuntimeCall::Vesting(
						// Excludes `force_vested_transfer`, `merge_schedules`, and `vested_transfer`
						pallet_vesting::Call::vest { .. }
							| pallet_vesting::Call::vest_other { .. }
					)
					| RuntimeCall::Web3Names(..),
			),
			ProxyType::NonDepositClaiming => matches!(
				c,
				RuntimeCall::Attestation(
						// Excludes `reclaim_deposit`
						attestation::Call::add { .. }
							| attestation::Call::remove { .. }
							| attestation::Call::revoke { .. }
							| attestation::Call::change_deposit_owner { .. }
							| attestation::Call::update_deposit { .. }
					)
					// Excludes `Balances`
					| RuntimeCall::Council(..)
					| RuntimeCall::Ctype(..)
					| RuntimeCall::Delegation(
						// Excludes `reclaim_deposit`
						delegation::Call::add_delegation { .. }
							| delegation::Call::create_hierarchy { .. }
							| delegation::Call::remove_delegation { .. }
							| delegation::Call::revoke_delegation { .. }
							| delegation::Call::update_deposit { .. }
							| delegation::Call::change_deposit_owner { .. }
					)
					| RuntimeCall::Democracy(..)
					// Excludes `DepositStorage`
					| RuntimeCall::Did(
						// Excludes `reclaim_deposit`
						did::Call::add_key_agreement_key { .. }
							| did::Call::add_service_endpoint { .. }
							| did::Call::create { .. }
							| did::Call::delete { .. }
							| did::Call::remove_attestation_key { .. }
							| did::Call::remove_delegation_key { .. }
							| did::Call::remove_key_agreement_key { .. }
							| did::Call::remove_service_endpoint { .. }
							| did::Call::set_attestation_key { .. }
							| did::Call::set_authentication_key { .. }
							| did::Call::set_delegation_key { .. }
							| did::Call::submit_did_call { .. }
							| did::Call::update_deposit { .. }
							| did::Call::change_deposit_owner { .. }
							| did::Call::create_from_account { .. }
							| did::Call::dispatch_as { .. }
					)
					| RuntimeCall::DidLookup(
						// Excludes `reclaim_deposit`
						pallet_did_lookup::Call::associate_account { .. }
							| pallet_did_lookup::Call::associate_sender { .. }
							| pallet_did_lookup::Call::remove_account_association { .. }
							| pallet_did_lookup::Call::remove_sender_association { .. }
							| pallet_did_lookup::Call::update_deposit { .. }
							| pallet_did_lookup::Call::change_deposit_owner { .. }
					)
					| RuntimeCall::DipProvider(..)
					| RuntimeCall::Indices(..)
					| RuntimeCall::Multisig(..)
					| RuntimeCall::ParachainStaking(..)
					// Excludes `ParachainSystem`
					| RuntimeCall::Preimage(..)
					| RuntimeCall::Proxy(..)
					| RuntimeCall::PublicCredentials(
						// Excludes `reclaim_deposit`
						public_credentials::Call::add { .. }
						| public_credentials::Call::revoke { .. }
						| public_credentials::Call::unrevoke { .. }
						| public_credentials::Call::remove { .. }
						| public_credentials::Call::update_deposit { .. }
						| public_credentials::Call::change_deposit_owner { .. }
					)
					| RuntimeCall::Scheduler(..)
					| RuntimeCall::Session(..)
					// Excludes `Sudo`
					| RuntimeCall::System(..)
					| RuntimeCall::TechnicalCommittee(..)
					| RuntimeCall::TechnicalMembership(..)
					| RuntimeCall::TipsMembership(..)
					| RuntimeCall::Timestamp(..)
					| RuntimeCall::Treasury(..)
					| RuntimeCall::Utility(..)
					| RuntimeCall::Vesting(..)
					| RuntimeCall::Web3Names(
						// Excludes `ban`, and `reclaim_deposit`
						pallet_web3_names::Call::claim { .. }
							| pallet_web3_names::Call::release_by_owner { .. }
							| pallet_web3_names::Call::unban { .. }
							| pallet_web3_names::Call::update_deposit { .. }
							| pallet_web3_names::Call::change_deposit_owner { .. }
					),
			),
			ProxyType::Governance => matches!(
				c,
				RuntimeCall::Council(..)
					| RuntimeCall::Democracy(..)
					| RuntimeCall::TechnicalCommittee(..)
					| RuntimeCall::TechnicalMembership(..)
					| RuntimeCall::TipsMembership(..)
					| RuntimeCall::Treasury(..)
					| RuntimeCall::Utility(..)
			),
			ProxyType::ParachainStaking => {
				matches!(
					c,
					RuntimeCall::ParachainStaking(..) | RuntimeCall::Session(..) | RuntimeCall::Utility(..)
				)
			}
			ProxyType::CancelProxy => matches!(c, RuntimeCall::Proxy(pallet_proxy::Call::reject_announcement { .. })),
		}
	}

	fn is_superset(&self, o: &Self) -> bool {
		match (self, o) {
			(x, y) if x == y => true,
			// "anything" always contains any subset
			(ProxyType::Any, _) => true,
			(_, ProxyType::Any) => false,
			// reclaiming deposits is part of NonTransfer but not in NonDepositClaiming
			(ProxyType::NonDepositClaiming, ProxyType::NonTransfer) => false,
			// everything except NonTransfer and Any is part of NonDepositClaiming
			(ProxyType::NonDepositClaiming, _) => true,
			// Transfers are part of NonDepositClaiming but not in NonTransfer
			(ProxyType::NonTransfer, ProxyType::NonDepositClaiming) => false,
			// everything except NonDepositClaiming and Any is part of NonTransfer
			(ProxyType::NonTransfer, _) => true,
			_ => false,
		}
	}
}

impl pallet_proxy::Config for Runtime {
	type RuntimeEvent = RuntimeEvent;
	type RuntimeCall = RuntimeCall;
	type Currency = Balances;
	type ProxyType = ProxyType;
	type ProxyDepositBase = constants::proxy::ProxyDepositBase;
	type ProxyDepositFactor = constants::proxy::ProxyDepositFactor;
	type MaxProxies = constants::proxy::MaxProxies;
	type MaxPending = constants::proxy::MaxPending;
	type CallHasher = BlakeTwo256;
	type AnnouncementDepositBase = constants::proxy::AnnouncementDepositBase;
	type AnnouncementDepositFactor = constants::proxy::AnnouncementDepositFactor;
	type WeightInfo = weights::pallet_proxy::WeightInfo<Runtime>;
}

parameter_types! {
	pub CheckingAccount: AccountId = PolkadotXcm::check_account();
}

pub type KiltToEKiltSwitchPallet = pallet_asset_switch::Instance1;
impl pallet_asset_switch::Config<KiltToEKiltSwitchPallet> for Runtime {
	type AccountIdConverter = AccountId32ToAccountId32JunctionConverter;
	type AssetTransactor = FungiblesAdapter<
		Fungibles,
		MatchesSwitchPairXcmFeeFungibleAsset<Runtime, KiltToEKiltSwitchPallet>,
		LocationToAccountIdConverter,
		AccountId,
		NoChecking,
		CheckingAccount,
	>;
	type FeeOrigin = EnsureRoot<AccountId>;
	type LocalCurrency = Balances;
	type PauseOrigin = EnsureRoot<AccountId>;
	type RuntimeEvent = RuntimeEvent;
	type SubmitterOrigin = EnsureSigned<AccountId>;
	type SwitchHooks = asset_switch::RestrictswitchDestinationToSelf;
	type SwitchOrigin = EnsureRoot<AccountId>;
	type WeightInfo = weights::pallet_asset_switch::WeightInfo<Runtime>;
	type XcmRouter = XcmRouter;

	#[cfg(feature = "runtime-benchmarks")]
	type BenchmarkHelper = crate::benches::CreateFungibleForAssetSwitchPool1;
}

// No deposit is taken since creation is permissioned. Only the root origin can
// create new assets, and the owner will be the treasury account.
impl pallet_assets::Config for Runtime {
	type ApprovalDeposit = ConstU128<0>;
	type AssetAccountDeposit = ConstU128<0>;
	type AssetDeposit = ConstU128<0>;
	type AssetId = Location;
	type AssetIdParameter = Location;
	type Balance = u128;
	#[cfg(feature = "runtime-benchmarks")]
	type BenchmarkHelper = runtime_common::asset_switch::NoopBenchmarkHelper;
	type CallbackHandle = ();
	type CreateOrigin = AsEnsureOriginWithArg<EnsureRootAsTreasury<Runtime>>;
	type Currency = Balances;
	type Extra = ();
	type ForceOrigin = EnsureRoot<AccountId>;
	type Freezer = ();
	type MetadataDepositBase = ConstU128<0>;
	type MetadataDepositPerByte = ConstU128<0>;
	type RemoveItemsLimit = ConstU32<1_000>;
	type RuntimeEvent = RuntimeEvent;
	type StringLimit = ConstU32<4>;
	// TODO: Change before release
	type WeightInfo = ();
}

construct_runtime! {
	pub enum Runtime
	{
		System: frame_system = 0,
		// DELETED: RandomnessCollectiveFlip: pallet_insecure_randomness_collective_flip = 1,

		Timestamp: pallet_timestamp = 2,
		Indices: pallet_indices exclude_parts { Config } = 5,
		Balances: pallet_balances = 6,
		TransactionPayment: pallet_transaction_payment exclude_parts { Config } = 7,
		Sudo: pallet_sudo = 8,
		// Configuration: pallet_configuration = 9,

		// Consensus support.
		// The following order MUST NOT be changed: Aura -> Session -> Staking -> Authorship -> AuraExt
		// Dependencies: AuraExt on Aura, Authorship and Session on ParachainStaking
		Aura: pallet_aura = 23,
		Session: pallet_session = 22,
		ParachainStaking: parachain_staking = 21,
		Authorship: pallet_authorship = 20,
		AuraExt: cumulus_pallet_aura_ext = 24,

		Democracy: pallet_democracy = 30,
		Council: pallet_collective::<Instance1> = 31,
		TechnicalCommittee: pallet_collective::<Instance2> = 32,
		// reserved: parachain council election = 33,
		TechnicalMembership: pallet_membership::<Instance1> = 34,
		Treasury: pallet_treasury = 35,
		// DELETED: RelayMigration: pallet_relay_migration = 36,
		// DELETED: DynFilter: pallet_dyn_filter = 37,

		// A stateless pallet with helper extrinsics (batch extrinsics, send from different origins, ...)
		Utility: pallet_utility = 40,

		// Vesting. Usable initially, but removed once all vesting is finished.
		Vesting: pallet_vesting = 41,

		Scheduler: pallet_scheduler = 42,

		// Allowing accounts to give permission to other accounts to dispatch types of calls from their signed origin
		Proxy: pallet_proxy = 43,

		// Preimage pallet allows the storage of large bytes blob
		Preimage: pallet_preimage = 44,

		// Tips module to reward contributions to the ecosystem with small amount of KILTs.
		TipsMembership: pallet_membership::<Instance2> = 45,
		Tips: pallet_tips = 46,

		Multisig: pallet_multisig = 47,

		AssetSwitchPool1: pallet_asset_switch::<Instance1> = 48,
		Fungibles: pallet_assets = 49,

		// KILT Pallets. Start indices 60 to leave room
		// DELETED: KiltLaunch: kilt_launch = 60,
		Ctype: ctype = 61,
		Attestation: attestation = 62,
		Delegation: delegation = 63,
		Did: did = 64,
		// DELETED: CrowdloanContributors = 65,
		Inflation: pallet_inflation = 66,
		DidLookup: pallet_did_lookup = 67,
		Web3Names: pallet_web3_names = 68,
		PublicCredentials: public_credentials = 69,
		Migration: pallet_migration = 70,
		DipProvider: pallet_dip_provider = 71,
		DepositStorage: pallet_deposit_storage = 72,

		// Parachains pallets. Start indices at 80 to leave room.

		// Among others: Send and receive DMP and XCMP messages.
		ParachainSystem: cumulus_pallet_parachain_system = 80,
		ParachainInfo: parachain_info = 81,
		// Wrap and unwrap XCMP messages to send and receive them. Queue them for later processing.
		XcmpQueue: cumulus_pallet_xcmp_queue = 82,
		// Build XCM scripts.
		PolkadotXcm: pallet_xcm = 83,
		// Does nothing cool, just provides an origin.
		CumulusXcm: cumulus_pallet_xcm exclude_parts { Call } = 84,
		// delete after lazy runtime Migration
		DmpQueue: cumulus_pallet_dmp_queue = 85,
		// Queue and pass DMP messages on to be executed.
		MessageQueue: pallet_message_queue = 86,
	}
}

impl did::DeriveDidCallAuthorizationVerificationKeyRelationship for RuntimeCall {
	fn derive_verification_key_relationship(&self) -> did::DeriveDidCallKeyRelationshipResult {
		/// ensure that all calls have the same VerificationKeyRelationship
		fn single_key_relationship(calls: &[RuntimeCall]) -> did::DeriveDidCallKeyRelationshipResult {
			let init = calls
				.get(0)
				.ok_or(did::RelationshipDeriveError::InvalidCallParameter)?
				.derive_verification_key_relationship()?;
			calls
				.iter()
				.skip(1)
				.map(RuntimeCall::derive_verification_key_relationship)
				.try_fold(init, |acc, next| {
					if next.is_err() {
						next
					} else if Ok(acc) == next {
						Ok(acc)
					} else {
						Err(did::RelationshipDeriveError::InvalidCallParameter)
					}
				})
		}
		match self {
			RuntimeCall::Attestation { .. } => Ok(did::DidVerificationKeyRelationship::AssertionMethod),
			RuntimeCall::Ctype { .. } => Ok(did::DidVerificationKeyRelationship::AssertionMethod),
			RuntimeCall::Delegation { .. } => Ok(did::DidVerificationKeyRelationship::CapabilityDelegation),
			RuntimeCall::DipProvider { .. } => Ok(did::DidVerificationKeyRelationship::Authentication),
			// DID creation is not allowed through the DID proxy.
			RuntimeCall::Did(did::Call::create { .. }) => Err(did::RelationshipDeriveError::NotCallableByDid),
			RuntimeCall::Did { .. } => Ok(did::DidVerificationKeyRelationship::Authentication),
			RuntimeCall::Web3Names { .. } => Ok(did::DidVerificationKeyRelationship::Authentication),
			RuntimeCall::PublicCredentials { .. } => Ok(did::DidVerificationKeyRelationship::AssertionMethod),
			RuntimeCall::DidLookup { .. } => Ok(did::DidVerificationKeyRelationship::Authentication),
			RuntimeCall::Utility(pallet_utility::Call::batch { calls }) => single_key_relationship(&calls[..]),
			RuntimeCall::Utility(pallet_utility::Call::batch_all { calls }) => single_key_relationship(&calls[..]),
			RuntimeCall::Utility(pallet_utility::Call::force_batch { calls }) => single_key_relationship(&calls[..]),
			#[cfg(not(feature = "runtime-benchmarks"))]
			_ => Err(did::RelationshipDeriveError::NotCallableByDid),
			// By default, returns the authentication key
			#[cfg(feature = "runtime-benchmarks")]
			_ => Ok(did::DidVerificationKeyRelationship::Authentication),
		}
	}

	// Always return a System::remark() extrinsic call
	#[cfg(feature = "runtime-benchmarks")]
	fn get_call_for_did_call_benchmark() -> Self {
		RuntimeCall::System(frame_system::Call::remark { remark: vec![] })
	}
}

/// The address format for describing accounts.
pub type Address = sp_runtime::MultiAddress<AccountId, ()>;
/// Block header type as expected by this runtime.
/// Block type as expected by this runtime.
pub type Block = generic::Block<Header, UncheckedExtrinsic>;
/// A Block signed with a Justification
pub type SignedBlock = generic::SignedBlock<Block>;
/// BlockId type as expected by this runtime.
pub type BlockId = generic::BlockId<Block>;
/// The SignedExtension to the basic transaction logic.
pub type SignedExtra = (
	frame_system::CheckNonZeroSender<Runtime>,
	frame_system::CheckSpecVersion<Runtime>,
	frame_system::CheckTxVersion<Runtime>,
	frame_system::CheckGenesis<Runtime>,
	frame_system::CheckEra<Runtime>,
	frame_system::CheckNonce<Runtime>,
	frame_system::CheckWeight<Runtime>,
	pallet_transaction_payment::ChargeTransactionPayment<Runtime>,
);
/// Unchecked extrinsic type as expected by this runtime.
pub type UncheckedExtrinsic = generic::UncheckedExtrinsic<Address, RuntimeCall, Signature, SignedExtra>;
/// Extrinsic type that has already been checked.
pub type CheckedExtrinsic = generic::CheckedExtrinsic<AccountId, RuntimeCall, SignedExtra>;
/// Executive: handles dispatch to the various modules.
pub type Executive = frame_executive::Executive<
	Runtime,
	Block,
	frame_system::ChainContext<Runtime>,
	Runtime,
	// Executes pallet hooks in the order of definition in construct_runtime
	AllPalletsWithSystem,
	(
<<<<<<< HEAD
		runtime_common::migrations::BumpStorageVersion<Runtime>,
=======
>>>>>>> 880c74e7
		cumulus_pallet_xcmp_queue::migration::v4::MigrationToV4<Runtime>,
		pallet_xcm::migration::MigrateToLatestXcmVersion<Runtime>,
	),
>;

#[cfg(feature = "runtime-benchmarks")]
mod benches {

<<<<<<< HEAD
	use frame_system::RawOrigin;
	use pallet_asset_switch::PartialBenchmarkInfo;
	use runtime_common::AccountId;
	use xcm::v3::{AssetId, Fungibility, Junction, Junctions, MultiAsset, MultiLocation, ParentThen};

	use crate::{Fungibles, ParachainSystem};

=======
>>>>>>> 880c74e7
	frame_support::parameter_types! {
		pub const MaxBalance: crate::Balance = crate::Balance::max_value();
	}

	frame_benchmarking::define_benchmarks!(
		[frame_system, SystemBench::<Runtime>]
		[pallet_timestamp, Timestamp]
		[pallet_indices, Indices]
		[pallet_balances, Balances]
		[pallet_session, SessionBench::<Runtime>]
		[parachain_staking, ParachainStaking]
		[pallet_democracy, Democracy]
		[pallet_collective, Council]
		[pallet_collective, TechnicalCommittee]
		[pallet_membership, TechnicalMembership]
		[pallet_treasury, Treasury]
		[pallet_sudo, Sudo]
		[pallet_utility, Utility]
		[pallet_vesting, Vesting]
		[pallet_scheduler, Scheduler]
		[pallet_proxy, Proxy]
		[pallet_preimage, Preimage]
		[pallet_tips, Tips]
		[pallet_multisig, Multisig]
		[ctype, Ctype]
		[attestation, Attestation]
		[delegation, Delegation]
		[did, Did]
		[pallet_inflation, Inflation]
		[pallet_did_lookup, DidLookup]
		[pallet_web3_names, Web3Names]
		[public_credentials, PublicCredentials]
		[pallet_xcm, PalletXcmExtrinsicsBenchmark::<Runtime>]
		[pallet_migration, Migration]
		[pallet_dip_provider, DipProvider]
		[pallet_deposit_storage, DepositStorage]
<<<<<<< HEAD
		[pallet_asset_switch, AssetSwitchPool1]
		[pallet_assets, Fungibles]
=======
>>>>>>> 880c74e7
		[pallet_message_queue, MessageQueue]
		[cumulus_pallet_parachain_system, ParachainSystem]
		[cumulus_pallet_dmp_queue, DmpQueue]
		[frame_benchmarking::baseline, Baseline::<Runtime>]
	);

	// Required since the pallet `AssetTransactor` will try to deduct the XCM fee
	// from the user's balance, and the asset must exist.
	pub struct CreateFungibleForAssetSwitchPool1;

	impl pallet_asset_switch::BenchmarkHelper for CreateFungibleForAssetSwitchPool1 {
		fn setup() -> Option<PartialBenchmarkInfo> {
			const DESTINATION_PARA_ID: u32 = 1_000;

			let asset_location: MultiLocation = Junctions::Here.into();
			Fungibles::create(
				RawOrigin::Root.into(),
				asset_location,
				AccountId::from([0; 32]).into(),
				1u32.into(),
			)
			.unwrap();
			let beneficiary = Junctions::X1(Junction::AccountId32 {
				network: None,
				id: [0; 32],
			})
			.into();
			let destination =
				MultiLocation::from(ParentThen(Junctions::X1(Junction::Parachain(DESTINATION_PARA_ID)))).into();
			let remote_xcm_fee = MultiAsset {
				id: AssetId::Concrete(asset_location),
				fun: Fungibility::Fungible(1_000),
			}
			.into();

			ParachainSystem::open_outbound_hrmp_channel_for_benchmarks(DESTINATION_PARA_ID.into());

			Some(PartialBenchmarkInfo {
				beneficiary: Some(beneficiary),
				destination: Some(destination),
				remote_asset_id: None,
				remote_xcm_fee: Some(remote_xcm_fee),
			})
		}
	}
}

impl_runtime_apis! {
	impl sp_api::Core<Block> for Runtime {
		fn version() -> RuntimeVersion {
			VERSION
		}

		fn execute_block(block: Block) {
			Executive::execute_block(block);
		}

		fn initialize_block(header: &<Block as BlockT>::Header) {
			Executive::initialize_block(header)
		}
	}

	impl sp_api::Metadata<Block> for Runtime {
		fn metadata() -> OpaqueMetadata {
			OpaqueMetadata::new(Runtime::metadata().into())
		}

		fn metadata_at_version(version: u32) -> Option<OpaqueMetadata> {
			Runtime::metadata_at_version(version)
		}

		fn metadata_versions() -> sp_std::vec::Vec<u32> {
			Runtime::metadata_versions()
		}
	}

	impl frame_system_rpc_runtime_api::AccountNonceApi<Block, AccountId, Nonce> for Runtime {
		fn account_nonce(account: AccountId) -> Nonce {
			frame_system::Pallet::<Runtime>::account_nonce(account)
		}
	}

	impl pallet_transaction_payment_rpc_runtime_api::TransactionPaymentApi<Block, Balance> for Runtime {
		fn query_info(
			uxt: <Block as BlockT>::Extrinsic,
			len: u32,
		) -> pallet_transaction_payment_rpc_runtime_api::RuntimeDispatchInfo<Balance> {
			TransactionPayment::query_info(uxt, len)
		}

		fn query_fee_details(uxt: <Block as BlockT>::Extrinsic, len: u32) -> pallet_transaction_payment::FeeDetails<Balance> {
			TransactionPayment::query_fee_details(uxt, len)
		}

		fn query_weight_to_fee(weight: Weight) -> Balance {
			TransactionPayment::weight_to_fee(weight)
		}
		fn query_length_to_fee(length: u32) -> Balance {
			TransactionPayment::length_to_fee(length)
		}
	}

	impl pallet_transaction_payment_rpc_runtime_api::TransactionPaymentCallApi<Block, Balance, RuntimeCall>
	for Runtime
	{
		fn query_call_info(
			call: RuntimeCall,
			len: u32,
		) -> pallet_transaction_payment::RuntimeDispatchInfo<Balance> {
			TransactionPayment::query_call_info(call, len)
		}
		fn query_call_fee_details(
			call: RuntimeCall,
			len: u32,
		) -> pallet_transaction_payment::FeeDetails<Balance> {
			TransactionPayment::query_call_fee_details(call, len)
		}
		fn query_weight_to_fee(weight: Weight) -> Balance {
			TransactionPayment::weight_to_fee(weight)
		}
		fn query_length_to_fee(length: u32) -> Balance {
			TransactionPayment::length_to_fee(length)
		}
	}

	impl sp_block_builder::BlockBuilder<Block> for Runtime {
		fn apply_extrinsic(
			extrinsic: <Block as BlockT>::Extrinsic,
		) -> ApplyExtrinsicResult {
			Executive::apply_extrinsic(extrinsic)
		}

		fn finalize_block() -> <Block as BlockT>::Header {
			Executive::finalize_block()
		}

		fn inherent_extrinsics(data: sp_inherents::InherentData) -> Vec<<Block as BlockT>::Extrinsic> {
			data.create_extrinsics()
		}

		fn check_inherents(block: Block, data: sp_inherents::InherentData) -> sp_inherents::CheckInherentsResult {
			data.check_extrinsics(&block)
		}
	}

	impl sp_transaction_pool::runtime_api::TaggedTransactionQueue<Block> for Runtime {
		fn validate_transaction(
			source: TransactionSource,
			tx: <Block as BlockT>::Extrinsic,
			block_hash: <Block as BlockT>::Hash,
		) -> TransactionValidity {
			Executive::validate_transaction(source, tx, block_hash)
		}
	}

	impl sp_offchain::OffchainWorkerApi<Block> for Runtime {
		fn offchain_worker(header: &<Block as BlockT>::Header) {
			Executive::offchain_worker(header)
		}
	}

	impl sp_session::SessionKeys<Block> for Runtime {
		fn decode_session_keys(
			encoded: Vec<u8>,
		) -> Option<Vec<(Vec<u8>, sp_core::crypto::KeyTypeId)>> {
			SessionKeys::decode_into_raw_public_keys(&encoded)
		}

		fn generate_session_keys(seed: Option<Vec<u8>>) -> Vec<u8> {
			SessionKeys::generate(seed)
		}
	}

	impl sp_consensus_aura::AuraApi<Block, AuthorityId> for Runtime {
		fn slot_duration() -> sp_consensus_aura::SlotDuration {
			sp_consensus_aura::SlotDuration::from_millis(SLOT_DURATION)
		}

		fn authorities() -> Vec<AuthorityId> {
			Aura::authorities().into_inner()
		}
	}
	impl cumulus_primitives_aura::AuraUnincludedSegmentApi<Block> for Runtime {
		fn can_build_upon(
			included_hash: <Block as BlockT>::Hash,
			slot: cumulus_primitives_aura::Slot,
		) -> bool {
			ConsensusHook::can_build_upon(included_hash, slot)
		}
	}

	impl cumulus_primitives_core::CollectCollationInfo<Block> for Runtime {
		fn collect_collation_info(header: &<Block as BlockT>::Header) -> cumulus_primitives_core::CollationInfo {
			ParachainSystem::collect_collation_info(header)
		}
	}

	impl kilt_runtime_api_did::Did<
		Block,
		DidIdentifier,
		AccountId,
		LinkableAccountId,
		Balance,
		Hash,
		BlockNumber
	> for Runtime {
		fn query_by_web3_name(name: Vec<u8>) -> Option<kilt_runtime_api_did::RawDidLinkedInfo<
				DidIdentifier,
				AccountId,
				LinkableAccountId,
				Balance,
				Hash,
				BlockNumber
			>
		> {
			let name: pallet_web3_names::web3_name::AsciiWeb3Name<Runtime> = name.try_into().ok()?;
			pallet_web3_names::Owner::<Runtime>::get(&name)
				.and_then(|owner_info| {
					did::Did::<Runtime>::get(&owner_info.owner).map(|details| (owner_info, details))
				})
				.map(|(owner_info, details)| {
					let accounts = pallet_did_lookup::ConnectedAccounts::<Runtime>::iter_key_prefix(
						&owner_info.owner,
					).collect();
					let service_endpoints = did::ServiceEndpoints::<Runtime>::iter_prefix(&owner_info.owner).map(|e| From::from(e.1)).collect();

					kilt_runtime_api_did::RawDidLinkedInfo{
						identifier: owner_info.owner,
						w3n: Some(name.into()),
						accounts,
						service_endpoints,
						details: details.into(),
					}
			})
		}

		fn query_by_account(account: LinkableAccountId) -> Option<
			kilt_runtime_api_did::RawDidLinkedInfo<
				DidIdentifier,
				AccountId,
				LinkableAccountId,
				Balance,
				Hash,
				BlockNumber
			>
		> {
			pallet_did_lookup::ConnectedDids::<Runtime>::get(account)
				.and_then(|owner_info| {
					did::Did::<Runtime>::get(&owner_info.did).map(|details| (owner_info, details))
				})
				.map(|(connection_record, details)| {
					let w3n = pallet_web3_names::Names::<Runtime>::get(&connection_record.did).map(Into::into);
					let accounts = pallet_did_lookup::ConnectedAccounts::<Runtime>::iter_key_prefix(&connection_record.did).collect();
					let service_endpoints = did::ServiceEndpoints::<Runtime>::iter_prefix(&connection_record.did).map(|e| From::from(e.1)).collect();

					kilt_runtime_api_did::RawDidLinkedInfo {
						identifier: connection_record.did,
						w3n,
						accounts,
						service_endpoints,
						details: details.into(),
					}
				})
		}

		fn query(did: DidIdentifier) -> Option<
			kilt_runtime_api_did::RawDidLinkedInfo<
				DidIdentifier,
				AccountId,
				LinkableAccountId,
				Balance,
				Hash,
				BlockNumber
			>
		> {
			let details = did::Did::<Runtime>::get(&did)?;
			let w3n = pallet_web3_names::Names::<Runtime>::get(&did).map(Into::into);
			let accounts = pallet_did_lookup::ConnectedAccounts::<Runtime>::iter_key_prefix(&did).collect();
			let service_endpoints = did::ServiceEndpoints::<Runtime>::iter_prefix(&did).map(|e| From::from(e.1)).collect();

			Some(kilt_runtime_api_did::RawDidLinkedInfo {
				identifier: did,
				w3n,
				accounts,
				service_endpoints,
				details: details.into(),
			})
		}
	}

	impl kilt_runtime_api_public_credentials::PublicCredentials<Block, Vec<u8>, Hash, public_credentials::CredentialEntry<Hash, DidIdentifier, BlockNumber, AccountId, Balance, AuthorizationId<<Runtime as delegation::Config>::DelegationNodeId>>, PublicCredentialsFilter<Hash, AccountId>, PublicCredentialsApiError> for Runtime {
		fn get_by_id(credential_id: Hash) -> Option<public_credentials::CredentialEntry<Hash, DidIdentifier, BlockNumber, AccountId, Balance, AuthorizationId<<Runtime as delegation::Config>::DelegationNodeId>>> {
			let subject = public_credentials::CredentialSubjects::<Runtime>::get(credential_id)?;
			public_credentials::Credentials::<Runtime>::get(subject, credential_id)
		}

		fn get_by_subject(subject: Vec<u8>, filter: Option<PublicCredentialsFilter<Hash, AccountId>>) -> Result<Vec<(Hash, public_credentials::CredentialEntry<Hash, DidIdentifier, BlockNumber, AccountId, Balance, AuthorizationId<<Runtime as delegation::Config>::DelegationNodeId>>)>, PublicCredentialsApiError> {
			let asset_did = AssetDid::try_from(subject).map_err(|_| PublicCredentialsApiError::InvalidSubjectId)?;
			let credentials_prefix = public_credentials::Credentials::<Runtime>::iter_prefix(asset_did);
			if let Some(filter) = filter {
				Ok(credentials_prefix.filter(|(_, entry)| filter.should_include(entry)).collect())
			} else {
				Ok(credentials_prefix.collect())
			}
		}
	}

	impl kilt_runtime_api_staking::Staking<Block, AccountId, Balance> for Runtime {
		fn get_unclaimed_staking_rewards(account: &AccountId) -> Balance {
			ParachainStaking::get_unclaimed_staking_rewards(account)
		}

		fn get_staking_rates() -> kilt_runtime_api_staking::StakingRates {
			ParachainStaking::get_staking_rates()
		}
	}

	impl kilt_runtime_api_dip_provider::DipProvider<Block, dip::runtime_api::DipProofRequest, CompleteMerkleProof<Hash, DidMerkleProofOf<Runtime>>, dip::runtime_api::DipProofError> for Runtime {
		fn generate_proof(request: dip::runtime_api::DipProofRequest) -> Result<CompleteMerkleProof<Hash, DidMerkleProofOf<Runtime>>, dip::runtime_api::DipProofError> {
			use pallet_dip_provider::traits::IdentityProvider;

			let identity_details = pallet_dip_provider::IdentityProviderOf::<Runtime>::retrieve(&request.identifier).map_err(dip::runtime_api::DipProofError::IdentityProvider)?;
			log::info!(target: "runtime_api::dip_provider", "Identity details retrieved for request {:#?}: {:#?}", request, identity_details);

			DidMerkleRootGenerator::<Runtime>::generate_proof(&identity_details, request.version, request.keys.iter(), request.should_include_web3_name, request.accounts.iter()).map_err(dip::runtime_api::DipProofError::MerkleProof)
		}
	}

		// TODO: I think it's fine to panic in runtime APIs, but should double check that.
		impl pallet_asset_switch_runtime_api::AssetSwitch<Block, VersionedAssetId, AccountId> for Runtime {
			fn pool_account_id(pair_id: Vec<u8>, asset_id: VersionedAssetId) -> AccountId {
				use core::str;
				use frame_support::traits::PalletInfoAccess;

				let pair_id_as_string = str::from_utf8(pair_id.as_slice()).expect("Provided switch pair ID is not a valid UTF-8 string.");
				match pair_id_as_string {
					kilt_to_ekilt if kilt_to_ekilt == AssetSwitchPool1::name() => {
						AssetSwitchPool1::pool_account_id_for_remote_asset(&asset_id).expect("Should never fail to generate a pool account for a given asset.")
					},
					_ => panic!("No switch pair with specified pool ID found")
				}
			}
		}

	#[cfg(feature = "runtime-benchmarks")]
	impl frame_benchmarking::Benchmark<Block> for Runtime {
		fn benchmark_metadata(extra: bool) -> (
			Vec<frame_benchmarking::BenchmarkList>,
			Vec<frame_support::traits::StorageInfo>,
		) {
			use frame_benchmarking::{Benchmarking, BenchmarkList};
			use frame_support::traits::StorageInfoTrait;

			use frame_system_benchmarking::Pallet as SystemBench;
			use cumulus_pallet_session_benchmarking::Pallet as SessionBench;
			use frame_benchmarking::baseline::Pallet as Baseline;
			use pallet_xcm::benchmarking::Pallet as PalletXcmExtrinsicsBenchmark;

			let mut list = Vec::<BenchmarkList>::new();
			list_benchmarks!(list, extra);

			let storage_info = AllPalletsWithSystem::storage_info();
			(list, storage_info)
		}

		fn dispatch_benchmark(
			config: frame_benchmarking::BenchmarkConfig
		) -> Result<Vec<frame_benchmarking::BenchmarkBatch>, sp_runtime::RuntimeString> {
			use frame_benchmarking::{Benchmarking, BenchmarkBatch, BenchmarkError};
			use frame_system_benchmarking::Pallet as SystemBench;
			use cumulus_pallet_session_benchmarking::Pallet as SessionBench;
			use frame_benchmarking::baseline::Pallet as Baseline;
			use frame_support::traits::TrackedStorageKey;
			use pallet_xcm::benchmarking::Pallet as PalletXcmExtrinsicsBenchmark;
			use runtime_common::benchmarks::xcm as xcm_benchmarking;
			use xcm::lts::prelude::*;

			impl pallet_xcm::benchmarking::Config for Runtime {
				type DeliveryHelper = xcm_benchmarking::ParachainDeliveryHelper<ParachainSystem, xcm_config::XcmConfig>;

				fn reachable_dest() -> Option<Location> {
					ParachainSystem::open_outbound_hrmp_channel_for_benchmarks_or_tests(xcm_benchmarking::RandomParaId::get());
					Some(xcm_benchmarking::ParachainLocation::get())
				}

				fn reserve_transferable_asset_and_dest() -> Option<(Asset, Location)> {
					ParachainSystem::open_outbound_hrmp_channel_for_benchmarks_or_tests(xcm_benchmarking::RandomParaId::get());
					Some((
						xcm_benchmarking::NativeAsset::get(),
						xcm_benchmarking::ParachainLocation::get(),
					))
				}

				fn get_asset() -> Asset {
					xcm_benchmarking::NativeAsset::get()
				}
			}

			impl frame_system_benchmarking::Config for Runtime {
				   fn setup_set_code_requirements(code: &sp_std::vec::Vec<u8>) -> Result<(), BenchmarkError> {
					   ParachainSystem::initialize_for_set_code_benchmark(code.len() as u32);
					   Ok(())
				   }

				fn verify_set_code() {
					System::assert_last_event(cumulus_pallet_parachain_system::Event::<Runtime>::ValidationFunctionStored.into());
				}
			}

			impl cumulus_pallet_session_benchmarking::Config for Runtime {}
			impl frame_benchmarking::baseline::Config for Runtime {}

			let whitelist: Vec<TrackedStorageKey> = vec![
				// Block Number
				hex_literal::hex!("26aa394eea5630e07c48ae0c9558cef702a5c1b19ab7a04f536c519aca4983ac")
					.to_vec().into(),
				// Total Issuance
				hex_literal::hex!("c2261276cc9d1f8598ea4b6a74b15c2f57c875e4cff74148e4628f264b974c80")
					.to_vec().into(),
				// Execution Phase
				hex_literal::hex!("26aa394eea5630e07c48ae0c9558cef7ff553b5a9862a516939d82b3d3d8661a")
					.to_vec().into(),
				// Event Count
				hex_literal::hex!("26aa394eea5630e07c48ae0c9558cef70a98fdbe9ce6c55837576c60c7af3850")
					.to_vec().into(),
				// System Events
				hex_literal::hex!("26aa394eea5630e07c48ae0c9558cef780d41e5e16056765bc8461851072c9d7")
					.to_vec().into(),
			];

			let mut batches = Vec::<BenchmarkBatch>::new();
			let params = (&config, &whitelist);

			add_benchmarks!(params, batches);

			if batches.is_empty() { return Err("Benchmark not found for this pallet.".into()) }
			Ok(batches)
		}
	}

	#[cfg(feature = "try-runtime")]
	impl frame_try_runtime::TryRuntime<Block> for Runtime {
		fn on_runtime_upgrade(checks: UpgradeCheckSelect) -> (Weight, Weight) {
			log::info!("try-runtime::on_runtime_upgrade peregrine.");
			let weight = Executive::try_runtime_upgrade(checks).unwrap();
			(weight, BlockWeights::get().max_block)
		}

		fn execute_block(block: Block, state_root_check: bool, sig_check: bool, select: frame_try_runtime::TryStateSelect) -> Weight {
			log::info!(
				target: "runtime::peregrine", "try-runtime: executing block #{} ({:?}) / root checks: {:?} / sig check: {:?} / sanity-checks: {:?}",
				block.header.number,
				block.header.hash(),
				state_root_check,
				sig_check,
				select,
			);
			Executive::try_execute_block(block, state_root_check, sig_check, select).expect("try_execute_block failed")
		}
	}

	impl sp_genesis_builder::GenesisBuilder<Block> for Runtime {

		fn create_default_config() -> Vec<u8> {
			create_default_config::<RuntimeGenesisConfig>()
		}

		fn build_config(config: Vec<u8>) -> sp_genesis_builder::Result {
			build_config::<RuntimeGenesisConfig>(config)
		}

	}

}
cumulus_pallet_parachain_system::register_validate_block! {
	Runtime = Runtime,
	BlockExecutor = cumulus_pallet_aura_ext::BlockExecutor::<Runtime, Executive>,
}<|MERGE_RESOLUTION|>--- conflicted
+++ resolved
@@ -33,12 +33,8 @@
 	traits::{
 		fungible::HoldConsideration,
 		tokens::{PayFromAccount, UnityAssetBalanceConversion},
-<<<<<<< HEAD
 		AsEnsureOriginWithArg, ConstU32, EitherOfDiverse, EnqueueWithOrigin, Everything, InstanceFilter,
 		LinearStoragePrice, PrivilegeCmp,
-=======
-		ConstU32, EitherOfDiverse, EnqueueWithOrigin, Everything, InstanceFilter, LinearStoragePrice, PrivilegeCmp,
->>>>>>> 880c74e7
 	},
 	weights::{ConstantMultiplier, Weight},
 };
@@ -1206,10 +1202,7 @@
 	// Executes pallet hooks in the order of definition in construct_runtime
 	AllPalletsWithSystem,
 	(
-<<<<<<< HEAD
 		runtime_common::migrations::BumpStorageVersion<Runtime>,
-=======
->>>>>>> 880c74e7
 		cumulus_pallet_xcmp_queue::migration::v4::MigrationToV4<Runtime>,
 		pallet_xcm::migration::MigrateToLatestXcmVersion<Runtime>,
 	),
@@ -1218,16 +1211,13 @@
 #[cfg(feature = "runtime-benchmarks")]
 mod benches {
 
-<<<<<<< HEAD
 	use frame_system::RawOrigin;
 	use pallet_asset_switch::PartialBenchmarkInfo;
 	use runtime_common::AccountId;
-	use xcm::v3::{AssetId, Fungibility, Junction, Junctions, MultiAsset, MultiLocation, ParentThen};
+	use xcm::v4::{Asset, AssetId, Fungibility, Junction, Junctions, Location, ParentThen};
 
 	use crate::{Fungibles, ParachainSystem};
 
-=======
->>>>>>> 880c74e7
 	frame_support::parameter_types! {
 		pub const MaxBalance: crate::Balance = crate::Balance::max_value();
 	}
@@ -1264,11 +1254,8 @@
 		[pallet_migration, Migration]
 		[pallet_dip_provider, DipProvider]
 		[pallet_deposit_storage, DepositStorage]
-<<<<<<< HEAD
 		[pallet_asset_switch, AssetSwitchPool1]
 		[pallet_assets, Fungibles]
-=======
->>>>>>> 880c74e7
 		[pallet_message_queue, MessageQueue]
 		[cumulus_pallet_parachain_system, ParachainSystem]
 		[cumulus_pallet_dmp_queue, DmpQueue]
