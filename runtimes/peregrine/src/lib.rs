--- conflicted
+++ resolved
@@ -1217,11 +1217,7 @@
 
 	use crate::{Fungibles, ParachainSystem};
 
-<<<<<<< HEAD
-	frame_support::parameter_types! {
-=======
 	parameter_types! {
->>>>>>> 7802add6
 		pub const MaxBalance: crate::Balance = crate::Balance::max_value();
 	}
 
