--- conflicted
+++ resolved
@@ -541,11 +541,7 @@
 
 parameter_types! {
 	pub const MaxDelegatedAttestations: u32 = 1000;
-<<<<<<< HEAD
 	pub const AttestationDeposit: Balance = ATTESTATION_DEPOSIT;
-=======
-	pub const AttestationDeposit: Balance = 100 * MILLI_KILT;
->>>>>>> 0602e2b1
 }
 
 impl attestation::Config for Runtime {
