// KILT Blockchain – https://botlabs.org
// Copyright (C) 2019-2021 BOTLabs GmbH

// The KILT Blockchain is free software: you can redistribute it and/or modify
// it under the terms of the GNU General Public License as published by
// the Free Software Foundation, either version 3 of the License, or
// (at your option) any later version.

// The KILT Blockchain is distributed in the hope that it will be useful,
// but WITHOUT ANY WARRANTY; without even the implied warranty of
// MERCHANTABILITY or FITNESS FOR A PARTICULAR PURPOSE.  See the
// GNU General Public License for more details.

// You should have received a copy of the GNU General Public License
// along with this program.  If not, see <https://www.gnu.org/licenses/>.

// If you feel like getting in touch with us, you can do so at info@botlabs.org

//! The KILT runtime. This can be compiled with `#[no_std]`, ready for Wasm.
#![cfg_attr(not(feature = "std"), no_std)]
// `construct_runtime!` does a lot of recursion and requires us to increase the limit to 256.
#![recursion_limit = "256"]

// Make the WASM binary available.
#[cfg(feature = "std")]
include!(concat!(env!("OUT_DIR"), "/wasm_binary.rs"));

use frame_support::{
	construct_runtime, parameter_types,
	weights::{
		constants::{BlockExecutionWeight, ExtrinsicBaseWeight, RocksDbWeight},
		DispatchClass, Weight,
	},
	PalletId,
};
use frame_system::{
	limits::{BlockLength, BlockWeights},
	EnsureOneOf, EnsureRoot,
};
use pallet_transaction_payment::{Multiplier, TargetedFeeAdjustment};
use sp_api::impl_runtime_apis;
use sp_core::{
	u32_trait::{_1, _2, _3, _5},
	OpaqueMetadata,
};
use sp_runtime::{
	create_runtime_str, generic, impl_opaque_keys,
	traits::{AccountIdLookup, BlakeTwo256, Block as BlockT, ConvertInto, OpaqueKeys},
	transaction_validity::{TransactionSource, TransactionValidity},
	ApplyExtrinsicResult, FixedPointNumber, Perbill, Permill, Perquintill,
};
use sp_std::prelude::*;
use sp_version::RuntimeVersion;

use kilt_primitives::{
	constants::{
		attestation::ATTESTATION_DEPOSIT,
		delegation::{
			DELEGATION_DEPOSIT, MAX_CHILDREN, MAX_PARENT_CHECKS, MAX_REMOVALS, MAX_REVOCATIONS,
			MAX_SIGNATURE_BYTE_LENGTH,
		},
		did::{
			MAX_BLOCKS_TX_VALIDITY, MAX_ENDPOINT_URLS_COUNT, MAX_KEY_AGREEMENT_KEYS, MAX_PUBLIC_KEYS_PER_DID,
			MAX_TOTAL_KEY_AGREEMENT_KEYS, MAX_URL_LENGTH,
		},
		governance::{
			COOLOFF_PERIOD, COUNCIL_MOTION_DURATION, ENACTMENT_PERIOD, FAST_TRACK_VOTING_PERIOD, LAUNCH_PERIOD,
			SPEND_PERIOD, TECHNICAL_MOTION_DURATION, VOTING_PERIOD,
		},
		staking::{DEFAULT_BLOCKS_PER_ROUND, MAX_CANDIDATES, MIN_BLOCKS_PER_ROUND, MIN_COLLATORS, STAKE_DURATION},
		AVERAGE_ON_INITIALIZE_RATIO, KILT, MAXIMUM_BLOCK_WEIGHT, MICRO_KILT, MILLI_KILT, MIN_VESTED_TRANSFER_AMOUNT,
		NORMAL_DISPATCH_RATIO, SLOT_DURATION,
	},
	AccountId, AuthorityId, Balance, BlockNumber, DidIdentifier, Hash, Header, Index, Signature,
};
<<<<<<< HEAD
use migrations::crowdloan_contributions::CrowdloanContributionsSetup;
use pallet_transaction_payment::{Multiplier, TargetedFeeAdjustment};
use sp_api::impl_runtime_apis;
use sp_core::{
	u32_trait::{_1, _2, _3, _5},
	OpaqueMetadata,
};
use sp_runtime::{
	create_runtime_str, generic, impl_opaque_keys,
	traits::{AccountIdLookup, BlakeTwo256, Block as BlockT, ConvertInto, OpaqueKeys},
	transaction_validity::{TransactionSource, TransactionValidity},
	ApplyExtrinsicResult, FixedPointNumber, Perquintill,
};
use sp_std::prelude::*;
use sp_version::RuntimeVersion;
=======

#[cfg(feature = "std")]
use sp_version::NativeVersion;

#[cfg(feature = "runtime-benchmarks")]
use {frame_system::EnsureSigned, kilt_primitives::benchmarks::DummySignature, kilt_support::signature::AlwaysVerify};
>>>>>>> e065d29b

mod fee;
mod migrations;
#[cfg(test)]
mod tests;
mod weights;

#[cfg(any(feature = "std", test))]
pub use sp_runtime::BuildStorage;

pub use parachain_staking::InflationInfo;

impl_opaque_keys! {
	pub struct SessionKeys {
		pub aura: Aura,
	}
}

/// This runtime version.
#[sp_version::runtime_version]
pub const VERSION: RuntimeVersion = RuntimeVersion {
	spec_name: create_runtime_str!("mashnet-node"),
	impl_name: create_runtime_str!("mashnet-node"),
	authoring_version: 4,
	spec_version: 2700,
	impl_version: 0,
	apis: RUNTIME_API_VERSIONS,
	transaction_version: 2,
};

/// The version information used to identify this runtime when compiled
/// natively.
#[cfg(feature = "std")]
pub fn native_version() -> NativeVersion {
	NativeVersion {
		runtime_version: VERSION,
		can_author_with: Default::default(),
	}
}

// Pallet accounts of runtime
parameter_types! {
	pub const TreasuryPalletId: PalletId = PalletId(*b"kilt/tsy");
}

parameter_types! {
	pub const BlockHashCount: BlockNumber = 250;
	pub const Version: RuntimeVersion = VERSION;
	pub RuntimeBlockLength: BlockLength =
		BlockLength::max_with_normal_ratio(5 * 1024 * 1024, NORMAL_DISPATCH_RATIO);
	pub RuntimeBlockWeights: BlockWeights = BlockWeights::builder()
		.base_block(BlockExecutionWeight::get())
		.for_class(DispatchClass::all(), |weights| {
			weights.base_extrinsic = ExtrinsicBaseWeight::get();
		})
		.for_class(DispatchClass::Normal, |weights| {
			weights.max_total = Some(NORMAL_DISPATCH_RATIO * MAXIMUM_BLOCK_WEIGHT);
		})
		.for_class(DispatchClass::Operational, |weights| {
			weights.max_total = Some(MAXIMUM_BLOCK_WEIGHT);
			// Operational transactions have some extra reserved space, so that they
			// are included even if block reached `MAXIMUM_BLOCK_WEIGHT`.
			weights.reserved = Some(
				MAXIMUM_BLOCK_WEIGHT - NORMAL_DISPATCH_RATIO * MAXIMUM_BLOCK_WEIGHT
			);
		})
		.avg_block_initialization(AVERAGE_ON_INITIALIZE_RATIO)
		.build_or_panic();
	pub const SS58Prefix: u8 = 38;
}

impl frame_system::Config for Runtime {
	/// The identifier used to distinguish between accounts.
	type AccountId = AccountId;
	/// The aggregated dispatch type that is available for extrinsics.
	type Call = Call;
	/// The lookup mechanism to get account ID from whatever is passed in
	/// dispatchers.
	type Lookup = AccountIdLookup<AccountId, ()>;
	/// The index type for storing how many extrinsics an account has signed.
	type Index = Index;
	/// The index type for blocks.
	type BlockNumber = BlockNumber;
	/// The type for hashing blocks and tries.
	type Hash = Hash;
	/// The hashing algorithm used.
	type Hashing = BlakeTwo256;
	/// The header type.
	type Header = kilt_primitives::Header;
	/// The ubiquitous event type.
	type Event = Event;
	/// The ubiquitous origin type.
	type Origin = Origin;
	/// Maximum number of block number to block hash mappings to keep (oldest
	/// pruned first).
	type BlockHashCount = BlockHashCount;
	/// Runtime version.
	type Version = Version;
	/// Converts a module to an index of this module in the runtime.
	type PalletInfo = PalletInfo;
	type AccountData = pallet_balances::AccountData<Balance>;
	type OnNewAccount = ();
	type OnKilledAccount = ();
	type DbWeight = RocksDbWeight;
	type BaseCallFilter = frame_support::traits::Everything;
	type SystemWeightInfo = weights::frame_system::WeightInfo<Runtime>;
	type BlockWeights = RuntimeBlockWeights;
	type BlockLength = RuntimeBlockLength;
	type SS58Prefix = SS58Prefix;
	/// The set code logic
	type OnSetCode = cumulus_pallet_parachain_system::ParachainSetCode<Runtime>;
}

parameter_types! {
	pub const MinimumPeriod: u64 = SLOT_DURATION / 2;
}

impl pallet_timestamp::Config for Runtime {
	/// A timestamp: milliseconds since the unix epoch.
	type Moment = u64;
	type OnTimestampSet = ();
	type MinimumPeriod = MinimumPeriod;
	type WeightInfo = weights::pallet_timestamp::WeightInfo<Runtime>;
}

parameter_types! {
	pub const ExistentialDeposit: u128 = 10 * MILLI_KILT;
	pub const TransactionByteFee: u128 = MICRO_KILT;
	pub const MaxLocks: u32 = 50;
	pub const MaxReserves: u32 = 50;
}

impl pallet_indices::Config for Runtime {
	type AccountIndex = Index;
	type Currency = pallet_balances::Pallet<Runtime>;
	type Deposit = ExistentialDeposit;
	type Event = Event;
	type WeightInfo = weights::pallet_indices::WeightInfo<Runtime>;
}

impl pallet_balances::Config for Runtime {
	/// The type for recording an account's balance.
	type Balance = Balance;
	/// The ubiquitous event type.
	type Event = Event;
	type DustRemoval = ();
	type ExistentialDeposit = ExistentialDeposit;
	type AccountStore = System;
	type WeightInfo = weights::pallet_balances::WeightInfo<Runtime>;
	type MaxLocks = MaxLocks;
	type MaxReserves = MaxReserves;
	type ReserveIdentifier = [u8; 8];
}

parameter_types! {
	pub const TargetBlockFullness: Perquintill = Perquintill::from_percent(25);
	/// Minimum amount of the multiplier. This value cannot be too low. A test case should ensure
	/// that combined with `AdjustmentVariable`, we can recover from the minimum.
	/// See `multiplier_can_grow_from_zero`.
	pub Minimum: Multiplier = Multiplier::saturating_from_rational(1, 1);
	/// The adjustment variable of the runtime. Higher values will cause `TargetBlockFullness` to
	/// change the fees more rapidly.
	pub Variability: Multiplier = Multiplier::saturating_from_rational(3, 100_000);
}

impl pallet_transaction_payment::Config for Runtime {
	type OnChargeTransaction = pallet_transaction_payment::CurrencyAdapter<Balances, ()>;
	type TransactionByteFee = TransactionByteFee;
	type WeightToFee = fee::WeightToFee;
	type FeeMultiplierUpdate = TargetedFeeAdjustment<Runtime, TargetBlockFullness, Variability, Minimum>;
}

impl pallet_sudo::Config for Runtime {
	type Call = Call;
	type Event = Event;
}

parameter_types! {
	pub const ReservedXcmpWeight: Weight = MAXIMUM_BLOCK_WEIGHT / 4;
	pub const ReservedDmpWeight: Weight = MAXIMUM_BLOCK_WEIGHT / 4;
}

impl cumulus_pallet_parachain_system::Config for Runtime {
	type Event = Event;
	type OnValidationData = ();
	type SelfParaId = parachain_info::Pallet<Runtime>;
	type OutboundXcmpMessageSource = ();
	type DmpMessageHandler = ();
	type ReservedDmpWeight = ReservedDmpWeight;
	type XcmpMessageHandler = ();
	type ReservedXcmpWeight = ReservedXcmpWeight;
}

impl parachain_info::Config for Runtime {}

impl cumulus_pallet_aura_ext::Config for Runtime {}

impl pallet_aura::Config for Runtime {
	type AuthorityId = AuthorityId;
	//TODO: handle disabled validators
	type DisabledValidators = ();
}

parameter_types! {
	pub const UncleGenerations: u32 = 0;
}

impl pallet_authorship::Config for Runtime {
	type FindAuthor = pallet_session::FindAccountFromAuthorIndex<Self, Aura>;
	type UncleGenerations = UncleGenerations;
	type FilterUncle = ();
	type EventHandler = ParachainStaking;
}

parameter_types! {
	pub const DisabledValidatorsThreshold: Perbill = Perbill::from_percent(17);
}

impl pallet_session::Config for Runtime {
	type Event = Event;
	type ValidatorId = AccountId;
	type ValidatorIdOf = ConvertInto;
	type ShouldEndSession = ParachainStaking;
	type NextSessionRotation = ParachainStaking;
	type SessionManager = ParachainStaking;
	type SessionHandler = <SessionKeys as OpaqueKeys>::KeyTypeIdProviders;
	type Keys = SessionKeys;
	type DisabledValidatorsThreshold = DisabledValidatorsThreshold;
	type WeightInfo = weights::pallet_session::WeightInfo<Runtime>;
}

parameter_types! {
	pub const MinVestedTransfer: Balance = MIN_VESTED_TRANSFER_AMOUNT;
}

impl pallet_vesting::Config for Runtime {
	type Event = Event;
	type Currency = Balances;
	type BlockNumberToBalance = ConvertInto;
	// disable vested transfers by setting min amount to max balance
	type MinVestedTransfer = MinVestedTransfer;
	type WeightInfo = weights::pallet_vesting::WeightInfo<Runtime>;
}

parameter_types! {
	pub const MaxClaims: u32 = 50;
	pub const UsableBalance: Balance = KILT;
}

impl kilt_launch::Config for Runtime {
	type Event = Event;
	type MaxClaims = MaxClaims;
	type UsableBalance = UsableBalance;
	type WeightInfo = weights::kilt_launch::WeightInfo<Runtime>;
}

parameter_types! {
	pub MaximumSchedulerWeight: Weight = Perbill::from_percent(80) * RuntimeBlockWeights::get().max_block;
	pub const MaxScheduledPerBlock: u32 = 50;
}

impl pallet_scheduler::Config for Runtime {
	type Event = Event;
	type Origin = Origin;
	type PalletsOrigin = OriginCaller;
	type Call = Call;
	type MaximumWeight = MaximumSchedulerWeight;
	type ScheduleOrigin = EnsureRoot<AccountId>;
	type MaxScheduledPerBlock = MaxScheduledPerBlock;
	type WeightInfo = weights::pallet_scheduler::WeightInfo<Runtime>;
}

parameter_types! {
	pub const LaunchPeriod: BlockNumber = LAUNCH_PERIOD;
	pub const VotingPeriod: BlockNumber = VOTING_PERIOD;
	pub const FastTrackVotingPeriod: BlockNumber = FAST_TRACK_VOTING_PERIOD;
	pub const MinimumDeposit: Balance = KILT;
	pub const EnactmentPeriod: BlockNumber = ENACTMENT_PERIOD;
	pub const CooloffPeriod: BlockNumber = COOLOFF_PERIOD;
	// One cent: $10,000 / MB
	pub const PreimageByteDeposit: Balance = 10 * MILLI_KILT;
	pub const InstantAllowed: bool = true;
	pub const MaxVotes: u32 = 100;
	pub const MaxProposals: u32 = 100;
}

impl pallet_democracy::Config for Runtime {
	type Proposal = Call;
	type Event = Event;
	type Currency = Balances;
	type EnactmentPeriod = EnactmentPeriod;
	type LaunchPeriod = LaunchPeriod;
	type VotingPeriod = VotingPeriod;
	type MinimumDeposit = MinimumDeposit;
	/// A straight majority of the council can decide what their next motion is.
	type ExternalOrigin = pallet_collective::EnsureProportionAtLeast<_1, _2, AccountId, CouncilCollective>;
	/// A majority can have the next scheduled referendum be a straight
	/// majority-carries vote.
	type ExternalMajorityOrigin = pallet_collective::EnsureProportionAtLeast<_1, _2, AccountId, CouncilCollective>;
	/// A unanimous council can have the next scheduled referendum be a straight
	/// default-carries (NTB) vote.
	type ExternalDefaultOrigin = pallet_collective::EnsureProportionAtLeast<_1, _1, AccountId, CouncilCollective>;
	/// Two thirds of the technical committee can have an
	/// ExternalMajority/ExternalDefault vote be tabled immediately and with a
	/// shorter voting/enactment period.
	type FastTrackOrigin = pallet_collective::EnsureProportionAtLeast<_2, _3, AccountId, TechnicalCollective>;
	type InstantOrigin = pallet_collective::EnsureProportionAtLeast<_1, _1, AccountId, TechnicalCollective>;
	type InstantAllowed = InstantAllowed;
	type FastTrackVotingPeriod = FastTrackVotingPeriod;
	// To cancel a proposal which has been passed, 2/3 of the council must agree to
	// it.
	type CancellationOrigin = EnsureOneOf<
		AccountId,
		EnsureRoot<AccountId>,
		pallet_collective::EnsureProportionAtLeast<_2, _3, AccountId, CouncilCollective>,
	>;
	// To cancel a proposal before it has been passed, the technical committee must
	// be unanimous or Root must agree.
	type CancelProposalOrigin = EnsureOneOf<
		AccountId,
		EnsureRoot<AccountId>,
		pallet_collective::EnsureProportionAtLeast<_1, _1, AccountId, TechnicalCollective>,
	>;
	type BlacklistOrigin = EnsureRoot<AccountId>;
	// Any single technical committee member may veto a coming council proposal,
	// however they can only do it once and it lasts only for the cooloff period.
	type VetoOrigin = pallet_collective::EnsureMember<AccountId, TechnicalCollective>;
	type CooloffPeriod = CooloffPeriod;
	type PreimageByteDeposit = PreimageByteDeposit;
	type Slash = Treasury;
	type Scheduler = Scheduler;
	type PalletsOrigin = OriginCaller;
	type MaxVotes = MaxVotes;
	type OperationalPreimageOrigin = pallet_collective::EnsureMember<AccountId, CouncilCollective>;
	type MaxProposals = MaxProposals;

	type WeightInfo = weights::pallet_democracy::WeightInfo<Runtime>;
}

parameter_types! {
	pub const ProposalBond: Permill = Permill::from_percent(5);
	pub const ProposalBondMinimum: Balance = 20 * KILT; // TODO: how much?
	pub const SpendPeriod: BlockNumber = SPEND_PERIOD;
	pub const Burn: Permill = Permill::zero();
	pub const MaxApprovals: u32 = 100;
}

type ApproveOrigin = EnsureOneOf<
	AccountId,
	EnsureRoot<AccountId>,
	pallet_collective::EnsureProportionAtLeast<_3, _5, AccountId, CouncilCollective>,
>;

type MoreThanHalfCouncil = EnsureOneOf<
	AccountId,
	EnsureRoot<AccountId>,
	pallet_collective::EnsureProportionMoreThan<_1, _2, AccountId, CouncilCollective>,
>;

impl pallet_treasury::Config for Runtime {
	type PalletId = TreasuryPalletId;
	type Currency = Balances;
	type ApproveOrigin = ApproveOrigin;
	type RejectOrigin = MoreThanHalfCouncil;
	type Event = Event;
	type OnSlash = Treasury;
	type ProposalBond = ProposalBond;
	type ProposalBondMinimum = ProposalBondMinimum;
	type SpendPeriod = SpendPeriod;
	type Burn = Burn;
	type BurnDestination = ();
	type SpendFunds = ();
	type WeightInfo = weights::pallet_treasury::WeightInfo<Runtime>;
	type MaxApprovals = MaxApprovals;
}

parameter_types! {
	pub const CouncilMotionDuration: BlockNumber = COUNCIL_MOTION_DURATION;
	pub const CouncilMaxProposals: u32 = 100;
	pub const CouncilMaxMembers: u32 = 100;
}

type CouncilCollective = pallet_collective::Instance1;
impl pallet_collective::Config<CouncilCollective> for Runtime {
	type Origin = Origin;
	type Proposal = Call;
	type Event = Event;
	type MotionDuration = CouncilMotionDuration;
	type MaxProposals = CouncilMaxProposals;
	type MaxMembers = CouncilMaxMembers;
	type DefaultVote = pallet_collective::PrimeDefaultVote;
	type WeightInfo = weights::pallet_collective::WeightInfo<Runtime>;
}

parameter_types! {
	pub const TechnicalMotionDuration: BlockNumber = TECHNICAL_MOTION_DURATION;
	pub const TechnicalMaxProposals: u32 = 100;
	pub const TechnicalMaxMembers: u32 = 100;
}

type TechnicalCollective = pallet_collective::Instance2;
impl pallet_collective::Config<TechnicalCollective> for Runtime {
	type Origin = Origin;
	type Proposal = Call;
	type Event = Event;
	type MotionDuration = TechnicalMotionDuration;
	type MaxProposals = TechnicalMaxProposals;
	type MaxMembers = TechnicalMaxMembers;
	type DefaultVote = pallet_collective::PrimeDefaultVote;
	type WeightInfo = weights::pallet_collective::WeightInfo<Runtime>;
}

impl pallet_membership::Config for Runtime {
	type Event = Event;
	type AddOrigin = MoreThanHalfCouncil;
	type RemoveOrigin = MoreThanHalfCouncil;
	type SwapOrigin = MoreThanHalfCouncil;
	type ResetOrigin = MoreThanHalfCouncil;
	type PrimeOrigin = MoreThanHalfCouncil;
	type MembershipInitialized = TechnicalCommittee;
	type MembershipChanged = TechnicalCommittee;
	type MaxMembers = TechnicalMaxMembers;
	type WeightInfo = weights::pallet_membership::WeightInfo<Runtime>;
}

parameter_types! {
	pub const MaxDelegatedAttestations: u32 = 1000;
	pub const AttestationDeposit: Balance = ATTESTATION_DEPOSIT;
}

impl attestation::Config for Runtime {
	#[cfg(not(feature = "runtime-benchmarks"))]
	type EnsureOrigin = did::EnsureDidOrigin<DidIdentifier, AccountId>;
	#[cfg(not(feature = "runtime-benchmarks"))]
	type OriginSuccess = did::DidRawOrigin<AccountId, DidIdentifier>;

	#[cfg(feature = "runtime-benchmarks")]
	type EnsureOrigin = EnsureSigned<DidIdentifier>;
	#[cfg(feature = "runtime-benchmarks")]
	type OriginSuccess = DidIdentifier;

	type Event = Event;
	type WeightInfo = weights::attestation::WeightInfo<Runtime>;

	type Currency = Balances;
	type Deposit = AttestationDeposit;
	type MaxDelegatedAttestations = MaxDelegatedAttestations;
}

parameter_types! {
	pub const MaxSignatureByteLength: u16 = MAX_SIGNATURE_BYTE_LENGTH;
	pub const MaxParentChecks: u32 = MAX_PARENT_CHECKS;
	pub const MaxRevocations: u32 = MAX_REVOCATIONS;
	pub const MaxRemovals: u32 = MAX_REMOVALS;
	#[derive(Clone)]
	pub const MaxChildren: u32 = MAX_CHILDREN;
	pub const DelegationDeposit: Balance = DELEGATION_DEPOSIT;
}

impl delegation::Config for Runtime {
	type DelegationEntityId = DidIdentifier;
	type DelegationNodeId = Hash;

	#[cfg(not(feature = "runtime-benchmarks"))]
	type EnsureOrigin = did::EnsureDidOrigin<DidIdentifier, AccountId>;
	#[cfg(not(feature = "runtime-benchmarks"))]
	type OriginSuccess = did::DidRawOrigin<AccountId, DidIdentifier>;
	#[cfg(not(feature = "runtime-benchmarks"))]
	type DelegationSignatureVerification = did::DidSignatureVerify<Runtime>;
	#[cfg(not(feature = "runtime-benchmarks"))]
	type Signature = did::DidSignature;

	#[cfg(feature = "runtime-benchmarks")]
	type EnsureOrigin = EnsureSigned<DidIdentifier>;
	#[cfg(feature = "runtime-benchmarks")]
	type OriginSuccess = DidIdentifier;
	#[cfg(feature = "runtime-benchmarks")]
	type Signature = DummySignature;
	#[cfg(feature = "runtime-benchmarks")]
	type DelegationSignatureVerification = AlwaysVerify<AccountId, Vec<u8>, Self::Signature>;

	type Event = Event;
	type MaxSignatureByteLength = MaxSignatureByteLength;
	type MaxParentChecks = MaxParentChecks;
	type MaxRevocations = MaxRevocations;
	type MaxRemovals = MaxRemovals;
	type MaxChildren = MaxChildren;
	type WeightInfo = weights::delegation::WeightInfo<Runtime>;
	type Currency = Balances;
	type Deposit = DelegationDeposit;
}

parameter_types! {
	pub const Fee: Balance = MILLI_KILT;
}

impl ctype::Config for Runtime {
	type CtypeCreatorId = AccountId;
	type Currency = Balances;
	type Fee = Fee;
	type FeeCollector = Treasury;

	#[cfg(not(feature = "runtime-benchmarks"))]
	type EnsureOrigin = did::EnsureDidOrigin<DidIdentifier, AccountId>;
	#[cfg(not(feature = "runtime-benchmarks"))]
	type OriginSuccess = did::DidRawOrigin<AccountId, DidIdentifier>;

	#[cfg(feature = "runtime-benchmarks")]
	type EnsureOrigin = EnsureSigned<DidIdentifier>;
	#[cfg(feature = "runtime-benchmarks")]
	type OriginSuccess = DidIdentifier;

	type Event = Event;
	type WeightInfo = weights::ctype::WeightInfo<Runtime>;
}

parameter_types! {
	pub const MaxNewKeyAgreementKeys: u32 = MAX_KEY_AGREEMENT_KEYS;
	#[derive(Debug, Clone, PartialEq)]
	pub const MaxUrlLength: u32 = MAX_URL_LENGTH;
	pub const MaxPublicKeysPerDid: u32 = MAX_PUBLIC_KEYS_PER_DID;
	#[derive(Debug, Clone, PartialEq)]
	pub const MaxTotalKeyAgreementKeys: u32 = MAX_TOTAL_KEY_AGREEMENT_KEYS;
	#[derive(Debug, Clone, PartialEq)]
	pub const MaxEndpointUrlsCount: u32 = MAX_ENDPOINT_URLS_COUNT;
	// Standalone block time is half the duration of a parachain block.
	pub const MaxBlocksTxValidity: BlockNumber = MAX_BLOCKS_TX_VALIDITY;
	pub const DidDeposit: Balance = 100 * MILLI_KILT;
	pub const DidFee: Balance = 10 * MILLI_KILT;
}

impl did::Config for Runtime {
	type DidIdentifier = DidIdentifier;
	type Event = Event;
	type Call = Call;
	type Origin = Origin;
	type Currency = Balances;
	type Deposit = DidDeposit;
	type Fee = DidFee;
	type FeeCollector = Treasury;

	#[cfg(not(feature = "runtime-benchmarks"))]
	type EnsureOrigin = did::EnsureDidOrigin<DidIdentifier, AccountId>;
	#[cfg(not(feature = "runtime-benchmarks"))]
	type OriginSuccess = did::DidRawOrigin<AccountId, DidIdentifier>;

	#[cfg(feature = "runtime-benchmarks")]
	type EnsureOrigin = EnsureSigned<DidIdentifier>;
	#[cfg(feature = "runtime-benchmarks")]
	type OriginSuccess = DidIdentifier;

	type MaxNewKeyAgreementKeys = MaxNewKeyAgreementKeys;
	type MaxTotalKeyAgreementKeys = MaxTotalKeyAgreementKeys;
	type MaxPublicKeysPerDid = MaxPublicKeysPerDid;
	type MaxBlocksTxValidity = MaxBlocksTxValidity;
	type WeightInfo = weights::did::WeightInfo<Runtime>;
}

impl kilt_crowdloan::Config for Runtime {
	type Currency = Balances;
	type Event = Event;
	type WeightInfo = ();
}

parameter_types! {
	/// Minimum round length is 1 hour
	pub const MinBlocksPerRound: BlockNumber = MIN_BLOCKS_PER_ROUND;
	/// Default length of a round/session is 2 hours
	pub const DefaultBlocksPerRound: BlockNumber = DEFAULT_BLOCKS_PER_ROUND;
	/// Unstaked balance can be unlocked after 7 days
	pub const StakeDuration: BlockNumber = STAKE_DURATION;
	/// Collator exit requests are delayed by 4 hours (2 rounds/sessions)
	pub const ExitQueueDelay: u32 = 2;
	/// Minimum 16 collators selected per round, default at genesis and minimum forever after
	pub const MinCollators: u32 = MIN_COLLATORS;
	/// At least 4 candidates which cannot leave the network if there are no other candidates.
	pub const MinRequiredCollators: u32 = 4;
	/// We only allow one delegation per round.
	pub const MaxDelegationsPerRound: u32 = 1;
	/// Maximum 25 delegators per collator at launch, might be increased later
	#[derive(Debug, PartialEq)]
	pub const MaxDelegatorsPerCollator: u32 = 25;
	/// Maximum 1 collator per delegator at launch, will be increased later
	#[derive(Debug, PartialEq)]
	pub const MaxCollatorsPerDelegator: u32 = 1;
	/// Minimum stake required to be reserved to be a collator is 10_000
	pub const MinCollatorStake: Balance = 10_000 * KILT;
	/// Minimum stake required to be reserved to be a delegator is 1000
	pub const MinDelegatorStake: Balance = 1000 * KILT;
	/// Maximum number of collator candidates
	#[derive(Debug, PartialEq)]
	pub const MaxCollatorCandidates: u32 = MAX_CANDIDATES;
	/// Maximum number of concurrent requests to unlock unstaked balance
	pub const MaxUnstakeRequests: u32 = 10;
}

impl parachain_staking::Config for Runtime {
	type Event = Event;
	type Currency = Balances;
	type CurrencyBalance = Balance;
	type MinBlocksPerRound = MinBlocksPerRound;
	type DefaultBlocksPerRound = DefaultBlocksPerRound;
	type StakeDuration = StakeDuration;
	type ExitQueueDelay = ExitQueueDelay;
	type MinCollators = MinCollators;
	type MinRequiredCollators = MinRequiredCollators;
	type MaxDelegationsPerRound = MaxDelegationsPerRound;
	type MaxDelegatorsPerCollator = MaxDelegatorsPerCollator;
	type MaxCollatorsPerDelegator = MaxCollatorsPerDelegator;
	type MinCollatorStake = MinCollatorStake;
	type MinCollatorCandidateStake = MinCollatorStake;
	type MaxTopCandidates = MaxCollatorCandidates;
	type MinDelegation = MinDelegatorStake;
	type MinDelegatorStake = MinDelegatorStake;
	type MaxUnstakeRequests = MaxUnstakeRequests;
	type WeightInfo = weights::parachain_staking::WeightInfo<Runtime>;
}

impl pallet_utility::Config for Runtime {
	type Event = Event;
	type Call = Call;
	type WeightInfo = weights::pallet_utility::WeightInfo<Runtime>;
}

impl pallet_randomness_collective_flip::Config for Runtime {}

construct_runtime! {
	pub enum Runtime where
		Block = Block,
		NodeBlock = kilt_primitives::Block,
		UncheckedExtrinsic = UncheckedExtrinsic,
	{
		// Basic stuff; balances is uncallable initially.
		System: frame_system::{Pallet, Call, Config, Storage, Event<T>} = 0,
		RandomnessCollectiveFlip: pallet_randomness_collective_flip::{Pallet, Storage} = 1,

		Timestamp: pallet_timestamp::{Pallet, Call, Storage, Inherent} = 2,
		Indices: pallet_indices::{Pallet, Call, Storage, Event<T>} = 5,
		Balances: pallet_balances::{Pallet, Call, Storage, Config<T>, Event<T>} = 6,
		TransactionPayment: pallet_transaction_payment::{Pallet, Storage} = 7,
		Sudo: pallet_sudo::{Pallet, Call, Config<T>, Storage, Event<T>} = 8,

		// Consensus support.
		// The following order MUST NOT be changed: Authorship -> Staking -> Session -> Aura -> AuraExt
		Authorship: pallet_authorship::{Pallet, Call, Storage} = 20,
		ParachainStaking: parachain_staking::{Pallet, Call, Storage, Event<T>, Config<T>} = 21,
		Session: pallet_session::{Pallet, Call, Storage, Event, Config<T>} = 22,
		Aura: pallet_aura::{Pallet, Config<T>} = 23,
		AuraExt: cumulus_pallet_aura_ext::{Pallet, Config} = 24,

		// Governance stuff; uncallable initially.
		Democracy: pallet_democracy::{Pallet, Call, Storage, Config<T>, Event<T>} = 30,
		Council: pallet_collective::<Instance1>::{Pallet, Call, Storage, Origin<T>, Event<T>, Config<T>} = 31,
		TechnicalCommittee: pallet_collective::<Instance2>::{Pallet, Call, Storage, Origin<T>, Event<T>, Config<T>} = 32,
		// placeholder: parachain council election = 33,
		TechnicalMembership: pallet_membership::{Pallet, Call, Storage, Event<T>, Config<T>} = 34,
		Treasury: pallet_treasury::{Pallet, Call, Storage, Config, Event<T>} = 35,

		// Utility module.
		Utility: pallet_utility::{Pallet, Call, Storage, Event} = 40,

		// Vesting. Usable initially, but removed once all vesting is finished.
		Vesting: pallet_vesting::{Pallet, Call, Storage, Event<T>, Config<T>} = 41,

		// System scheduler.
		Scheduler: pallet_scheduler::{Pallet, Call, Storage, Event<T>} = 42,

		// KILT Pallets. Start indices 60 to leave room
		KiltLaunch: kilt_launch::{Pallet, Call, Storage, Event<T>, Config<T>} = 60,
		Ctype: ctype::{Pallet, Call, Storage, Event<T>} = 61,
		Attestation: attestation::{Pallet, Call, Storage, Event<T>} = 62,
		Delegation: delegation::{Pallet, Call, Storage, Event<T>} = 63,
		Did: did::{Pallet, Call, Storage, Event<T>, Origin<T>} = 64,
		CrowdloanContributors: kilt_crowdloan::{Pallet, Call, Storage, Event<T>, Config<T>} = 65,

		// Parachains pallets. Start indices at 80 to leave room.
		ParachainSystem: cumulus_pallet_parachain_system::{Pallet, Call, Storage, Inherent, Event<T>, Config} = 80,
		ParachainInfo: parachain_info::{Pallet, Storage, Config} = 81,
	}
}

impl did::DeriveDidCallAuthorizationVerificationKeyRelationship for Call {
	fn derive_verification_key_relationship(&self) -> Option<did::DidVerificationKeyRelationship> {
		match self {
			Call::Attestation(_) => Some(did::DidVerificationKeyRelationship::AssertionMethod),
			Call::Ctype(_) => Some(did::DidVerificationKeyRelationship::AssertionMethod),
			Call::Delegation(_) => Some(did::DidVerificationKeyRelationship::CapabilityDelegation),
			// DID creation is not allowed through the DID proxy.
			Call::Did(did::Call::create(..)) => None,
			Call::Did(_) => Some(did::DidVerificationKeyRelationship::Authentication),
			//TODO: add a batch call case that returns the right key type if all calls in the batch require the same
			// key type as well, otherwise it returns None and fails.
			#[cfg(not(feature = "runtime-benchmarks"))]
			_ => None,
			// By default, returns the authentication key
			#[cfg(feature = "runtime-benchmarks")]
			_ => Some(did::DidVerificationKeyRelationship::Authentication),
		}
	}

	// Always return a System::remark() extrinsic call
	#[cfg(feature = "runtime-benchmarks")]
	fn get_call_for_did_call_benchmark() -> Self {
		Call::System(frame_system::Call::remark(vec![]))
	}
}

/// The address format for describing accounts.
pub type Address = sp_runtime::MultiAddress<AccountId, ()>;
/// Block header type as expected by this runtime.
/// Block type as expected by this runtime.
pub type Block = generic::Block<Header, UncheckedExtrinsic>;
/// A Block signed with a Justification
pub type SignedBlock = generic::SignedBlock<Block>;
/// BlockId type as expected by this runtime.
pub type BlockId = generic::BlockId<Block>;
/// The SignedExtension to the basic transaction logic.
pub type SignedExtra = (
	frame_system::CheckSpecVersion<Runtime>,
	frame_system::CheckTxVersion<Runtime>,
	frame_system::CheckGenesis<Runtime>,
	frame_system::CheckEra<Runtime>,
	frame_system::CheckNonce<Runtime>,
	frame_system::CheckWeight<Runtime>,
	pallet_transaction_payment::ChargeTransactionPayment<Runtime>,
);
/// Unchecked extrinsic type as expected by this runtime.
pub type UncheckedExtrinsic = generic::UncheckedExtrinsic<Address, Call, Signature, SignedExtra>;
/// Extrinsic type that has already been checked.
pub type CheckedExtrinsic = generic::CheckedExtrinsic<AccountId, Call, SignedExtra>;
/// Executive: handles dispatch to the various modules.
pub type Executive = frame_executive::Executive<
	Runtime,
	Block,
	frame_system::ChainContext<Runtime>,
	Runtime,
	AllPallets,
	CrowdloanContributionsSetup,
>;

impl_runtime_apis! {
	impl sp_api::Core<Block> for Runtime {
		fn version() -> RuntimeVersion {
			VERSION
		}

		fn execute_block(block: Block) {
			Executive::execute_block(block);
		}

		fn initialize_block(header: &<Block as BlockT>::Header) {
			Executive::initialize_block(header)
		}
	}

	impl sp_api::Metadata<Block> for Runtime {
		fn metadata() -> OpaqueMetadata {
			Runtime::metadata().into()
		}
	}

	impl frame_system_rpc_runtime_api::AccountNonceApi<Block, AccountId, Index> for Runtime {
		fn account_nonce(account: AccountId) -> Index {
			frame_system::Pallet::<Runtime>::account_nonce(&account)
		}
	}

	impl pallet_transaction_payment_rpc_runtime_api::TransactionPaymentApi<Block, Balance> for Runtime {
		fn query_info(
			uxt: <Block as BlockT>::Extrinsic,
			len: u32,
		) -> pallet_transaction_payment_rpc_runtime_api::RuntimeDispatchInfo<Balance> {
			TransactionPayment::query_info(uxt, len)
		}

		fn query_fee_details(uxt: <Block as BlockT>::Extrinsic, len: u32) -> pallet_transaction_payment::FeeDetails<Balance> {
			TransactionPayment::query_fee_details(uxt, len)
		}
	}

	impl sp_block_builder::BlockBuilder<Block> for Runtime {
		fn apply_extrinsic(
			extrinsic: <Block as BlockT>::Extrinsic,
		) -> ApplyExtrinsicResult {
			Executive::apply_extrinsic(extrinsic)
		}

		fn finalize_block() -> <Block as BlockT>::Header {
			Executive::finalize_block()
		}

		fn inherent_extrinsics(data: sp_inherents::InherentData) -> Vec<<Block as BlockT>::Extrinsic> {
			data.create_extrinsics()
		}

		fn check_inherents(block: Block, data: sp_inherents::InherentData) -> sp_inherents::CheckInherentsResult {
			data.check_extrinsics(&block)
		}
	}

	impl sp_transaction_pool::runtime_api::TaggedTransactionQueue<Block> for Runtime {
		fn validate_transaction(
			source: TransactionSource,
			tx: <Block as BlockT>::Extrinsic,
			block_hash: <Block as BlockT>::Hash,
		) -> TransactionValidity {
			Executive::validate_transaction(source, tx, block_hash)
		}
	}

	impl sp_offchain::OffchainWorkerApi<Block> for Runtime {
		fn offchain_worker(header: &<Block as BlockT>::Header) {
			Executive::offchain_worker(header)
		}
	}

	impl sp_session::SessionKeys<Block> for Runtime {
		fn decode_session_keys(
			encoded: Vec<u8>,
		) -> Option<Vec<(Vec<u8>, sp_core::crypto::KeyTypeId)>> {
			SessionKeys::decode_into_raw_public_keys(&encoded)
		}

		fn generate_session_keys(seed: Option<Vec<u8>>) -> Vec<u8> {
			SessionKeys::generate(seed)
		}
	}

	impl sp_consensus_aura::AuraApi<Block, AuthorityId> for Runtime {
		fn slot_duration() -> sp_consensus_aura::SlotDuration {
			sp_consensus_aura::SlotDuration::from_millis(Aura::slot_duration())
		}

		fn authorities() -> Vec<AuthorityId> {
			Aura::authorities()
		}
	}

	impl cumulus_primitives_core::CollectCollationInfo<Block> for Runtime {
		fn collect_collation_info() -> cumulus_primitives_core::CollationInfo {
			ParachainSystem::collect_collation_info()
		}
	}

	#[cfg(feature = "runtime-benchmarks")]
	impl frame_benchmarking::Benchmark<Block> for Runtime {
		fn benchmark_metadata(extra: bool) -> (
			Vec<frame_benchmarking::BenchmarkList>,
			Vec<frame_support::traits::StorageInfo>,
		) {
			use frame_benchmarking::{list_benchmark, Benchmarking, BenchmarkList};
			use frame_support::traits::StorageInfoTrait;
			use frame_system_benchmarking::Pallet as SystemBench;
			use cumulus_pallet_session_benchmarking::Pallet as SessionBench;

			let mut list = Vec::<BenchmarkList>::new();

			// Substrate
			list_benchmark!(list, extra, frame_system, SystemBench::<Runtime>);
			list_benchmark!(list, extra, pallet_session, SessionBench::<Runtime>);
			list_benchmark!(list, extra, pallet_balances, Balances);
			list_benchmark!(list, extra, pallet_collective, Council);
			list_benchmark!(list, extra, pallet_democracy, Democracy);
			list_benchmark!(list, extra, pallet_indices, Indices);
			list_benchmark!(list, extra, pallet_membership, TechnicalMembership);
			list_benchmark!(list, extra, pallet_scheduler, Scheduler);
			list_benchmark!(list, extra, pallet_timestamp, Timestamp);
			list_benchmark!(list, extra, pallet_treasury, Treasury);
			list_benchmark!(list, extra, pallet_utility, Utility);
			list_benchmark!(list, extra, pallet_vesting, Vesting);

			// KILT
			list_benchmark!(list, extra, attestation, Attestation);
			list_benchmark!(list, extra, ctype, Ctype);
			list_benchmark!(list, extra, delegation, Delegation);
			list_benchmark!(list, extra, did, Did);
			list_benchmark!(list, extra, kilt_launch, KiltLaunch);
<<<<<<< HEAD
			list_benchmark!(list, extra, pallet_vesting, Vesting);
			list_benchmark!(list, extra, kilt_crowdloan, CrowdloanContributors);

			// No benchmarks for these pallets
			// list_benchmark!(list, extra, cumulus_pallet_parachain_system, ParachainSystem);
			// list_benchmark!(list, extra, parachain_info, ParachainInfo);
			// list_benchmark!(list, extra, cumulus_pallet_xcmp_queue, XcmHandler);
			// list_benchmark!(list, extra, orml_tokens, Tokens);
			// list_benchmark!(list, extra, orml_currencies, Currencies);
			// list_benchmark!(list, extra, orml_xtokens, XTokens);
			// list_benchmark!(list, extra, orml_unknown_tokens, UnknownTokens);
=======
			list_benchmark!(list, extra, parachain_staking, ParachainStaking);
>>>>>>> e065d29b

			let storage_info = AllPalletsWithSystem::storage_info();

			(list, storage_info)
		}

		fn dispatch_benchmark(
			config: frame_benchmarking::BenchmarkConfig
		) -> Result<Vec<frame_benchmarking::BenchmarkBatch>, sp_runtime::RuntimeString> {
			use frame_benchmarking::{Benchmarking, BenchmarkBatch, add_benchmark, TrackedStorageKey};
			use frame_system_benchmarking::Pallet as SystemBench;
			use cumulus_pallet_session_benchmarking::Pallet as SessionBench;

			impl frame_system_benchmarking::Config for Runtime {}
			impl cumulus_pallet_session_benchmarking::Config for Runtime {}

			let whitelist: Vec<TrackedStorageKey> = vec![
				// Block Number
				hex_literal::hex!("26aa394eea5630e07c48ae0c9558cef702a5c1b19ab7a04f536c519aca4983ac")
					.to_vec().into(),
				// Total Issuance
				hex_literal::hex!("c2261276cc9d1f8598ea4b6a74b15c2f57c875e4cff74148e4628f264b974c80")
					.to_vec().into(),
				// Execution Phase
				hex_literal::hex!("26aa394eea5630e07c48ae0c9558cef7ff553b5a9862a516939d82b3d3d8661a")
					.to_vec().into(),
				// Event Count
				hex_literal::hex!("26aa394eea5630e07c48ae0c9558cef70a98fdbe9ce6c55837576c60c7af3850")
					.to_vec().into(),
				// System Events
				hex_literal::hex!("26aa394eea5630e07c48ae0c9558cef780d41e5e16056765bc8461851072c9d7")
					.to_vec().into(),
				// KiltLaunch transfer account
				hex_literal::hex!("6a3c793cec9dbe330b349dc4eea6801090f5e71f53b1b41ad11afb4a313a282c").to_vec().into(),
			];

			let mut batches = Vec::<BenchmarkBatch>::new();
			let params = (&config, &whitelist);

			// Substrate
			add_benchmark!(params, batches, pallet_balances, Balances);
			add_benchmark!(params, batches, pallet_collective, Council);
			add_benchmark!(params, batches, pallet_democracy, Democracy);
			add_benchmark!(params, batches, pallet_indices, Indices);
			add_benchmark!(params, batches, pallet_membership, TechnicalMembership);
			add_benchmark!(params, batches, pallet_scheduler, Scheduler);
			add_benchmark!(params, batches, pallet_session, SessionBench::<Runtime>);
			add_benchmark!(params, batches, frame_system, SystemBench::<Runtime>);
			add_benchmark!(params, batches, pallet_timestamp, Timestamp);
			add_benchmark!(params, batches, pallet_treasury, Treasury);
			add_benchmark!(params, batches, pallet_utility, Utility);

			// KILT
			add_benchmark!(params, batches, attestation, Attestation);
			add_benchmark!(params, batches, ctype, Ctype);
			add_benchmark!(params, batches, delegation, Delegation);
			add_benchmark!(params, batches, did, Did);
			add_benchmark!(params, batches, kilt_launch, KiltLaunch);
			add_benchmark!(params, batches, pallet_vesting, Vesting);
			add_benchmark!(params, batches, parachain_staking, ParachainStaking);

			// No benchmarks for these pallets
			// add_benchmark!(params, batches, cumulus_pallet_parachain_system, ParachainSystem);
			// add_benchmark!(params, batches, parachain_info, ParachainInfo);

			if batches.is_empty() { return Err("Benchmark not found for this pallet.".into()) }
			Ok(batches)
		}
	}

	// From the Polkadot repo: https://github.com/paritytech/polkadot/blob/1876963f254f31f8cd2d7b8d5fb26cd38b7836ab/runtime/polkadot/src/lib.rs#L1413
	#[cfg(feature = "try-runtime")]
	impl frame_try_runtime::TryRuntime<Block> for Runtime {
		fn on_runtime_upgrade() -> Result<(Weight, Weight), sp_runtime::RuntimeString> {
			log::info!("try-runtime::on_runtime_upgrade for peregrine runtime.");
			let weight = Executive::try_runtime_upgrade().map_err(|err|{
				log::info!("try-runtime::on_runtime_upgrade failed with: {:?}", err);
				err
			})?;
			Ok((weight, RuntimeBlockWeights::get().max_block))
		}
	}
}

struct CheckInherents;

impl cumulus_pallet_parachain_system::CheckInherents<Block> for CheckInherents {
	fn check_inherents(
		block: &Block,
		relay_state_proof: &cumulus_pallet_parachain_system::RelayChainStateProof,
	) -> sp_inherents::CheckInherentsResult {
		let relay_chain_slot = relay_state_proof
			.read_slot()
			.expect("Could not read the relay chain slot from the proof");

		let inherent_data = cumulus_primitives_timestamp::InherentDataProvider::from_relay_chain_slot_and_duration(
			relay_chain_slot,
			sp_std::time::Duration::from_secs(6),
		)
		.create_inherent_data()
		.expect("Could not create the timestamp inherent data");

		inherent_data.check_extrinsics(block)
	}
}

cumulus_pallet_parachain_system::register_validate_block! {
	Runtime = Runtime,
	BlockExecutor = cumulus_pallet_aura_ext::BlockExecutor::<Runtime, Executive>,
	CheckInherents = CheckInherents,
}<|MERGE_RESOLUTION|>--- conflicted
+++ resolved
@@ -73,30 +73,14 @@
 	},
 	AccountId, AuthorityId, Balance, BlockNumber, DidIdentifier, Hash, Header, Index, Signature,
 };
-<<<<<<< HEAD
-use migrations::crowdloan_contributions::CrowdloanContributionsSetup;
-use pallet_transaction_payment::{Multiplier, TargetedFeeAdjustment};
-use sp_api::impl_runtime_apis;
-use sp_core::{
-	u32_trait::{_1, _2, _3, _5},
-	OpaqueMetadata,
-};
-use sp_runtime::{
-	create_runtime_str, generic, impl_opaque_keys,
-	traits::{AccountIdLookup, BlakeTwo256, Block as BlockT, ConvertInto, OpaqueKeys},
-	transaction_validity::{TransactionSource, TransactionValidity},
-	ApplyExtrinsicResult, FixedPointNumber, Perquintill,
-};
-use sp_std::prelude::*;
-use sp_version::RuntimeVersion;
-=======
 
 #[cfg(feature = "std")]
 use sp_version::NativeVersion;
 
 #[cfg(feature = "runtime-benchmarks")]
 use {frame_system::EnsureSigned, kilt_primitives::benchmarks::DummySignature, kilt_support::signature::AlwaysVerify};
->>>>>>> e065d29b
+
+use migrations::crowdloan_contributions::CrowdloanContributionsSetup;
 
 mod fee;
 mod migrations;
@@ -970,25 +954,12 @@
 
 			// KILT
 			list_benchmark!(list, extra, attestation, Attestation);
+			list_benchmark!(list, extra, kilt_crowdloan, CrowdloanContributors);
 			list_benchmark!(list, extra, ctype, Ctype);
 			list_benchmark!(list, extra, delegation, Delegation);
 			list_benchmark!(list, extra, did, Did);
 			list_benchmark!(list, extra, kilt_launch, KiltLaunch);
-<<<<<<< HEAD
-			list_benchmark!(list, extra, pallet_vesting, Vesting);
-			list_benchmark!(list, extra, kilt_crowdloan, CrowdloanContributors);
-
-			// No benchmarks for these pallets
-			// list_benchmark!(list, extra, cumulus_pallet_parachain_system, ParachainSystem);
-			// list_benchmark!(list, extra, parachain_info, ParachainInfo);
-			// list_benchmark!(list, extra, cumulus_pallet_xcmp_queue, XcmHandler);
-			// list_benchmark!(list, extra, orml_tokens, Tokens);
-			// list_benchmark!(list, extra, orml_currencies, Currencies);
-			// list_benchmark!(list, extra, orml_xtokens, XTokens);
-			// list_benchmark!(list, extra, orml_unknown_tokens, UnknownTokens);
-=======
 			list_benchmark!(list, extra, parachain_staking, ParachainStaking);
->>>>>>> e065d29b
 
 			let storage_info = AllPalletsWithSystem::storage_info();
 
