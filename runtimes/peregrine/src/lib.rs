--- conflicted
+++ resolved
@@ -25,11 +25,7 @@
 #[cfg(feature = "std")]
 include!(concat!(env!("OUT_DIR"), "/wasm_binary.rs"));
 
-<<<<<<< HEAD
 use frame_support::PalletId;
-=======
-use frame_support::{traits::LockIdentifier, PalletId};
->>>>>>> 81995d7e
 use frame_system::{
 	limits::{BlockLength, BlockWeights},
 	EnsureOneOf, EnsureRoot,
@@ -48,11 +44,6 @@
 };
 use sp_std::prelude::*;
 use sp_version::RuntimeVersion;
-
-#[cfg(feature = "runtime-benchmarks")]
-use frame_system::EnsureSigned;
-#[cfg(feature = "std")]
-use sp_version::NativeVersion;
 
 use did::DidSignature;
 use frame_support::{
@@ -95,23 +86,6 @@
 mod tests;
 mod weights;
 
-<<<<<<< HEAD
-=======
-// A few exports that help ease life for downstream crates.
-pub use frame_support::{
-	construct_runtime, parameter_types,
-	traits::{Get, Randomness},
-	weights::{
-		constants::{BlockExecutionWeight, ExtrinsicBaseWeight, RocksDbWeight, WEIGHT_PER_SECOND},
-		DispatchClass, IdentityFee, Weight,
-	},
-	StorageValue,
-};
-pub use parachain_staking::{InflationInfo, RewardRate, StakingInfo};
-
-pub use pallet_balances::Call as BalancesCall;
-pub use pallet_timestamp::Call as TimestampCall;
->>>>>>> 81995d7e
 #[cfg(any(feature = "std", test))]
 pub use sp_runtime::BuildStorage;
 
@@ -957,12 +931,11 @@
 			list_benchmark!(list, extra, pallet_indices, Indices);
 			list_benchmark!(list, extra, pallet_membership, TechnicalMembership);
 			list_benchmark!(list, extra, pallet_scheduler, Scheduler);
-			// list_benchmark!(list, extra, pallet_session, Session);
-			list_benchmark!(list, extra, frame_system, SystemBench::<Runtime>);
 			list_benchmark!(list, extra, pallet_timestamp, Timestamp);
 			list_benchmark!(list, extra, pallet_treasury, Treasury);
 			list_benchmark!(list, extra, pallet_utility, Utility);
 			list_benchmark!(list, extra, pallet_vesting, Vesting);
+			// list_benchmark!(list, extra, pallet_session, Session);
 
 			// KILT
 			list_benchmark!(list, extra, attestation, Attestation);
