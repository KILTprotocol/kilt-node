// KILT Blockchain – https://botlabs.org
// Copyright (C) 2019-2024 BOTLabs GmbH

// The KILT Blockchain is free software: you can redistribute it and/or modify
// it under the terms of the GNU General Public License as published by
// the Free Software Foundation, either version 3 of the License, or
// (at your option) any later version.

// The KILT Blockchain is distributed in the hope that it will be useful,
// but WITHOUT ANY WARRANTY; without even the implied warranty of
// MERCHANTABILITY or FITNESS FOR A PARTICULAR PURPOSE.  See the
// GNU General Public License for more details.

// You should have received a copy of the GNU General Public License
// along with this program.  If not, see <https://www.gnu.org/licenses/>.

// If you feel like getting in touch with us, you can do so at info@botlabs.org

//! The KILT runtime. This can be compiled with `#[no_std]`, ready for Wasm.
#![cfg_attr(not(feature = "std"), no_std)]
// `construct_runtime!` does a lot of recursion and requires us to increase the limit to 256.
#![recursion_limit = "256"]

// Make the WASM binary available.
#[cfg(feature = "std")]
include!(concat!(env!("OUT_DIR"), "/wasm_binary.rs"));

use cumulus_pallet_parachain_system::RelayNumberMonotonicallyIncreases;
use frame_support::{
	construct_runtime,
	genesis_builder_helper::{build_config, create_default_config},
	parameter_types,
	traits::{
		fungible::HoldConsideration,
		tokens::{PayFromAccount, UnityAssetBalanceConversion},
		AsEnsureOriginWithArg, ConstU32, EitherOfDiverse, EnqueueWithOrigin, Everything, InstanceFilter,
		LinearStoragePrice, PrivilegeCmp,
	},
	weights::{ConstantMultiplier, Weight},
};
use frame_system::{pallet_prelude::BlockNumberFor, EnsureRoot, EnsureSigned};
use pallet_asset_switch::xcm::{AccountId32ToAccountId32JunctionConverter, MatchesSwitchPairXcmFeeFungibleAsset};
use parity_scale_codec::{Decode, Encode, MaxEncodedLen};
use sp_api::impl_runtime_apis;
use sp_core::{ConstBool, ConstU64, OpaqueMetadata};
use sp_runtime::{
	create_runtime_str, generic, impl_opaque_keys,
	traits::{AccountIdLookup, BlakeTwo256, Block as BlockT, ConvertInto, OpaqueKeys},
	transaction_validity::{TransactionSource, TransactionValidity},
	ApplyExtrinsicResult, Perbill, Permill, RuntimeDebug,
};
use sp_std::{cmp::Ordering, prelude::*};
use sp_version::RuntimeVersion;
use xcm::{v4::Location, VersionedAssetId};
use xcm_builder::{FungiblesAdapter, NoChecking};

use delegation::DelegationAc;
use kilt_support::traits::ItemFilter;
use pallet_did_lookup::linkable_account::LinkableAccountId;
pub use parachain_staking::InflationInfo;
pub use public_credentials;

use runtime_common::{
	asset_switch::{runtime_api::Error as AssetSwitchApiError, EnsureRootAsTreasury},
	assets::{AssetDid, PublicCredentialsFilter},
	authorization::{AuthorizationId, PalletAuthorize},
	constants::{
		self, UnvestedFundsAllowedWithdrawReasons, BLOCK_PROCESSING_VELOCITY, EXISTENTIAL_DEPOSIT, KILT,
		RELAY_CHAIN_SLOT_DURATION_MILLIS, SLOT_DURATION, UNINCLUDED_SEGMENT_CAPACITY,
	},
	dip::merkle::{CompleteMerkleProof, DidMerkleProofOf, DidMerkleRootGenerator},
	errors::PublicCredentialsApiError,
	fees::{ToAuthorCredit, WeightToFee},
	pallet_id,
	xcm_config::RelayOrigin,
	AccountId, AuthorityId, Balance, BlockHashCount, BlockLength, BlockNumber, BlockWeights, DidIdentifier, FeeSplit,
	Hash, Header, Nonce, SendDustAndFeesToTreasury, Signature, SlowAdjustingFeeUpdate,
};

use crate::xcm_config::{LocationToAccountIdConverter, XcmRouter};

#[cfg(feature = "std")]
use sp_version::NativeVersion;

#[cfg(any(feature = "std", test))]
pub use sp_runtime::BuildStorage;

#[cfg(feature = "runtime-benchmarks")]
use {kilt_support::signature::AlwaysVerify, runtime_common::benchmarks::DummySignature};

#[cfg(feature = "try-runtime")]
use frame_try_runtime::UpgradeCheckSelect;

#[cfg(test)]
mod tests;

mod dip;
mod weights;
pub mod xcm_config;

impl_opaque_keys! {
	pub struct SessionKeys {
		pub aura: Aura,
	}
}

/// This runtime version.
#[sp_version::runtime_version]
pub const VERSION: RuntimeVersion = RuntimeVersion {
	spec_name: create_runtime_str!("mashnet-node"),
	impl_name: create_runtime_str!("mashnet-node"),
	authoring_version: 4,
	spec_version: 11400,
	impl_version: 0,
	apis: RUNTIME_API_VERSIONS,
	transaction_version: 8,
	state_version: 0,
};

/// The version information used to identify this runtime when compiled
/// natively.
#[cfg(feature = "std")]
pub fn native_version() -> NativeVersion {
	NativeVersion {
		runtime_version: VERSION,
		can_author_with: Default::default(),
	}
}

parameter_types! {
	pub const Version: RuntimeVersion = VERSION;
	pub const SS58Prefix: u8 = 38;
}

impl frame_system::Config for Runtime {
	/// The identifier used to distinguish between accounts.
	type AccountId = AccountId;
	/// The aggregated dispatch type that is available for extrinsics.
	type RuntimeCall = RuntimeCall;
	/// The lookup mechanism to get account ID from whatever is passed in
	/// dispatchers.
	type Lookup = AccountIdLookup<AccountId, ()>;
	/// The nonce type for storing how many extrinsics an account has signed.
	type Nonce = Nonce;
	/// The block type as expected in this runtime
	type Block = Block;
	/// The type for hashing blocks and tries.
	type Hash = Hash;
	/// The hashing algorithm used.
	type Hashing = BlakeTwo256;
	/// The ubiquitous event type.
	type RuntimeEvent = RuntimeEvent;
	/// The ubiquitous origin type.
	type RuntimeOrigin = RuntimeOrigin;
	type RuntimeTask = RuntimeTask;
	/// Maximum number of block number to block hash mappings to keep (oldest
	/// pruned first).
	type BlockHashCount = BlockHashCount;
	/// Runtime version.
	type Version = Version;
	/// Converts a module to an index of this module in the runtime.
	type PalletInfo = PalletInfo;
	type AccountData = pallet_balances::AccountData<Balance>;
	type OnNewAccount = ();
	type OnKilledAccount = ();
	type DbWeight = weights::rocksdb_weights::constants::RocksDbWeight;
	type BaseCallFilter = Everything;
	type SystemWeightInfo = weights::frame_system::WeightInfo<Runtime>;
	type BlockWeights = BlockWeights;
	type BlockLength = BlockLength;
	type SS58Prefix = SS58Prefix;
	/// The set code logic
	type OnSetCode = cumulus_pallet_parachain_system::ParachainSetCode<Runtime>;
	type MaxConsumers = frame_support::traits::ConstU32<16>;
}

parameter_types! {
	pub const MinimumPeriod: u64 = constants::SLOT_DURATION / 2;
}

impl pallet_timestamp::Config for Runtime {
	/// A timestamp: milliseconds since the unix epoch.
	type Moment = u64;
	type OnTimestampSet = ();
	type MinimumPeriod = MinimumPeriod;
	type WeightInfo = weights::pallet_timestamp::WeightInfo<Runtime>;
}

parameter_types! {
	pub const ExistentialDeposit: u128 = EXISTENTIAL_DEPOSIT;
	pub const MaxLocks: u32 = 50;
	pub const MaxReserves: u32 = 50;
	pub const MaxFreezes: u32 = 50;
}

impl pallet_multisig::Config for Runtime {
	type RuntimeEvent = RuntimeEvent;
	type RuntimeCall = RuntimeCall;
	type Currency = Balances;
	type DepositBase = constants::multisig::DepositBase;
	type DepositFactor = constants::multisig::DepositFactor;
	type MaxSignatories = constants::multisig::MaxSignitors;
	type WeightInfo = weights::pallet_multisig::WeightInfo<Runtime>;
}

impl pallet_migration::Config for Runtime {
	type RuntimeEvent = RuntimeEvent;
	type Currency = Balances;
	type MaxMigrationsPerPallet = constants::pallet_migration::MaxMigrationsPerPallet;
	type WeightInfo = weights::pallet_migration::WeightInfo<Runtime>;
}

impl pallet_indices::Config for Runtime {
	type AccountIndex = Nonce;
	type Currency = pallet_balances::Pallet<Runtime>;
	type Deposit = constants::IndicesDeposit;
	type RuntimeEvent = RuntimeEvent;
	type WeightInfo = weights::pallet_indices::WeightInfo<Runtime>;
}

impl pallet_balances::Config for Runtime {
	/// The type for recording an account's balance.
	type Balance = Balance;
	type FreezeIdentifier = RuntimeFreezeReason;
	type RuntimeFreezeReason = RuntimeFreezeReason;
	type RuntimeHoldReason = RuntimeHoldReason;
	type MaxFreezes = MaxFreezes;

	/// The ubiquitous event type.
	type RuntimeEvent = RuntimeEvent;
	type DustRemoval = runtime_common::SendDustAndFeesToTreasury<Runtime>;
	type ExistentialDeposit = ExistentialDeposit;
	type AccountStore = System;
	type WeightInfo = weights::pallet_balances::WeightInfo<Runtime>;
	type MaxLocks = MaxLocks;
	type MaxReserves = MaxReserves;
	type ReserveIdentifier = [u8; 8];
}

impl pallet_transaction_payment::Config for Runtime {
	type RuntimeEvent = RuntimeEvent;
	type OnChargeTransaction = pallet_transaction_payment::FungibleAdapter<
		Balances,
		FeeSplit<Runtime, SendDustAndFeesToTreasury<Runtime>, ToAuthorCredit<Runtime>>,
	>;
	type OperationalFeeMultiplier = constants::fee::OperationalFeeMultiplier;
	type WeightToFee = WeightToFee<Runtime>;
	type LengthToFee = ConstantMultiplier<Balance, constants::fee::TransactionByteFee>;
	type FeeMultiplierUpdate = SlowAdjustingFeeUpdate<Self>;
}

impl pallet_sudo::Config for Runtime {
	type RuntimeCall = RuntimeCall;
	type RuntimeEvent = RuntimeEvent;
	type WeightInfo = weights::pallet_sudo::WeightInfo<Runtime>;
}

parameter_types! {
	pub const ReservedXcmpWeight: Weight = constants::MAXIMUM_BLOCK_WEIGHT.saturating_div(4);
	pub const ReservedDmpWeight: Weight = constants::MAXIMUM_BLOCK_WEIGHT.saturating_div(4);
}

type ConsensusHook = cumulus_pallet_aura_ext::FixedVelocityConsensusHook<
	Runtime,
	RELAY_CHAIN_SLOT_DURATION_MILLIS,
	BLOCK_PROCESSING_VELOCITY,
	UNINCLUDED_SEGMENT_CAPACITY,
>;

impl cumulus_pallet_parachain_system::Config for Runtime {
	type RuntimeEvent = RuntimeEvent;
	type OnSystemEvent = ();
	type SelfParaId = parachain_info::Pallet<Runtime>;
	type OutboundXcmpMessageSource = XcmpQueue;
	type DmpQueue = EnqueueWithOrigin<MessageQueue, RelayOrigin>;
	type ReservedDmpWeight = ReservedDmpWeight;
	type XcmpMessageHandler = XcmpQueue;
	type ReservedXcmpWeight = ReservedXcmpWeight;
	type CheckAssociatedRelayNumber = RelayNumberMonotonicallyIncreases;
	type ConsensusHook = ConsensusHook;
	type WeightInfo = weights::cumulus_pallet_parachain_system::WeightInfo<Runtime>;
}

impl parachain_info::Config for Runtime {}

impl cumulus_pallet_aura_ext::Config for Runtime {}

parameter_types! {
	pub const MaxAuthorities: u32 = constants::staking::MAX_CANDIDATES;
}

impl pallet_aura::Config for Runtime {
	type AuthorityId = AuthorityId;
	//TODO: handle disabled validators
	type DisabledValidators = ();
	type MaxAuthorities = MaxAuthorities;
	type AllowMultipleBlocksPerSlot = ConstBool<false>;
<<<<<<< HEAD
	type SlotDuration = ConstU64<SLOT_DURATION>;
=======
    type SlotDuration = ConstU64<SLOT_DURATION>;
>>>>>>> ad616db8
}

parameter_types! {
	pub const UncleGenerations: u32 = 0;
}

impl pallet_authorship::Config for Runtime {
	type FindAuthor = pallet_session::FindAccountFromAuthorIndex<Self, Aura>;
	type EventHandler = ParachainStaking;
}

impl pallet_session::Config for Runtime {
	type RuntimeEvent = RuntimeEvent;
	type ValidatorId = AccountId;
	type ValidatorIdOf = ConvertInto;
	type ShouldEndSession = ParachainStaking;
	type NextSessionRotation = ParachainStaking;
	type SessionManager = ParachainStaking;
	type SessionHandler = <SessionKeys as OpaqueKeys>::KeyTypeIdProviders;
	type Keys = SessionKeys;
	type WeightInfo = weights::pallet_session::WeightInfo<Runtime>;
}

impl pallet_vesting::Config for Runtime {
	type RuntimeEvent = RuntimeEvent;
	type Currency = Balances;
	type BlockNumberToBalance = ConvertInto;
	type BlockNumberProvider = System;
	// disable vested transfers by setting min amount to max balance
	type MinVestedTransfer = constants::MinVestedTransfer;
	type WeightInfo = weights::pallet_vesting::WeightInfo<Runtime>;
	type UnvestedFundsAllowedWithdrawReasons = UnvestedFundsAllowedWithdrawReasons;
	const MAX_VESTING_SCHEDULES: u32 = constants::MAX_VESTING_SCHEDULES;
}

parameter_types! {
	pub const MaxClaims: u32 = 50;
	pub const UsableBalance: Balance = KILT;
	pub const AutoUnlockBound: u32 = 100;
	pub const PreImageHoldReason: RuntimeHoldReason = RuntimeHoldReason::Preimage(pallet_preimage::HoldReason::Preimage);
}

impl pallet_preimage::Config for Runtime {
	type WeightInfo = weights::pallet_preimage::WeightInfo<Runtime>;
	type RuntimeEvent = RuntimeEvent;
	type Currency = Balances;
	type ManagerOrigin = EnsureRoot<AccountId>;
	type Consideration = HoldConsideration<
		AccountId,
		Balances,
		PreImageHoldReason,
		LinearStoragePrice<constants::preimage::PreimageBaseDeposit, constants::ByteDeposit, Balance>,
	>;
}

parameter_types! {
	pub MaximumSchedulerWeight: Weight = Perbill::from_percent(80) * BlockWeights::get().max_block;
	pub const MaxScheduledPerBlock: u32 = 50;
	pub const NoPreimagePostponement: Option<BlockNumber> = Some(10);
}

type ScheduleOrigin = EitherOfDiverse<
	EnsureRoot<AccountId>,
	pallet_collective::EnsureProportionAtLeast<AccountId, CouncilCollective, 1, 2>,
>;

/// Used the compare the privilege of an origin inside the scheduler.
pub struct OriginPrivilegeCmp;

impl PrivilegeCmp<OriginCaller> for OriginPrivilegeCmp {
	fn cmp_privilege(left: &OriginCaller, right: &OriginCaller) -> Option<Ordering> {
		if left == right {
			return Some(Ordering::Equal);
		}

		match (left, right) {
			// Root is greater than anything.
			(OriginCaller::system(frame_system::RawOrigin::Root), _) => Some(Ordering::Greater),
			// Check which one has more yes votes.
			(
				OriginCaller::Council(pallet_collective::RawOrigin::Members(l_yes_votes, l_count)),
				OriginCaller::Council(pallet_collective::RawOrigin::Members(r_yes_votes, r_count)),
			) => Some((l_yes_votes * r_count).cmp(&(r_yes_votes * l_count))),
			// For every other origin we don't care, as they are not used for `ScheduleOrigin`.
			_ => None,
		}
	}
}

impl pallet_scheduler::Config for Runtime {
	type RuntimeEvent = RuntimeEvent;
	type RuntimeOrigin = RuntimeOrigin;
	type PalletsOrigin = OriginCaller;
	type RuntimeCall = RuntimeCall;
	type MaximumWeight = MaximumSchedulerWeight;
	type ScheduleOrigin = ScheduleOrigin;
	type MaxScheduledPerBlock = MaxScheduledPerBlock;
	type WeightInfo = weights::pallet_scheduler::WeightInfo<Runtime>;
	type OriginPrivilegeCmp = OriginPrivilegeCmp;
	type Preimages = Preimage;
}

parameter_types! {
	pub const InstantAllowed: bool = true;
	pub const MaxVotes: u32 = 100;
	pub const MaxProposals: u32 = 100;
}

impl pallet_democracy::Config for Runtime {
	type RuntimeEvent = RuntimeEvent;
	type Currency = Balances;
	type EnactmentPeriod = constants::governance::EnactmentPeriod;
	type VoteLockingPeriod = constants::governance::VotingPeriod;
	type LaunchPeriod = constants::governance::LaunchPeriod;
	type VotingPeriod = constants::governance::VotingPeriod;
	type MinimumDeposit = constants::governance::MinimumDeposit;
	/// A straight majority of the council can decide what their next motion is.
	type ExternalOrigin = pallet_collective::EnsureProportionAtLeast<AccountId, CouncilCollective, 1, 2>;
	/// A majority can have the next scheduled referendum be a straight
	/// majority-carries vote.
	type ExternalMajorityOrigin = pallet_collective::EnsureProportionAtLeast<AccountId, CouncilCollective, 1, 2>;
	/// A unanimous council can have the next scheduled referendum be a straight
	/// default-carries (NTB) vote.
	type ExternalDefaultOrigin = pallet_collective::EnsureProportionAtLeast<AccountId, CouncilCollective, 1, 1>;
	/// Two thirds of the technical committee can have an
	/// ExternalMajority/ExternalDefault vote be tabled immediately and with a
	/// shorter voting/enactment period.
	type FastTrackOrigin = pallet_collective::EnsureProportionAtLeast<AccountId, TechnicalCollective, 2, 3>;
	type InstantOrigin = pallet_collective::EnsureProportionAtLeast<AccountId, TechnicalCollective, 1, 1>;
	type InstantAllowed = InstantAllowed;
	type FastTrackVotingPeriod = constants::governance::FastTrackVotingPeriod;
	// To cancel a proposal which has been passed, 2/3 of the council must agree to
	// it.
	type CancellationOrigin = EitherOfDiverse<
		EnsureRoot<AccountId>,
		pallet_collective::EnsureProportionAtLeast<AccountId, CouncilCollective, 2, 3>,
	>;
	// To cancel a proposal before it has been passed, the technical committee must
	// be unanimous or Root must agree.
	type CancelProposalOrigin = EitherOfDiverse<
		EnsureRoot<AccountId>,
		pallet_collective::EnsureProportionAtLeast<AccountId, TechnicalCollective, 1, 1>,
	>;
	type BlacklistOrigin = EnsureRoot<AccountId>;
	// Any single technical committee member may veto a coming council proposal,
	// however they can only do it once and it lasts only for the cooloff period.
	type VetoOrigin = pallet_collective::EnsureMember<AccountId, TechnicalCollective>;
	type CooloffPeriod = constants::governance::CooloffPeriod;
	type Slash = Treasury;
	type Scheduler = Scheduler;
	type PalletsOrigin = OriginCaller;
	type MaxVotes = MaxVotes;
	type WeightInfo = weights::pallet_democracy::WeightInfo<Runtime>;
	type MaxProposals = MaxProposals;
	type Preimages = Preimage;
	type MaxDeposits = ConstU32<100>;
	type MaxBlacklisted = ConstU32<100>;
	type SubmitOrigin = EnsureSigned<AccountId>;
}

parameter_types! {
	pub const ProposalBond: Permill = Permill::from_percent(5);
	pub const ProposalBondMinimum: Balance = 20 * KILT;
	pub const SpendPeriod: BlockNumber = constants::governance::SPEND_PERIOD;
	pub const Burn: Permill = Permill::zero();
	pub const MaxApprovals: u32 = 100;
	pub MaxProposalWeight: Weight = Perbill::from_percent(50) * BlockWeights::get().max_block;
	pub TreasuryAccount: AccountId = Treasury::account_id();
}

type ApproveOrigin = EitherOfDiverse<
	EnsureRoot<AccountId>,
	pallet_collective::EnsureProportionAtLeast<AccountId, CouncilCollective, 3, 5>,
>;

type MoreThanHalfCouncil = EitherOfDiverse<
	EnsureRoot<AccountId>,
	pallet_collective::EnsureProportionMoreThan<AccountId, CouncilCollective, 1, 2>,
>;

impl pallet_treasury::Config for Runtime {
	type PalletId = pallet_id::Treasury;
	type Currency = Balances;
	type ApproveOrigin = ApproveOrigin;
	type RejectOrigin = MoreThanHalfCouncil;
	type RuntimeEvent = RuntimeEvent;
	type OnSlash = Treasury;
	type ProposalBond = ProposalBond;
	type ProposalBondMinimum = ProposalBondMinimum;
	type ProposalBondMaximum = ();
	type SpendPeriod = SpendPeriod;
	#[cfg(not(feature = "runtime-benchmarks"))]
	type SpendOrigin = frame_support::traits::NeverEnsureOrigin<Balance>;
	#[cfg(feature = "runtime-benchmarks")]
	type SpendOrigin = frame_system::EnsureWithSuccess<EnsureRoot<AccountId>, AccountId, benches::MaxBalance>;
	type Burn = Burn;
	type BurnDestination = ();
	type SpendFunds = ();
	type WeightInfo = weights::pallet_treasury::WeightInfo<Runtime>;
	type MaxApprovals = MaxApprovals;
	type AssetKind = ();
	type BalanceConverter = UnityAssetBalanceConversion;
	type Beneficiary = AccountId;
	type BeneficiaryLookup = AccountIdLookup<Self::Beneficiary, ()>;
	type Paymaster = PayFromAccount<Balances, TreasuryAccount>;
	type PayoutPeriod = runtime_common::constants::treasury::PayoutPeriod;

	#[cfg(feature = "runtime-benchmarks")]
	type BenchmarkHelper = runtime_common::benchmarks::treasury::BenchmarkHelper<Runtime>;
}

type CouncilCollective = pallet_collective::Instance1;
impl pallet_collective::Config<CouncilCollective> for Runtime {
	type RuntimeOrigin = RuntimeOrigin;
	type Proposal = RuntimeCall;
	type RuntimeEvent = RuntimeEvent;
	type MaxProposalWeight = MaxProposalWeight;
	type MotionDuration = constants::governance::CouncilMotionDuration;
	type MaxProposals = constants::governance::CouncilMaxProposals;
	type MaxMembers = constants::governance::CouncilMaxMembers;
	type DefaultVote = pallet_collective::PrimeDefaultVote;
	type WeightInfo = weights::pallet_collective_council::WeightInfo<Runtime>;
	type SetMembersOrigin = EnsureRoot<AccountId>;
}

type TechnicalCollective = pallet_collective::Instance2;
impl pallet_collective::Config<TechnicalCollective> for Runtime {
	type RuntimeOrigin = RuntimeOrigin;
	type MaxProposalWeight = MaxProposalWeight;
	type Proposal = RuntimeCall;
	type RuntimeEvent = RuntimeEvent;
	type MotionDuration = constants::governance::TechnicalMotionDuration;
	type MaxProposals = constants::governance::TechnicalMaxProposals;
	type MaxMembers = constants::governance::TechnicalMaxMembers;
	type DefaultVote = pallet_collective::PrimeDefaultVote;
	type WeightInfo = weights::pallet_collective_technical_committee::WeightInfo<Runtime>;
	type SetMembersOrigin = EnsureRoot<AccountId>;
}

type TechnicalMembershipProvider = pallet_membership::Instance1;
impl pallet_membership::Config<TechnicalMembershipProvider> for Runtime {
	type RuntimeEvent = RuntimeEvent;
	type AddOrigin = MoreThanHalfCouncil;
	type RemoveOrigin = MoreThanHalfCouncil;
	type SwapOrigin = MoreThanHalfCouncil;
	type ResetOrigin = MoreThanHalfCouncil;
	type PrimeOrigin = MoreThanHalfCouncil;
	type MembershipInitialized = TechnicalCommittee;
	type MembershipChanged = TechnicalCommittee;
	type MaxMembers = constants::governance::TechnicalMaxMembers;
	type WeightInfo = weights::pallet_membership::WeightInfo<Runtime>;
}

type TipsMembershipProvider = pallet_membership::Instance2;
impl pallet_membership::Config<TipsMembershipProvider> for Runtime {
	type RuntimeEvent = RuntimeEvent;
	type AddOrigin = MoreThanHalfCouncil;
	type RemoveOrigin = MoreThanHalfCouncil;
	type SwapOrigin = MoreThanHalfCouncil;
	type ResetOrigin = MoreThanHalfCouncil;
	type PrimeOrigin = MoreThanHalfCouncil;
	type MembershipInitialized = ();
	type MembershipChanged = ();
	type MaxMembers = constants::governance::TipperMaxMembers;
	type WeightInfo = weights::pallet_membership::WeightInfo<Runtime>;
}

impl pallet_tips::Config for Runtime {
	type MaximumReasonLength = constants::tips::MaximumReasonLength;
	type DataDepositPerByte = constants::ByteDeposit;
	type Tippers = runtime_common::Tippers<Runtime, TipsMembershipProvider>;
	type TipCountdown = constants::tips::TipCountdown;
	type TipFindersFee = constants::tips::TipFindersFee;
	type TipReportDepositBase = constants::tips::TipReportDepositBase;
	type RuntimeEvent = RuntimeEvent;
	type WeightInfo = weights::pallet_tips::WeightInfo<Runtime>;
	type MaxTipAmount = constants::tips::MaxTipAmount;
}

impl attestation::Config for Runtime {
	type EnsureOrigin = did::EnsureDidOrigin<DidIdentifier, AccountId>;
	type OriginSuccess = did::DidRawOrigin<AccountId, DidIdentifier>;
	type RuntimeHoldReason = RuntimeHoldReason;
	type RuntimeEvent = RuntimeEvent;
	type WeightInfo = weights::attestation::WeightInfo<Runtime>;

	type Currency = Balances;
	type Deposit = constants::attestation::AttestationDeposit;
	type MaxDelegatedAttestations = constants::attestation::MaxDelegatedAttestations;
	type AttesterId = DidIdentifier;
	type AuthorizationId = AuthorizationId<<Runtime as delegation::Config>::DelegationNodeId>;
	type AccessControl = PalletAuthorize<DelegationAc<Runtime>>;
	type BalanceMigrationManager = Migration;
}

impl delegation::Config for Runtime {
	type DelegationEntityId = DidIdentifier;
	type DelegationNodeId = Hash;

	type EnsureOrigin = did::EnsureDidOrigin<DidIdentifier, AccountId>;
	type OriginSuccess = did::DidRawOrigin<AccountId, DidIdentifier>;

	#[cfg(not(feature = "runtime-benchmarks"))]
	type DelegationSignatureVerification = did::DidSignatureVerify<Runtime>;
	#[cfg(not(feature = "runtime-benchmarks"))]
	type Signature = did::DidSignature;

	#[cfg(feature = "runtime-benchmarks")]
	type Signature = DummySignature;
	#[cfg(feature = "runtime-benchmarks")]
	type DelegationSignatureVerification = AlwaysVerify<AccountId, Vec<u8>, Self::Signature>;

	type RuntimeEvent = RuntimeEvent;
	type RuntimeHoldReason = RuntimeHoldReason;
	type MaxSignatureByteLength = constants::delegation::MaxSignatureByteLength;
	type MaxParentChecks = constants::delegation::MaxParentChecks;
	type MaxRevocations = constants::delegation::MaxRevocations;
	type MaxRemovals = constants::delegation::MaxRemovals;
	type MaxChildren = constants::delegation::MaxChildren;
	type WeightInfo = weights::delegation::WeightInfo<Runtime>;
	type Currency = Balances;
	type Deposit = constants::delegation::DelegationDeposit;
	type BalanceMigrationManager = Migration;
}

impl ctype::Config for Runtime {
	type CtypeCreatorId = AccountId;
	type Currency = Balances;
	type Fee = constants::CtypeFee;
	type FeeCollector = runtime_common::SendDustAndFeesToTreasury<Runtime>;

	type EnsureOrigin = did::EnsureDidOrigin<DidIdentifier, AccountId>;
	type OriginSuccess = did::DidRawOrigin<AccountId, DidIdentifier>;
	type OverarchingOrigin = EnsureRoot<AccountId>;

	type RuntimeEvent = RuntimeEvent;
	type WeightInfo = weights::ctype::WeightInfo<Runtime>;
}

impl did::Config for Runtime {
	type RuntimeEvent = RuntimeEvent;
	type RuntimeCall = RuntimeCall;
	type RuntimeHoldReason = RuntimeHoldReason;
	type RuntimeOrigin = RuntimeOrigin;
	type Currency = Balances;
	type DidIdentifier = DidIdentifier;
	type KeyDeposit = constants::did::KeyDeposit;
	type ServiceEndpointDeposit = constants::did::ServiceEndpointDeposit;
	type BaseDeposit = constants::did::DidBaseDeposit;
	type Fee = constants::did::DidFee;
	type FeeCollector = runtime_common::SendDustAndFeesToTreasury<Runtime>;

	#[cfg(not(feature = "runtime-benchmarks"))]
	type EnsureOrigin = did::EnsureDidOrigin<DidIdentifier, AccountId>;
	#[cfg(not(feature = "runtime-benchmarks"))]
	type OriginSuccess = did::DidRawOrigin<AccountId, DidIdentifier>;

	#[cfg(feature = "runtime-benchmarks")]
	type EnsureOrigin = EnsureSigned<DidIdentifier>;
	#[cfg(feature = "runtime-benchmarks")]
	type OriginSuccess = DidIdentifier;

	type MaxNewKeyAgreementKeys = constants::did::MaxNewKeyAgreementKeys;
	type MaxTotalKeyAgreementKeys = constants::did::MaxTotalKeyAgreementKeys;
	type MaxPublicKeysPerDid = constants::did::MaxPublicKeysPerDid;
	type MaxBlocksTxValidity = constants::did::MaxBlocksTxValidity;
	type MaxNumberOfServicesPerDid = constants::did::MaxNumberOfServicesPerDid;
	type MaxServiceIdLength = constants::did::MaxServiceIdLength;
	type MaxServiceTypeLength = constants::did::MaxServiceTypeLength;
	type MaxServiceUrlLength = constants::did::MaxServiceUrlLength;
	type MaxNumberOfTypesPerService = constants::did::MaxNumberOfTypesPerService;
	type MaxNumberOfUrlsPerService = constants::did::MaxNumberOfUrlsPerService;
	type WeightInfo = weights::did::WeightInfo<Runtime>;
	type BalanceMigrationManager = Migration;
}

impl pallet_did_lookup::Config for Runtime {
	type RuntimeHoldReason = RuntimeHoldReason;
	type RuntimeEvent = RuntimeEvent;

	type DidIdentifier = DidIdentifier;

	type Currency = Balances;
	type Deposit = constants::did_lookup::DidLookupDeposit;

	type EnsureOrigin = did::EnsureDidOrigin<DidIdentifier, AccountId>;
	type OriginSuccess = did::DidRawOrigin<AccountId, DidIdentifier>;

	type WeightInfo = weights::pallet_did_lookup::WeightInfo<Runtime>;
	type BalanceMigrationManager = Migration;
}

impl pallet_web3_names::Config for Runtime {
	type RuntimeHoldReason = RuntimeHoldReason;
	type BanOrigin = EnsureRoot<AccountId>;
	type OwnerOrigin = did::EnsureDidOrigin<DidIdentifier, AccountId>;
	type OriginSuccess = did::DidRawOrigin<AccountId, DidIdentifier>;
	type Currency = Balances;
	type Deposit = constants::web3_names::Web3NameDeposit;
	type RuntimeEvent = RuntimeEvent;
	type MaxNameLength = constants::web3_names::MaxNameLength;
	type MinNameLength = constants::web3_names::MinNameLength;
	type Web3Name = pallet_web3_names::web3_name::AsciiWeb3Name<Runtime>;
	type Web3NameOwner = DidIdentifier;
	type WeightInfo = weights::pallet_web3_names::WeightInfo<Runtime>;
	type BalanceMigrationManager = Migration;
}

impl pallet_inflation::Config for Runtime {
	type Currency = Balances;
	type InitialPeriodLength = constants::treasury::InitialPeriodLength;
	type InitialPeriodReward = constants::treasury::InitialPeriodReward;
	type Beneficiary = runtime_common::SendDustAndFeesToTreasury<Runtime>;
	type WeightInfo = weights::pallet_inflation::WeightInfo<Runtime>;
}

impl parachain_staking::Config for Runtime {
	type RuntimeEvent = RuntimeEvent;
	type Currency = Balances;
	type CurrencyBalance = Balance;
	type FreezeIdentifier = RuntimeFreezeReason;
	type MinBlocksPerRound = constants::staking::MinBlocksPerRound;
	type DefaultBlocksPerRound = constants::staking::DefaultBlocksPerRound;
	type StakeDuration = constants::staking::StakeDuration;
	type ExitQueueDelay = constants::staking::ExitQueueDelay;
	type MinCollators = constants::staking::MinCollators;
	type MinRequiredCollators = constants::staking::MinRequiredCollators;
	type MaxDelegationsPerRound = constants::staking::MaxDelegationsPerRound;
	type MaxDelegatorsPerCollator = constants::staking::MaxDelegatorsPerCollator;
	type MinCollatorStake = constants::staking::MinCollatorStake;
	type MinCollatorCandidateStake = constants::staking::MinCollatorStake;
	type MaxTopCandidates = constants::staking::MaxCollatorCandidates;
	type MinDelegatorStake = constants::staking::MinDelegatorStake;
	type MaxUnstakeRequests = constants::staking::MaxUnstakeRequests;
	type NetworkRewardRate = constants::staking::NetworkRewardRate;
	type NetworkRewardStart = constants::staking::NetworkRewardStart;
	type NetworkRewardBeneficiary = runtime_common::SendDustAndFeesToTreasury<Runtime>;
	type WeightInfo = weights::parachain_staking::WeightInfo<Runtime>;

	const BLOCKS_PER_YEAR: BlockNumberFor<Self> = constants::BLOCKS_PER_YEAR;
}

impl pallet_utility::Config for Runtime {
	type RuntimeEvent = RuntimeEvent;
	type RuntimeCall = RuntimeCall;
	type PalletsOrigin = OriginCaller;
	type WeightInfo = weights::pallet_utility::WeightInfo<Runtime>;
}

impl public_credentials::Config for Runtime {
	type RuntimeHoldReason = RuntimeHoldReason;
	type AccessControl = PalletAuthorize<DelegationAc<Runtime>>;
	type AttesterId = DidIdentifier;
	type AuthorizationId = AuthorizationId<<Runtime as delegation::Config>::DelegationNodeId>;
	type CredentialId = Hash;
	type CredentialHash = BlakeTwo256;
	type Currency = Balances;
	type Deposit = runtime_common::constants::public_credentials::Deposit;
	type EnsureOrigin = did::EnsureDidOrigin<DidIdentifier, AccountId>;
	type MaxEncodedClaimsLength = runtime_common::constants::public_credentials::MaxEncodedClaimsLength;
	type MaxSubjectIdLength = runtime_common::constants::public_credentials::MaxSubjectIdLength;
	type OriginSuccess = did::DidRawOrigin<AccountId, DidIdentifier>;
	type RuntimeEvent = RuntimeEvent;
	type SubjectId = runtime_common::assets::AssetDid;
	type WeightInfo = weights::public_credentials::WeightInfo<Runtime>;
	type BalanceMigrationManager = Migration;
}

/// The type used to represent the kinds of proxying allowed.
#[derive(
	Copy, Clone, Eq, PartialEq, Ord, PartialOrd, Encode, Decode, RuntimeDebug, MaxEncodedLen, scale_info::TypeInfo,
)]
pub enum ProxyType {
	/// Allow for any call.
	Any,
	/// Allow for calls that do not move tokens out of the caller's account.
	NonTransfer,
	/// Allow for governance-related calls.
	Governance,
	/// Allow for staking-related calls.
	ParachainStaking,
	/// Allow for calls that cancel proxy information.
	CancelProxy,
	/// Allow for calls that do not result in a deposit being claimed (e.g., for
	/// attestations, delegations, or DIDs).
	NonDepositClaiming,
}

impl Default for ProxyType {
	fn default() -> Self {
		Self::Any
	}
}

impl InstanceFilter<RuntimeCall> for ProxyType {
	fn filter(&self, c: &RuntimeCall) -> bool {
		match self {
			ProxyType::Any => true,
			ProxyType::NonTransfer => matches!(
				c,
				RuntimeCall::Attestation(..)
					// Excludes `Balances`
					| RuntimeCall::Council(..)
					| RuntimeCall::Ctype(..)
					| RuntimeCall::Delegation(..)
					| RuntimeCall::Democracy(..)
					| RuntimeCall::DepositStorage(..)
					| RuntimeCall::Did(..)
					| RuntimeCall::DidLookup(..)
					| RuntimeCall::DipProvider(..)
					| RuntimeCall::Indices(
						// Excludes `force_transfer`, and `transfer`
						pallet_indices::Call::claim { .. }
							| pallet_indices::Call::free { .. }
							| pallet_indices::Call::freeze { .. }
					)
					| RuntimeCall::Multisig(..)
					| RuntimeCall::ParachainStaking(..)
					// Excludes `ParachainSystem`
					| RuntimeCall::Preimage(..)
					| RuntimeCall::Proxy(..)
					| RuntimeCall::PublicCredentials(..)
					| RuntimeCall::Scheduler(..)
					| RuntimeCall::Session(..)
					| RuntimeCall::System(..)
					| RuntimeCall::TechnicalCommittee(..)
					| RuntimeCall::TechnicalMembership(..)
					| RuntimeCall::TipsMembership(..)
					| RuntimeCall::Timestamp(..)
					| RuntimeCall::Treasury(..)
					| RuntimeCall::Utility(..)
					| RuntimeCall::Vesting(
						// Excludes `force_vested_transfer`, `merge_schedules`, and `vested_transfer`
						pallet_vesting::Call::vest { .. }
							| pallet_vesting::Call::vest_other { .. }
					)
					| RuntimeCall::Web3Names(..),
			),
			ProxyType::NonDepositClaiming => matches!(
				c,
				RuntimeCall::Attestation(
						// Excludes `reclaim_deposit`
						attestation::Call::add { .. }
							| attestation::Call::remove { .. }
							| attestation::Call::revoke { .. }
							| attestation::Call::change_deposit_owner { .. }
							| attestation::Call::update_deposit { .. }
					)
					// Excludes `Balances`
					| RuntimeCall::Council(..)
					| RuntimeCall::Ctype(..)
					| RuntimeCall::Delegation(
						// Excludes `reclaim_deposit`
						delegation::Call::add_delegation { .. }
							| delegation::Call::create_hierarchy { .. }
							| delegation::Call::remove_delegation { .. }
							| delegation::Call::revoke_delegation { .. }
							| delegation::Call::update_deposit { .. }
							| delegation::Call::change_deposit_owner { .. }
					)
					| RuntimeCall::Democracy(..)
					// Excludes `DepositStorage`
					| RuntimeCall::Did(
						// Excludes `reclaim_deposit`
						did::Call::add_key_agreement_key { .. }
							| did::Call::add_service_endpoint { .. }
							| did::Call::create { .. }
							| did::Call::delete { .. }
							| did::Call::remove_attestation_key { .. }
							| did::Call::remove_delegation_key { .. }
							| did::Call::remove_key_agreement_key { .. }
							| did::Call::remove_service_endpoint { .. }
							| did::Call::set_attestation_key { .. }
							| did::Call::set_authentication_key { .. }
							| did::Call::set_delegation_key { .. }
							| did::Call::submit_did_call { .. }
							| did::Call::update_deposit { .. }
							| did::Call::change_deposit_owner { .. }
							| did::Call::create_from_account { .. }
							| did::Call::dispatch_as { .. }
					)
					| RuntimeCall::DidLookup(
						// Excludes `reclaim_deposit`
						pallet_did_lookup::Call::associate_account { .. }
							| pallet_did_lookup::Call::associate_sender { .. }
							| pallet_did_lookup::Call::remove_account_association { .. }
							| pallet_did_lookup::Call::remove_sender_association { .. }
							| pallet_did_lookup::Call::update_deposit { .. }
							| pallet_did_lookup::Call::change_deposit_owner { .. }
					)
					| RuntimeCall::DipProvider(..)
					| RuntimeCall::Indices(..)
					| RuntimeCall::Multisig(..)
					| RuntimeCall::ParachainStaking(..)
					// Excludes `ParachainSystem`
					| RuntimeCall::Preimage(..)
					| RuntimeCall::Proxy(..)
					| RuntimeCall::PublicCredentials(
						// Excludes `reclaim_deposit`
						public_credentials::Call::add { .. }
						| public_credentials::Call::revoke { .. }
						| public_credentials::Call::unrevoke { .. }
						| public_credentials::Call::remove { .. }
						| public_credentials::Call::update_deposit { .. }
						| public_credentials::Call::change_deposit_owner { .. }
					)
					| RuntimeCall::Scheduler(..)
					| RuntimeCall::Session(..)
					// Excludes `Sudo`
					| RuntimeCall::System(..)
					| RuntimeCall::TechnicalCommittee(..)
					| RuntimeCall::TechnicalMembership(..)
					| RuntimeCall::TipsMembership(..)
					| RuntimeCall::Timestamp(..)
					| RuntimeCall::Treasury(..)
					| RuntimeCall::Utility(..)
					| RuntimeCall::Vesting(..)
					| RuntimeCall::Web3Names(
						// Excludes `ban`, and `reclaim_deposit`
						pallet_web3_names::Call::claim { .. }
							| pallet_web3_names::Call::release_by_owner { .. }
							| pallet_web3_names::Call::unban { .. }
							| pallet_web3_names::Call::update_deposit { .. }
							| pallet_web3_names::Call::change_deposit_owner { .. }
					),
			),
			ProxyType::Governance => matches!(
				c,
				RuntimeCall::Council(..)
					| RuntimeCall::Democracy(..)
					| RuntimeCall::TechnicalCommittee(..)
					| RuntimeCall::TechnicalMembership(..)
					| RuntimeCall::TipsMembership(..)
					| RuntimeCall::Treasury(..)
					| RuntimeCall::Utility(..)
			),
			ProxyType::ParachainStaking => {
				matches!(
					c,
					RuntimeCall::ParachainStaking(..) | RuntimeCall::Session(..) | RuntimeCall::Utility(..)
				)
			}
			ProxyType::CancelProxy => matches!(c, RuntimeCall::Proxy(pallet_proxy::Call::reject_announcement { .. })),
		}
	}

	fn is_superset(&self, o: &Self) -> bool {
		match (self, o) {
			(x, y) if x == y => true,
			// "anything" always contains any subset
			(ProxyType::Any, _) => true,
			(_, ProxyType::Any) => false,
			// reclaiming deposits is part of NonTransfer but not in NonDepositClaiming
			(ProxyType::NonDepositClaiming, ProxyType::NonTransfer) => false,
			// everything except NonTransfer and Any is part of NonDepositClaiming
			(ProxyType::NonDepositClaiming, _) => true,
			// Transfers are part of NonDepositClaiming but not in NonTransfer
			(ProxyType::NonTransfer, ProxyType::NonDepositClaiming) => false,
			// everything except NonDepositClaiming and Any is part of NonTransfer
			(ProxyType::NonTransfer, _) => true,
			_ => false,
		}
	}
}

impl pallet_proxy::Config for Runtime {
	type RuntimeEvent = RuntimeEvent;
	type RuntimeCall = RuntimeCall;
	type Currency = Balances;
	type ProxyType = ProxyType;
	type ProxyDepositBase = constants::proxy::ProxyDepositBase;
	type ProxyDepositFactor = constants::proxy::ProxyDepositFactor;
	type MaxProxies = constants::proxy::MaxProxies;
	type MaxPending = constants::proxy::MaxPending;
	type CallHasher = BlakeTwo256;
	type AnnouncementDepositBase = constants::proxy::AnnouncementDepositBase;
	type AnnouncementDepositFactor = constants::proxy::AnnouncementDepositFactor;
	type WeightInfo = weights::pallet_proxy::WeightInfo<Runtime>;
}

parameter_types! {
	pub CheckingAccount: AccountId = PolkadotXcm::check_account();
}

pub type KiltToEKiltSwitchPallet = pallet_asset_switch::Instance1;
impl pallet_asset_switch::Config<KiltToEKiltSwitchPallet> for Runtime {
	type AccountIdConverter = AccountId32ToAccountId32JunctionConverter;
	type AssetTransactor = FungiblesAdapter<
		Fungibles,
		MatchesSwitchPairXcmFeeFungibleAsset<Runtime, KiltToEKiltSwitchPallet>,
		LocationToAccountIdConverter,
		AccountId,
		NoChecking,
		CheckingAccount,
	>;
	type FeeOrigin = EnsureRoot<AccountId>;
	type LocalCurrency = Balances;
	type PauseOrigin = EnsureRoot<AccountId>;
	type RuntimeEvent = RuntimeEvent;
	type SubmitterOrigin = EnsureSigned<AccountId>;
	type SwitchHooks = runtime_common::asset_switch::hooks::RestrictSwitchDestinationToSelf;
	type SwitchOrigin = EnsureRoot<AccountId>;
	type WeightInfo = weights::pallet_asset_switch::WeightInfo<Runtime>;
	type XcmRouter = XcmRouter;

	#[cfg(feature = "runtime-benchmarks")]
	type BenchmarkHelper = crate::benches::CreateFungibleForAssetSwitchPool1;
}

// No deposit is taken since creation is permissioned. Only the root origin can
// create new assets, and the owner will be the treasury account.
impl pallet_assets::Config for Runtime {
	type ApprovalDeposit = runtime_common::constants::assets::ApprovalDeposit;
	type AssetAccountDeposit = runtime_common::constants::assets::AssetAccountDeposit;
	type AssetDeposit = runtime_common::constants::assets::AssetDeposit;
	type AssetId = Location;
	type AssetIdParameter = Location;
	type Balance = Balance;
	type CallbackHandle = ();
	type CreateOrigin = AsEnsureOriginWithArg<EnsureRootAsTreasury<Runtime>>;
	type Currency = Balances;
	type Extra = ();
	type ForceOrigin = EnsureRoot<AccountId>;
	type Freezer = ();
	type MetadataDepositBase = runtime_common::constants::assets::MetaDepositBase;
	type MetadataDepositPerByte = runtime_common::constants::assets::MetaDepositPerByte;
	type RemoveItemsLimit = runtime_common::constants::assets::RemoveItemsLimit;
	type RuntimeEvent = RuntimeEvent;
	type StringLimit = runtime_common::constants::assets::StringLimit;
	type WeightInfo = weights::pallet_assets::WeightInfo<Runtime>;

	#[cfg(feature = "runtime-benchmarks")]
	type BenchmarkHelper = runtime_common::asset_switch::NoopBenchmarkHelper;
}

construct_runtime! {
	pub enum Runtime
	{
		System: frame_system = 0,
		// DELETED: RandomnessCollectiveFlip: pallet_insecure_randomness_collective_flip = 1,

		Timestamp: pallet_timestamp = 2,
		Indices: pallet_indices exclude_parts { Config } = 5,
		Balances: pallet_balances = 6,
		TransactionPayment: pallet_transaction_payment exclude_parts { Config } = 7,
		Sudo: pallet_sudo = 8,
		// Configuration: pallet_configuration = 9,

		// Consensus support.
		// The following order MUST NOT be changed: Aura -> Session -> Staking -> Authorship -> AuraExt
		// Dependencies: AuraExt on Aura, Authorship and Session on ParachainStaking
		Aura: pallet_aura = 23,
		Session: pallet_session = 22,
		ParachainStaking: parachain_staking = 21,
		Authorship: pallet_authorship = 20,
		AuraExt: cumulus_pallet_aura_ext = 24,

		Democracy: pallet_democracy = 30,
		Council: pallet_collective::<Instance1> = 31,
		TechnicalCommittee: pallet_collective::<Instance2> = 32,
		// reserved: parachain council election = 33,
		TechnicalMembership: pallet_membership::<Instance1> = 34,
		Treasury: pallet_treasury = 35,
		// DELETED: RelayMigration: pallet_relay_migration = 36,
		// DELETED: DynFilter: pallet_dyn_filter = 37,

		// A stateless pallet with helper extrinsics (batch extrinsics, send from different origins, ...)
		Utility: pallet_utility = 40,

		// Vesting. Usable initially, but removed once all vesting is finished.
		Vesting: pallet_vesting = 41,

		Scheduler: pallet_scheduler = 42,

		// Allowing accounts to give permission to other accounts to dispatch types of calls from their signed origin
		Proxy: pallet_proxy = 43,

		// Preimage pallet allows the storage of large bytes blob
		Preimage: pallet_preimage = 44,

		// Tips module to reward contributions to the ecosystem with small amount of KILTs.
		TipsMembership: pallet_membership::<Instance2> = 45,
		Tips: pallet_tips = 46,

		Multisig: pallet_multisig = 47,

		AssetSwitchPool1: pallet_asset_switch::<Instance1> = 48,
		Fungibles: pallet_assets = 49,

		// KILT Pallets. Start indices 60 to leave room
		// DELETED: KiltLaunch: kilt_launch = 60,
		Ctype: ctype = 61,
		Attestation: attestation = 62,
		Delegation: delegation = 63,
		Did: did = 64,
		// DELETED: CrowdloanContributors = 65,
		Inflation: pallet_inflation = 66,
		DidLookup: pallet_did_lookup = 67,
		Web3Names: pallet_web3_names = 68,
		PublicCredentials: public_credentials = 69,
		Migration: pallet_migration = 70,
		DipProvider: pallet_dip_provider = 71,
		DepositStorage: pallet_deposit_storage = 72,

		// Parachains pallets. Start indices at 80 to leave room.

		// Among others: Send and receive DMP and XCMP messages.
		ParachainSystem: cumulus_pallet_parachain_system = 80,
		ParachainInfo: parachain_info = 81,
		// Wrap and unwrap XCMP messages to send and receive them. Queue them for later processing.
		XcmpQueue: cumulus_pallet_xcmp_queue = 82,
		// Build XCM scripts.
		PolkadotXcm: pallet_xcm = 83,
		// Does nothing cool, just provides an origin.
		CumulusXcm: cumulus_pallet_xcm exclude_parts { Call } = 84,
		// delete after lazy runtime Migration
		DmpQueue: cumulus_pallet_dmp_queue = 85,
		// Queue and pass DMP messages on to be executed.
		MessageQueue: pallet_message_queue = 86,
	}
}

impl did::DeriveDidCallAuthorizationVerificationKeyRelationship for RuntimeCall {
	fn derive_verification_key_relationship(&self) -> did::DeriveDidCallKeyRelationshipResult {
		/// ensure that all calls have the same VerificationKeyRelationship
		fn single_key_relationship(calls: &[RuntimeCall]) -> did::DeriveDidCallKeyRelationshipResult {
			let init = calls
				.get(0)
				.ok_or(did::RelationshipDeriveError::InvalidCallParameter)?
				.derive_verification_key_relationship()?;
			calls
				.iter()
				.skip(1)
				.map(RuntimeCall::derive_verification_key_relationship)
				.try_fold(init, |acc, next| {
					if next.is_err() {
						next
					} else if Ok(acc) == next {
						Ok(acc)
					} else {
						Err(did::RelationshipDeriveError::InvalidCallParameter)
					}
				})
		}
		match self {
			RuntimeCall::Attestation { .. } => Ok(did::DidVerificationKeyRelationship::AssertionMethod),
			RuntimeCall::Ctype { .. } => Ok(did::DidVerificationKeyRelationship::AssertionMethod),
			RuntimeCall::Delegation { .. } => Ok(did::DidVerificationKeyRelationship::CapabilityDelegation),
			RuntimeCall::DipProvider { .. } => Ok(did::DidVerificationKeyRelationship::Authentication),
			// DID creation is not allowed through the DID proxy.
			RuntimeCall::Did(did::Call::create { .. }) => Err(did::RelationshipDeriveError::NotCallableByDid),
			RuntimeCall::Did { .. } => Ok(did::DidVerificationKeyRelationship::Authentication),
			RuntimeCall::Web3Names { .. } => Ok(did::DidVerificationKeyRelationship::Authentication),
			RuntimeCall::PublicCredentials { .. } => Ok(did::DidVerificationKeyRelationship::AssertionMethod),
			RuntimeCall::DidLookup { .. } => Ok(did::DidVerificationKeyRelationship::Authentication),
			RuntimeCall::Utility(pallet_utility::Call::batch { calls }) => single_key_relationship(&calls[..]),
			RuntimeCall::Utility(pallet_utility::Call::batch_all { calls }) => single_key_relationship(&calls[..]),
			RuntimeCall::Utility(pallet_utility::Call::force_batch { calls }) => single_key_relationship(&calls[..]),
			#[cfg(not(feature = "runtime-benchmarks"))]
			_ => Err(did::RelationshipDeriveError::NotCallableByDid),
			// By default, returns the authentication key
			#[cfg(feature = "runtime-benchmarks")]
			_ => Ok(did::DidVerificationKeyRelationship::Authentication),
		}
	}

	// Always return a System::remark() extrinsic call
	#[cfg(feature = "runtime-benchmarks")]
	fn get_call_for_did_call_benchmark() -> Self {
		RuntimeCall::System(frame_system::Call::remark { remark: vec![] })
	}
}

/// The address format for describing accounts.
pub type Address = sp_runtime::MultiAddress<AccountId, ()>;
/// Block header type as expected by this runtime.
/// Block type as expected by this runtime.
pub type Block = generic::Block<Header, UncheckedExtrinsic>;
/// A Block signed with a Justification
pub type SignedBlock = generic::SignedBlock<Block>;
/// BlockId type as expected by this runtime.
pub type BlockId = generic::BlockId<Block>;
/// The SignedExtension to the basic transaction logic.
pub type SignedExtra = (
	frame_system::CheckNonZeroSender<Runtime>,
	frame_system::CheckSpecVersion<Runtime>,
	frame_system::CheckTxVersion<Runtime>,
	frame_system::CheckGenesis<Runtime>,
	frame_system::CheckEra<Runtime>,
	frame_system::CheckNonce<Runtime>,
	frame_system::CheckWeight<Runtime>,
	pallet_transaction_payment::ChargeTransactionPayment<Runtime>,
);
/// Unchecked extrinsic type as expected by this runtime.
pub type UncheckedExtrinsic = generic::UncheckedExtrinsic<Address, RuntimeCall, Signature, SignedExtra>;
/// Extrinsic type that has already been checked.
pub type CheckedExtrinsic = generic::CheckedExtrinsic<AccountId, RuntimeCall, SignedExtra>;
/// Executive: handles dispatch to the various modules.
pub type Executive = frame_executive::Executive<
	Runtime,
	Block,
	frame_system::ChainContext<Runtime>,
	Runtime,
	// Executes pallet hooks in the order of definition in construct_runtime
	AllPalletsWithSystem,
	(
		runtime_common::migrations::BumpStorageVersion<Runtime>,
		cumulus_pallet_xcmp_queue::migration::v4::MigrationToV4<Runtime>,
		pallet_xcm::migration::MigrateToLatestXcmVersion<Runtime>,
	),
>;

#[cfg(feature = "runtime-benchmarks")]
mod benches {

	use frame_system::RawOrigin;
	use pallet_asset_switch::PartialBenchmarkInfo;
	use runtime_common::AccountId;
	use xcm::v4::{Asset, AssetId, Fungibility, Junction, Junctions, Location, ParentThen};

	use crate::{Fungibles, ParachainSystem};

	frame_support::parameter_types! {
		pub const MaxBalance: crate::Balance = crate::Balance::max_value();
	}

	frame_benchmarking::define_benchmarks!(
		[frame_system, SystemBench::<Runtime>]
		[pallet_timestamp, Timestamp]
		[pallet_indices, Indices]
		[pallet_balances, Balances]
		[pallet_session, SessionBench::<Runtime>]
		[parachain_staking, ParachainStaking]
		[pallet_democracy, Democracy]
		[pallet_collective, Council]
		[pallet_collective, TechnicalCommittee]
		[pallet_membership, TechnicalMembership]
		[pallet_treasury, Treasury]
		[pallet_sudo, Sudo]
		[pallet_utility, Utility]
		[pallet_vesting, Vesting]
		[pallet_scheduler, Scheduler]
		[pallet_proxy, Proxy]
		[pallet_preimage, Preimage]
		[pallet_tips, Tips]
		[pallet_multisig, Multisig]
		[ctype, Ctype]
		[attestation, Attestation]
		[delegation, Delegation]
		[did, Did]
		[pallet_inflation, Inflation]
		[pallet_did_lookup, DidLookup]
		[pallet_web3_names, Web3Names]
		[public_credentials, PublicCredentials]
		[pallet_xcm, PalletXcmExtrinsicsBenchmark::<Runtime>]
		[pallet_migration, Migration]
		[pallet_dip_provider, DipProvider]
		[pallet_deposit_storage, DepositStorage]
		[pallet_asset_switch, AssetSwitchPool1]
		[pallet_assets, Fungibles]
		[pallet_message_queue, MessageQueue]
		[cumulus_pallet_parachain_system, ParachainSystem]
		[cumulus_pallet_dmp_queue, DmpQueue]
		[frame_benchmarking::baseline, Baseline::<Runtime>]
	);

	// Required since the pallet `AssetTransactor` will try to deduct the XCM fee
	// from the user's balance, and the asset must exist.
	pub struct CreateFungibleForAssetSwitchPool1;

	impl pallet_asset_switch::BenchmarkHelper for CreateFungibleForAssetSwitchPool1 {
		fn setup() -> Option<PartialBenchmarkInfo> {
			const DESTINATION_PARA_ID: u32 = 1_000;

			let asset_location: Location = Junctions::Here.into();
			Fungibles::create(
				RawOrigin::Root.into(),
				asset_location.clone(),
				AccountId::from([0; 32]).into(),
				1u32.into(),
			)
			.unwrap();
			let beneficiary = Junctions::X1(
				[Junction::AccountId32 {
					network: None,
					id: [0; 32],
				}]
				.into(),
			)
			.into();
			let destination = Location::from(ParentThen(Junctions::X1(
				[Junction::Parachain(DESTINATION_PARA_ID)].into(),
			)))
			.into();
			let remote_xcm_fee = Asset {
				id: AssetId(asset_location),
				fun: Fungibility::Fungible(1_000),
			}
			.into();

			ParachainSystem::open_outbound_hrmp_channel_for_benchmarks_or_tests(DESTINATION_PARA_ID.into());

			Some(PartialBenchmarkInfo {
				beneficiary: Some(beneficiary),
				destination: Some(destination),
				remote_asset_id: None,
				remote_xcm_fee: Some(remote_xcm_fee),
			})
		}
	}
}

impl_runtime_apis! {
	impl sp_api::Core<Block> for Runtime {
		fn version() -> RuntimeVersion {
			VERSION
		}

		fn execute_block(block: Block) {
			Executive::execute_block(block);
		}

		fn initialize_block(header: &<Block as BlockT>::Header) {
			Executive::initialize_block(header)
		}
	}

	impl sp_api::Metadata<Block> for Runtime {
		fn metadata() -> OpaqueMetadata {
			OpaqueMetadata::new(Runtime::metadata().into())
		}

		fn metadata_at_version(version: u32) -> Option<OpaqueMetadata> {
			Runtime::metadata_at_version(version)
		}

		fn metadata_versions() -> sp_std::vec::Vec<u32> {
			Runtime::metadata_versions()
		}
	}

	impl frame_system_rpc_runtime_api::AccountNonceApi<Block, AccountId, Nonce> for Runtime {
		fn account_nonce(account: AccountId) -> Nonce {
			frame_system::Pallet::<Runtime>::account_nonce(account)
		}
	}

	impl pallet_transaction_payment_rpc_runtime_api::TransactionPaymentApi<Block, Balance> for Runtime {
		fn query_info(
			uxt: <Block as BlockT>::Extrinsic,
			len: u32,
		) -> pallet_transaction_payment_rpc_runtime_api::RuntimeDispatchInfo<Balance> {
			TransactionPayment::query_info(uxt, len)
		}

		fn query_fee_details(uxt: <Block as BlockT>::Extrinsic, len: u32) -> pallet_transaction_payment::FeeDetails<Balance> {
			TransactionPayment::query_fee_details(uxt, len)
		}

		fn query_weight_to_fee(weight: Weight) -> Balance {
			TransactionPayment::weight_to_fee(weight)
		}
		fn query_length_to_fee(length: u32) -> Balance {
			TransactionPayment::length_to_fee(length)
		}
	}

	impl pallet_transaction_payment_rpc_runtime_api::TransactionPaymentCallApi<Block, Balance, RuntimeCall>
	for Runtime
	{
		fn query_call_info(
			call: RuntimeCall,
			len: u32,
		) -> pallet_transaction_payment::RuntimeDispatchInfo<Balance> {
			TransactionPayment::query_call_info(call, len)
		}
		fn query_call_fee_details(
			call: RuntimeCall,
			len: u32,
		) -> pallet_transaction_payment::FeeDetails<Balance> {
			TransactionPayment::query_call_fee_details(call, len)
		}
		fn query_weight_to_fee(weight: Weight) -> Balance {
			TransactionPayment::weight_to_fee(weight)
		}
		fn query_length_to_fee(length: u32) -> Balance {
			TransactionPayment::length_to_fee(length)
		}
	}

	impl sp_block_builder::BlockBuilder<Block> for Runtime {
		fn apply_extrinsic(
			extrinsic: <Block as BlockT>::Extrinsic,
		) -> ApplyExtrinsicResult {
			Executive::apply_extrinsic(extrinsic)
		}

		fn finalize_block() -> <Block as BlockT>::Header {
			Executive::finalize_block()
		}

		fn inherent_extrinsics(data: sp_inherents::InherentData) -> Vec<<Block as BlockT>::Extrinsic> {
			data.create_extrinsics()
		}

		fn check_inherents(block: Block, data: sp_inherents::InherentData) -> sp_inherents::CheckInherentsResult {
			data.check_extrinsics(&block)
		}
	}

	impl sp_transaction_pool::runtime_api::TaggedTransactionQueue<Block> for Runtime {
		fn validate_transaction(
			source: TransactionSource,
			tx: <Block as BlockT>::Extrinsic,
			block_hash: <Block as BlockT>::Hash,
		) -> TransactionValidity {
			Executive::validate_transaction(source, tx, block_hash)
		}
	}

	impl sp_offchain::OffchainWorkerApi<Block> for Runtime {
		fn offchain_worker(header: &<Block as BlockT>::Header) {
			Executive::offchain_worker(header)
		}
	}

	impl sp_session::SessionKeys<Block> for Runtime {
		fn decode_session_keys(
			encoded: Vec<u8>,
		) -> Option<Vec<(Vec<u8>, sp_core::crypto::KeyTypeId)>> {
			SessionKeys::decode_into_raw_public_keys(&encoded)
		}

		fn generate_session_keys(seed: Option<Vec<u8>>) -> Vec<u8> {
			SessionKeys::generate(seed)
		}
	}

	impl sp_consensus_aura::AuraApi<Block, AuthorityId> for Runtime {
		fn slot_duration() -> sp_consensus_aura::SlotDuration {
			sp_consensus_aura::SlotDuration::from_millis(SLOT_DURATION)
		}

		fn authorities() -> Vec<AuthorityId> {
			Aura::authorities().into_inner()
		}
	}

	impl cumulus_primitives_aura::AuraUnincludedSegmentApi<Block> for Runtime {
		fn can_build_upon(
			included_hash: <Block as BlockT>::Hash,
			slot: cumulus_primitives_aura::Slot,
			) -> bool {
				ConsensusHook::can_build_upon(included_hash, slot)
			}
	}

	impl cumulus_primitives_core::CollectCollationInfo<Block> for Runtime {
		fn collect_collation_info(header: &<Block as BlockT>::Header) -> cumulus_primitives_core::CollationInfo {
			ParachainSystem::collect_collation_info(header)
		}
	}

	impl kilt_runtime_api_did::Did<
		Block,
		DidIdentifier,
		AccountId,
		LinkableAccountId,
		Balance,
		Hash,
		BlockNumber
	> for Runtime {
		fn query_by_web3_name(name: Vec<u8>) -> Option<kilt_runtime_api_did::RawDidLinkedInfo<
				DidIdentifier,
				AccountId,
				LinkableAccountId,
				Balance,
				Hash,
				BlockNumber
			>
		> {
			let name: pallet_web3_names::web3_name::AsciiWeb3Name<Runtime> = name.try_into().ok()?;
			pallet_web3_names::Owner::<Runtime>::get(&name)
				.and_then(|owner_info| {
					did::Did::<Runtime>::get(&owner_info.owner).map(|details| (owner_info, details))
				})
				.map(|(owner_info, details)| {
					let accounts = pallet_did_lookup::ConnectedAccounts::<Runtime>::iter_key_prefix(
						&owner_info.owner,
					).collect();
					let service_endpoints = did::ServiceEndpoints::<Runtime>::iter_prefix(&owner_info.owner).map(|e| From::from(e.1)).collect();

					kilt_runtime_api_did::RawDidLinkedInfo{
						identifier: owner_info.owner,
						w3n: Some(name.into()),
						accounts,
						service_endpoints,
						details: details.into(),
					}
			})
		}

		fn query_by_account(account: LinkableAccountId) -> Option<
			kilt_runtime_api_did::RawDidLinkedInfo<
				DidIdentifier,
				AccountId,
				LinkableAccountId,
				Balance,
				Hash,
				BlockNumber
			>
		> {
			pallet_did_lookup::ConnectedDids::<Runtime>::get(account)
				.and_then(|owner_info| {
					did::Did::<Runtime>::get(&owner_info.did).map(|details| (owner_info, details))
				})
				.map(|(connection_record, details)| {
					let w3n = pallet_web3_names::Names::<Runtime>::get(&connection_record.did).map(Into::into);
					let accounts = pallet_did_lookup::ConnectedAccounts::<Runtime>::iter_key_prefix(&connection_record.did).collect();
					let service_endpoints = did::ServiceEndpoints::<Runtime>::iter_prefix(&connection_record.did).map(|e| From::from(e.1)).collect();

					kilt_runtime_api_did::RawDidLinkedInfo {
						identifier: connection_record.did,
						w3n,
						accounts,
						service_endpoints,
						details: details.into(),
					}
				})
		}

		fn query(did: DidIdentifier) -> Option<
			kilt_runtime_api_did::RawDidLinkedInfo<
				DidIdentifier,
				AccountId,
				LinkableAccountId,
				Balance,
				Hash,
				BlockNumber
			>
		> {
			let details = did::Did::<Runtime>::get(&did)?;
			let w3n = pallet_web3_names::Names::<Runtime>::get(&did).map(Into::into);
			let accounts = pallet_did_lookup::ConnectedAccounts::<Runtime>::iter_key_prefix(&did).collect();
			let service_endpoints = did::ServiceEndpoints::<Runtime>::iter_prefix(&did).map(|e| From::from(e.1)).collect();

			Some(kilt_runtime_api_did::RawDidLinkedInfo {
				identifier: did,
				w3n,
				accounts,
				service_endpoints,
				details: details.into(),
			})
		}
	}

	impl kilt_runtime_api_public_credentials::PublicCredentials<Block, Vec<u8>, Hash, public_credentials::CredentialEntry<Hash, DidIdentifier, BlockNumber, AccountId, Balance, AuthorizationId<<Runtime as delegation::Config>::DelegationNodeId>>, PublicCredentialsFilter<Hash, AccountId>, PublicCredentialsApiError> for Runtime {
		fn get_by_id(credential_id: Hash) -> Option<public_credentials::CredentialEntry<Hash, DidIdentifier, BlockNumber, AccountId, Balance, AuthorizationId<<Runtime as delegation::Config>::DelegationNodeId>>> {
			let subject = public_credentials::CredentialSubjects::<Runtime>::get(credential_id)?;
			public_credentials::Credentials::<Runtime>::get(subject, credential_id)
		}

		fn get_by_subject(subject: Vec<u8>, filter: Option<PublicCredentialsFilter<Hash, AccountId>>) -> Result<Vec<(Hash, public_credentials::CredentialEntry<Hash, DidIdentifier, BlockNumber, AccountId, Balance, AuthorizationId<<Runtime as delegation::Config>::DelegationNodeId>>)>, PublicCredentialsApiError> {
			let asset_did = AssetDid::try_from(subject).map_err(|_| PublicCredentialsApiError::InvalidSubjectId)?;
			let credentials_prefix = public_credentials::Credentials::<Runtime>::iter_prefix(asset_did);
			if let Some(filter) = filter {
				Ok(credentials_prefix.filter(|(_, entry)| filter.should_include(entry)).collect())
			} else {
				Ok(credentials_prefix.collect())
			}
		}
	}

	impl kilt_runtime_api_staking::Staking<Block, AccountId, Balance> for Runtime {
		fn get_unclaimed_staking_rewards(account: &AccountId) -> Balance {
			ParachainStaking::get_unclaimed_staking_rewards(account)
		}

		fn get_staking_rates() -> kilt_runtime_api_staking::StakingRates {
			ParachainStaking::get_staking_rates()
		}
	}

	impl kilt_runtime_api_dip_provider::DipProvider<Block, dip::runtime_api::DipProofRequest, CompleteMerkleProof<Hash, DidMerkleProofOf<Runtime>>, dip::runtime_api::DipProofError> for Runtime {
		fn generate_proof(request: dip::runtime_api::DipProofRequest) -> Result<CompleteMerkleProof<Hash, DidMerkleProofOf<Runtime>>, dip::runtime_api::DipProofError> {
			use pallet_dip_provider::traits::IdentityProvider;

			let identity_details = pallet_dip_provider::IdentityProviderOf::<Runtime>::retrieve(&request.identifier).map_err(dip::runtime_api::DipProofError::IdentityProvider)?;
			log::info!(target: "runtime_api::dip_provider", "Identity details retrieved for request {:#?}: {:#?}", request, identity_details);

			DidMerkleRootGenerator::<Runtime>::generate_proof(&identity_details, request.version, request.keys.iter(), request.should_include_web3_name, request.accounts.iter()).map_err(dip::runtime_api::DipProofError::MerkleProof)
		}
	}

	impl pallet_asset_switch_runtime_api::AssetSwitch<Block, VersionedAssetId, AccountId, AssetSwitchApiError> for Runtime {
		fn pool_account_id(pair_id: Vec<u8>, asset_id: VersionedAssetId) -> Result<AccountId, AssetSwitchApiError> {
			use core::str;
			use frame_support::traits::PalletInfoAccess;

			let Ok(pair_id_as_string) = str::from_utf8(pair_id.as_slice()) else {
				return Err(AssetSwitchApiError::InvalidInput);
			};
			match pair_id_as_string {
				kilt_to_ekilt if kilt_to_ekilt == AssetSwitchPool1::name() => {
					AssetSwitchPool1::pool_account_id_for_remote_asset(&asset_id).map_err(|e| {
						log::error!("Failed to calculate pool account address for asset ID {:?} with error: {:?}", asset_id, e);
						AssetSwitchApiError::Internal
					})
				},
				_ => Err(AssetSwitchApiError::SwitchPoolNotFound)
			}
		}
	}

	#[cfg(feature = "runtime-benchmarks")]
	impl frame_benchmarking::Benchmark<Block> for Runtime {
		fn benchmark_metadata(extra: bool) -> (
			Vec<frame_benchmarking::BenchmarkList>,
			Vec<frame_support::traits::StorageInfo>,
		) {
			use frame_benchmarking::{Benchmarking, BenchmarkList};
			use frame_support::traits::StorageInfoTrait;

			use frame_system_benchmarking::Pallet as SystemBench;
			use cumulus_pallet_session_benchmarking::Pallet as SessionBench;
			use frame_benchmarking::baseline::Pallet as Baseline;
			use pallet_xcm::benchmarking::Pallet as PalletXcmExtrinsicsBenchmark;

			let mut list = Vec::<BenchmarkList>::new();
			list_benchmarks!(list, extra);

			let storage_info = AllPalletsWithSystem::storage_info();
			(list, storage_info)
		}

		fn dispatch_benchmark(
			config: frame_benchmarking::BenchmarkConfig
		) -> Result<Vec<frame_benchmarking::BenchmarkBatch>, sp_runtime::RuntimeString> {
			use frame_benchmarking::{Benchmarking, BenchmarkBatch, BenchmarkError};
			use frame_system_benchmarking::Pallet as SystemBench;
			use cumulus_pallet_session_benchmarking::Pallet as SessionBench;
			use frame_benchmarking::baseline::Pallet as Baseline;
			use frame_support::traits::TrackedStorageKey;
			use pallet_xcm::benchmarking::Pallet as PalletXcmExtrinsicsBenchmark;
			use runtime_common::benchmarks::xcm as xcm_benchmarking;
			use xcm::lts::prelude::*;

			impl pallet_xcm::benchmarking::Config for Runtime {
				type DeliveryHelper = xcm_benchmarking::ParachainDeliveryHelper<ParachainSystem, xcm_config::XcmConfig>;

				fn reachable_dest() -> Option<Location> {
					ParachainSystem::open_outbound_hrmp_channel_for_benchmarks_or_tests(xcm_benchmarking::RandomParaId::get());
					Some(xcm_benchmarking::ParachainLocation::get())
				}

				fn reserve_transferable_asset_and_dest() -> Option<(Asset, Location)> {
					ParachainSystem::open_outbound_hrmp_channel_for_benchmarks_or_tests(xcm_benchmarking::RandomParaId::get());
					Some((
						xcm_benchmarking::NativeAsset::get(),
						xcm_benchmarking::ParachainLocation::get(),
					))
				}

				fn set_up_complex_asset_transfer() -> Option<(Assets, u32, Location, Box<dyn FnOnce()>)> {
					let (transferable_asset, dest) = Self::reserve_transferable_asset_and_dest().unwrap();

					let fee_amount = ExistentialDeposit::get();
					let fee_asset: Asset = (Location::here(), fee_amount).into();

					// Make account free to pay the fee
					let who = frame_benchmarking::whitelisted_caller();
					let balance = fee_amount + ExistentialDeposit::get() * 1000;
					let _ = <Balances as frame_support::traits::Currency<_>>::make_free_balance_be(
						&who, balance,
					);

					// verify initial balance
					assert_eq!(Balances::free_balance(&who), balance);


					let assets: Assets = vec![fee_asset.clone(), transferable_asset.clone()].into();
					let fee_index = if assets.get(0).unwrap().eq(&fee_asset) { 0 } else { 1 };

					let verify = Box::new( move || {
						let Fungibility::Fungible(transferable_amount) = transferable_asset.fun else { return; };
						assert_eq!(Balances::free_balance(&who), balance - fee_amount - transferable_amount);
					});

					Some((assets,fee_index , dest, verify))
				}

				fn get_asset() -> Asset {
					xcm_benchmarking::NativeAsset::get()
				}
			}

			impl frame_system_benchmarking::Config for Runtime {
				   fn setup_set_code_requirements(code: &sp_std::vec::Vec<u8>) -> Result<(), BenchmarkError> {
					   ParachainSystem::initialize_for_set_code_benchmark(code.len() as u32);
					   Ok(())
				   }

				fn verify_set_code() {
					System::assert_last_event(cumulus_pallet_parachain_system::Event::<Runtime>::ValidationFunctionStored.into());
				}
			}

			impl cumulus_pallet_session_benchmarking::Config for Runtime {}
			impl frame_benchmarking::baseline::Config for Runtime {}

			let whitelist: Vec<TrackedStorageKey> = vec![
				// Block Number
				hex_literal::hex!("26aa394eea5630e07c48ae0c9558cef702a5c1b19ab7a04f536c519aca4983ac")
					.to_vec().into(),
				// Total Issuance
				hex_literal::hex!("c2261276cc9d1f8598ea4b6a74b15c2f57c875e4cff74148e4628f264b974c80")
					.to_vec().into(),
				// Execution Phase
				hex_literal::hex!("26aa394eea5630e07c48ae0c9558cef7ff553b5a9862a516939d82b3d3d8661a")
					.to_vec().into(),
				// Event Count
				hex_literal::hex!("26aa394eea5630e07c48ae0c9558cef70a98fdbe9ce6c55837576c60c7af3850")
					.to_vec().into(),
				// System Events
				hex_literal::hex!("26aa394eea5630e07c48ae0c9558cef780d41e5e16056765bc8461851072c9d7")
					.to_vec().into(),
			];

			let mut batches = Vec::<BenchmarkBatch>::new();
			let params = (&config, &whitelist);

			add_benchmarks!(params, batches);

			if batches.is_empty() { return Err("Benchmark not found for this pallet.".into()) }
			Ok(batches)
		}
	}

	#[cfg(feature = "try-runtime")]
	impl frame_try_runtime::TryRuntime<Block> for Runtime {
		fn on_runtime_upgrade(checks: UpgradeCheckSelect) -> (Weight, Weight) {
			log::info!("try-runtime::on_runtime_upgrade peregrine.");
			let weight = Executive::try_runtime_upgrade(checks).unwrap();
			(weight, BlockWeights::get().max_block)
		}

		fn execute_block(block: Block, state_root_check: bool, sig_check: bool, select: frame_try_runtime::TryStateSelect) -> Weight {
			log::info!(
				target: "runtime::peregrine", "try-runtime: executing block #{} ({:?}) / root checks: {:?} / sig check: {:?} / sanity-checks: {:?}",
				block.header.number,
				block.header.hash(),
				state_root_check,
				sig_check,
				select,
			);
			Executive::try_execute_block(block, state_root_check, sig_check, select).expect("try_execute_block failed")
		}
	}

	impl sp_genesis_builder::GenesisBuilder<Block> for Runtime {

		fn create_default_config() -> Vec<u8> {
			create_default_config::<RuntimeGenesisConfig>()
		}

		fn build_config(config: Vec<u8>) -> sp_genesis_builder::Result {
			build_config::<RuntimeGenesisConfig>(config)
		}

	}
}

cumulus_pallet_parachain_system::register_validate_block! {
	Runtime = Runtime,
	BlockExecutor = cumulus_pallet_aura_ext::BlockExecutor::<Runtime, Executive>,
}<|MERGE_RESOLUTION|>--- conflicted
+++ resolved
@@ -295,11 +295,7 @@
 	type DisabledValidators = ();
 	type MaxAuthorities = MaxAuthorities;
 	type AllowMultipleBlocksPerSlot = ConstBool<false>;
-<<<<<<< HEAD
-	type SlotDuration = ConstU64<SLOT_DURATION>;
-=======
     type SlotDuration = ConstU64<SLOT_DURATION>;
->>>>>>> ad616db8
 }
 
 parameter_types! {
