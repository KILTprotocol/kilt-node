// KILT Blockchain – https://botlabs.org
// Copyright (C) 2019-2021 BOTLabs GmbH

// The KILT Blockchain is free software: you can redistribute it and/or modify
// it under the terms of the GNU General Public License as published by
// the Free Software Foundation, either version 3 of the License, or
// (at your option) any later version.

// The KILT Blockchain is distributed in the hope that it will be useful,
// but WITHOUT ANY WARRANTY; without even the implied warranty of
// MERCHANTABILITY or FITNESS FOR A PARTICULAR PURPOSE.  See the
// GNU General Public License for more details.

// You should have received a copy of the GNU General Public License
// along with this program.  If not, see <https://www.gnu.org/licenses/>.

// If you feel like getting in touch with us, you can do so at info@botlabs.org

//! The KILT runtime. This can be compiled with `#[no_std]`, ready for Wasm.
#![cfg_attr(not(feature = "std"), no_std)]
// `construct_runtime!` does a lot of recursion and requires us to increase the limit to 256.
#![recursion_limit = "256"]

// Make the WASM binary available.
#[cfg(feature = "std")]
include!(concat!(env!("OUT_DIR"), "/wasm_binary.rs"));

use frame_support::{
	construct_runtime, parameter_types,
	traits::OnRuntimeUpgrade,
	weights::{constants::RocksDbWeight, Weight},
	PalletId,
};
use frame_system::{EnsureOneOf, EnsureRoot};
use sp_api::impl_runtime_apis;
use sp_core::{
	u32_trait::{_1, _2, _3, _5},
	OpaqueMetadata,
};
use sp_runtime::{
	create_runtime_str, generic, impl_opaque_keys,
	traits::{AccountIdLookup, BlakeTwo256, Block as BlockT, ConvertInto, OpaqueKeys},
	transaction_validity::{TransactionSource, TransactionValidity},
	ApplyExtrinsicResult, Perbill, Permill, Perquintill,
};
use sp_std::prelude::*;
use sp_version::RuntimeVersion;

use kilt_primitives::{
	constants::{
		attestation::ATTESTATION_DEPOSIT,
		delegation::{
			DELEGATION_DEPOSIT, MAX_CHILDREN, MAX_PARENT_CHECKS, MAX_REMOVALS, MAX_REVOCATIONS,
			MAX_SIGNATURE_BYTE_LENGTH,
		},
		did::{
			DID_DEPOSIT, DID_FEE, MAX_BLOCKS_TX_VALIDITY, MAX_ENDPOINT_URLS_COUNT, MAX_KEY_AGREEMENT_KEYS,
			MAX_NUMBER_OF_SERVICES_PER_DID, MAX_NUMBER_OF_TYPES_PER_SERVICE, MAX_NUMBER_OF_URLS_PER_SERVICE,
			MAX_PUBLIC_KEYS_PER_DID, MAX_SERVICE_ID_LENGTH, MAX_SERVICE_TYPE_LENGTH, MAX_SERVICE_URL_LENGTH,
			MAX_TOTAL_KEY_AGREEMENT_KEYS, MAX_URL_LENGTH,
		},
		governance::{
			COOLOFF_PERIOD, COUNCIL_MOTION_DURATION, ENACTMENT_PERIOD, FAST_TRACK_VOTING_PERIOD, LAUNCH_PERIOD,
			SPEND_PERIOD, TECHNICAL_MOTION_DURATION, VOTING_PERIOD,
		},
		staking::{
			DEFAULT_BLOCKS_PER_ROUND, MAX_CANDIDATES, MIN_BLOCKS_PER_ROUND, MIN_COLLATORS, NETWORK_REWARD_RATE,
			STAKE_DURATION,
		},
		treasury::{INITIAL_PERIOD_LENGTH, INITIAL_PERIOD_REWARD_PER_BLOCK, TREASURY_PALLET_ID},
		KILT, MAXIMUM_BLOCK_WEIGHT, MICRO_KILT, MILLI_KILT, MIN_VESTED_TRANSFER_AMOUNT, SLOT_DURATION,
	},
	AccountId, AuthorityId, Balance, BlockHashCount, BlockLength, BlockNumber, BlockWeights, DidIdentifier, Hash,
	Header, Index, Signature, SlowAdjustingFeeUpdate,
};

#[cfg(feature = "std")]
use sp_version::NativeVersion;

#[cfg(feature = "runtime-benchmarks")]
use {frame_system::EnsureSigned, kilt_primitives::benchmarks::DummySignature, kilt_support::signature::AlwaysVerify};

mod fee;
#[cfg(test)]
mod tests;
mod weights;

#[cfg(any(feature = "std", test))]
pub use sp_runtime::BuildStorage;

pub use parachain_staking::InflationInfo;

impl_opaque_keys! {
	pub struct SessionKeys {
		pub aura: Aura,
	}
}

/// This runtime version.
#[sp_version::runtime_version]
pub const VERSION: RuntimeVersion = RuntimeVersion {
	spec_name: create_runtime_str!("mashnet-node"),
	impl_name: create_runtime_str!("mashnet-node"),
	authoring_version: 4,
	spec_version: 10101,
	impl_version: 0,
	apis: RUNTIME_API_VERSIONS,
	transaction_version: 2,
};

/// The version information used to identify this runtime when compiled
/// natively.
#[cfg(feature = "std")]
pub fn native_version() -> NativeVersion {
	NativeVersion {
		runtime_version: VERSION,
		can_author_with: Default::default(),
	}
}

// Pallet accounts of runtime
parameter_types! {
	pub const TreasuryPalletId: PalletId = TREASURY_PALLET_ID;
}

parameter_types! {
	pub const Version: RuntimeVersion = VERSION;
	pub const SS58Prefix: u8 = 38;
}

impl frame_system::Config for Runtime {
	/// The identifier used to distinguish between accounts.
	type AccountId = AccountId;
	/// The aggregated dispatch type that is available for extrinsics.
	type Call = Call;
	/// The lookup mechanism to get account ID from whatever is passed in
	/// dispatchers.
	type Lookup = AccountIdLookup<AccountId, ()>;
	/// The index type for storing how many extrinsics an account has signed.
	type Index = Index;
	/// The index type for blocks.
	type BlockNumber = BlockNumber;
	/// The type for hashing blocks and tries.
	type Hash = Hash;
	/// The hashing algorithm used.
	type Hashing = BlakeTwo256;
	/// The header type.
	type Header = kilt_primitives::Header;
	/// The ubiquitous event type.
	type Event = Event;
	/// The ubiquitous origin type.
	type Origin = Origin;
	/// Maximum number of block number to block hash mappings to keep (oldest
	/// pruned first).
	type BlockHashCount = BlockHashCount;
	/// Runtime version.
	type Version = Version;
	/// Converts a module to an index of this module in the runtime.
	type PalletInfo = PalletInfo;
	type AccountData = pallet_balances::AccountData<Balance>;
	type OnNewAccount = ();
	type OnKilledAccount = ();
	type DbWeight = RocksDbWeight;
	type BaseCallFilter = frame_support::traits::Everything;
	type SystemWeightInfo = weights::frame_system::WeightInfo<Runtime>;
	type BlockWeights = BlockWeights;
	type BlockLength = BlockLength;
	type SS58Prefix = SS58Prefix;
	/// The set code logic
	type OnSetCode = cumulus_pallet_parachain_system::ParachainSetCode<Runtime>;
}

parameter_types! {
	pub const MinimumPeriod: u64 = SLOT_DURATION / 2;
}

impl pallet_timestamp::Config for Runtime {
	/// A timestamp: milliseconds since the unix epoch.
	type Moment = u64;
	type OnTimestampSet = ();
	type MinimumPeriod = MinimumPeriod;
	type WeightInfo = weights::pallet_timestamp::WeightInfo<Runtime>;
}

parameter_types! {
	pub const ExistentialDeposit: u128 = 10 * MILLI_KILT;
	pub const TransactionByteFee: u128 = MICRO_KILT;
	pub const MaxLocks: u32 = 50;
	pub const MaxReserves: u32 = 50;
}

impl pallet_indices::Config for Runtime {
	type AccountIndex = Index;
	type Currency = pallet_balances::Pallet<Runtime>;
	type Deposit = ExistentialDeposit;
	type Event = Event;
	type WeightInfo = weights::pallet_indices::WeightInfo<Runtime>;
}

impl pallet_balances::Config for Runtime {
	/// The type for recording an account's balance.
	type Balance = Balance;
	/// The ubiquitous event type.
	type Event = Event;
	type DustRemoval = ();
	type ExistentialDeposit = ExistentialDeposit;
	type AccountStore = System;
	type WeightInfo = weights::pallet_balances::WeightInfo<Runtime>;
	type MaxLocks = MaxLocks;
	type MaxReserves = MaxReserves;
	type ReserveIdentifier = [u8; 8];
}

parameter_types! {
	/// This value increases the priority of `Operational` transactions by adding
	/// a "virtual tip" that's equal to the `OperationalFeeMultiplier * final_fee`.
	pub const OperationalFeeMultiplier: u8 = 5;
}

impl pallet_transaction_payment::Config for Runtime {
	type OnChargeTransaction = pallet_transaction_payment::CurrencyAdapter<Balances, ()>;
	type TransactionByteFee = TransactionByteFee;
	type OperationalFeeMultiplier = OperationalFeeMultiplier;
	type WeightToFee = fee::WeightToFee;
	type FeeMultiplierUpdate = SlowAdjustingFeeUpdate<Self>;
}

impl pallet_sudo::Config for Runtime {
	type Call = Call;
	type Event = Event;
}

parameter_types! {
	pub const ReservedXcmpWeight: Weight = MAXIMUM_BLOCK_WEIGHT / 4;
	pub const ReservedDmpWeight: Weight = MAXIMUM_BLOCK_WEIGHT / 4;
}

impl cumulus_pallet_parachain_system::Config for Runtime {
	type Event = Event;
	type OnValidationData = ();
	type SelfParaId = parachain_info::Pallet<Runtime>;
	type OutboundXcmpMessageSource = ();
	type DmpMessageHandler = ();
	type ReservedDmpWeight = ReservedDmpWeight;
	type XcmpMessageHandler = ();
	type ReservedXcmpWeight = ReservedXcmpWeight;
}

impl parachain_info::Config for Runtime {}

impl cumulus_pallet_aura_ext::Config for Runtime {}

parameter_types! {
	pub const MaxAuthorities: u32  = MAX_CANDIDATES;
}

impl pallet_aura::Config for Runtime {
	type AuthorityId = AuthorityId;
	//TODO: handle disabled validators
	type DisabledValidators = ();
	type MaxAuthorities = MaxAuthorities;
}

parameter_types! {
	pub const UncleGenerations: u32 = 0;
}

impl pallet_authorship::Config for Runtime {
	type FindAuthor = pallet_session::FindAccountFromAuthorIndex<Self, Aura>;
	type UncleGenerations = UncleGenerations;
	type FilterUncle = ();
	type EventHandler = ParachainStaking;
}

impl pallet_session::Config for Runtime {
	type Event = Event;
	type ValidatorId = AccountId;
	type ValidatorIdOf = ConvertInto;
	type ShouldEndSession = ParachainStaking;
	type NextSessionRotation = ParachainStaking;
	type SessionManager = ParachainStaking;
	type SessionHandler = <SessionKeys as OpaqueKeys>::KeyTypeIdProviders;
	type Keys = SessionKeys;
	type WeightInfo = weights::pallet_session::WeightInfo<Runtime>;
}

parameter_types! {
	pub const MinVestedTransfer: Balance = MIN_VESTED_TRANSFER_AMOUNT;
}

impl pallet_vesting::Config for Runtime {
	type Event = Event;
	type Currency = Balances;
	type BlockNumberToBalance = ConvertInto;
	// disable vested transfers by setting min amount to max balance
	type MinVestedTransfer = MinVestedTransfer;
	type WeightInfo = weights::pallet_vesting::WeightInfo<Runtime>;
	const MAX_VESTING_SCHEDULES: u32 = kilt_primitives::constants::MAX_VESTING_SCHEDULES;
}

parameter_types! {
	pub const MaxClaims: u32 = 50;
	pub const UsableBalance: Balance = KILT;
	pub const AutoUnlockBound: u32 = 100;
}

impl kilt_launch::Config for Runtime {
	type Event = Event;
	type MaxClaims = MaxClaims;
	type UsableBalance = UsableBalance;
	type AutoUnlockBound = AutoUnlockBound;
	type WeightInfo = weights::kilt_launch::WeightInfo<Runtime>;
}

parameter_types! {
	pub MaximumSchedulerWeight: Weight = Perbill::from_percent(80) * BlockWeights::get().max_block;
	pub const MaxScheduledPerBlock: u32 = 50;
}

impl pallet_scheduler::Config for Runtime {
	type Event = Event;
	type Origin = Origin;
	type PalletsOrigin = OriginCaller;
	type Call = Call;
	type MaximumWeight = MaximumSchedulerWeight;
	type ScheduleOrigin = EnsureRoot<AccountId>;
	type MaxScheduledPerBlock = MaxScheduledPerBlock;
	type WeightInfo = weights::pallet_scheduler::WeightInfo<Runtime>;
}

parameter_types! {
	pub const LaunchPeriod: BlockNumber = LAUNCH_PERIOD;
	pub const VotingPeriod: BlockNumber = VOTING_PERIOD;
	pub const FastTrackVotingPeriod: BlockNumber = FAST_TRACK_VOTING_PERIOD;
	pub const MinimumDeposit: Balance = KILT;
	pub const EnactmentPeriod: BlockNumber = ENACTMENT_PERIOD;
	pub const CooloffPeriod: BlockNumber = COOLOFF_PERIOD;
	// One cent: $10,000 / MB
	pub const PreimageByteDeposit: Balance = 10 * MILLI_KILT;
	pub const InstantAllowed: bool = true;
	pub const MaxVotes: u32 = 100;
	pub const MaxProposals: u32 = 100;
}

impl pallet_democracy::Config for Runtime {
	type Proposal = Call;
	type Event = Event;
	type Currency = Balances;
	type EnactmentPeriod = EnactmentPeriod;
	type VoteLockingPeriod = VotingPeriod;
	type LaunchPeriod = LaunchPeriod;
	type VotingPeriod = VotingPeriod;
	type MinimumDeposit = MinimumDeposit;
	/// A straight majority of the council can decide what their next motion is.
	type ExternalOrigin = pallet_collective::EnsureProportionAtLeast<_1, _2, AccountId, CouncilCollective>;
	/// A majority can have the next scheduled referendum be a straight
	/// majority-carries vote.
	type ExternalMajorityOrigin = pallet_collective::EnsureProportionAtLeast<_1, _2, AccountId, CouncilCollective>;
	/// A unanimous council can have the next scheduled referendum be a straight
	/// default-carries (NTB) vote.
	type ExternalDefaultOrigin = pallet_collective::EnsureProportionAtLeast<_1, _1, AccountId, CouncilCollective>;
	/// Two thirds of the technical committee can have an
	/// ExternalMajority/ExternalDefault vote be tabled immediately and with a
	/// shorter voting/enactment period.
	type FastTrackOrigin = pallet_collective::EnsureProportionAtLeast<_2, _3, AccountId, TechnicalCollective>;
	type InstantOrigin = pallet_collective::EnsureProportionAtLeast<_1, _1, AccountId, TechnicalCollective>;
	type InstantAllowed = InstantAllowed;
	type FastTrackVotingPeriod = FastTrackVotingPeriod;
	// To cancel a proposal which has been passed, 2/3 of the council must agree to
	// it.
	type CancellationOrigin = EnsureOneOf<
		AccountId,
		EnsureRoot<AccountId>,
		pallet_collective::EnsureProportionAtLeast<_2, _3, AccountId, CouncilCollective>,
	>;
	// To cancel a proposal before it has been passed, the technical committee must
	// be unanimous or Root must agree.
	type CancelProposalOrigin = EnsureOneOf<
		AccountId,
		EnsureRoot<AccountId>,
		pallet_collective::EnsureProportionAtLeast<_1, _1, AccountId, TechnicalCollective>,
	>;
	type BlacklistOrigin = EnsureRoot<AccountId>;
	// Any single technical committee member may veto a coming council proposal,
	// however they can only do it once and it lasts only for the cooloff period.
	type VetoOrigin = pallet_collective::EnsureMember<AccountId, TechnicalCollective>;
	type CooloffPeriod = CooloffPeriod;
	type PreimageByteDeposit = PreimageByteDeposit;
	type Slash = Treasury;
	type Scheduler = Scheduler;
	type PalletsOrigin = OriginCaller;
	type MaxVotes = MaxVotes;
	type OperationalPreimageOrigin = pallet_collective::EnsureMember<AccountId, CouncilCollective>;
	type MaxProposals = MaxProposals;

	type WeightInfo = weights::pallet_democracy::WeightInfo<Runtime>;
}

parameter_types! {
	pub const ProposalBond: Permill = Permill::from_percent(5);
	pub const ProposalBondMinimum: Balance = 20 * KILT; // TODO: how much?
	pub const SpendPeriod: BlockNumber = SPEND_PERIOD;
	pub const Burn: Permill = Permill::zero();
	pub const MaxApprovals: u32 = 100;
}

type ApproveOrigin = EnsureOneOf<
	AccountId,
	EnsureRoot<AccountId>,
	pallet_collective::EnsureProportionAtLeast<_3, _5, AccountId, CouncilCollective>,
>;

type MoreThanHalfCouncil = EnsureOneOf<
	AccountId,
	EnsureRoot<AccountId>,
	pallet_collective::EnsureProportionMoreThan<_1, _2, AccountId, CouncilCollective>,
>;

impl pallet_treasury::Config for Runtime {
	type PalletId = TreasuryPalletId;
	type Currency = Balances;
	type ApproveOrigin = ApproveOrigin;
	type RejectOrigin = MoreThanHalfCouncil;
	type Event = Event;
	type OnSlash = Treasury;
	type ProposalBond = ProposalBond;
	type ProposalBondMinimum = ProposalBondMinimum;
	type SpendPeriod = SpendPeriod;
	type Burn = Burn;
	type BurnDestination = ();
	type SpendFunds = ();
	type WeightInfo = weights::pallet_treasury::WeightInfo<Runtime>;
	type MaxApprovals = MaxApprovals;
}

parameter_types! {
	pub const CouncilMotionDuration: BlockNumber = COUNCIL_MOTION_DURATION;
	pub const CouncilMaxProposals: u32 = 100;
	pub const CouncilMaxMembers: u32 = 100;
}

type CouncilCollective = pallet_collective::Instance1;
impl pallet_collective::Config<CouncilCollective> for Runtime {
	type Origin = Origin;
	type Proposal = Call;
	type Event = Event;
	type MotionDuration = CouncilMotionDuration;
	type MaxProposals = CouncilMaxProposals;
	type MaxMembers = CouncilMaxMembers;
	type DefaultVote = pallet_collective::PrimeDefaultVote;
	type WeightInfo = weights::pallet_collective::WeightInfo<Runtime>;
}

parameter_types! {
	pub const TechnicalMotionDuration: BlockNumber = TECHNICAL_MOTION_DURATION;
	pub const TechnicalMaxProposals: u32 = 100;
	pub const TechnicalMaxMembers: u32 = 100;
}

type TechnicalCollective = pallet_collective::Instance2;
impl pallet_collective::Config<TechnicalCollective> for Runtime {
	type Origin = Origin;
	type Proposal = Call;
	type Event = Event;
	type MotionDuration = TechnicalMotionDuration;
	type MaxProposals = TechnicalMaxProposals;
	type MaxMembers = TechnicalMaxMembers;
	type DefaultVote = pallet_collective::PrimeDefaultVote;
	type WeightInfo = weights::pallet_collective::WeightInfo<Runtime>;
}

impl pallet_membership::Config for Runtime {
	type Event = Event;
	type AddOrigin = MoreThanHalfCouncil;
	type RemoveOrigin = MoreThanHalfCouncil;
	type SwapOrigin = MoreThanHalfCouncil;
	type ResetOrigin = MoreThanHalfCouncil;
	type PrimeOrigin = MoreThanHalfCouncil;
	type MembershipInitialized = TechnicalCommittee;
	type MembershipChanged = TechnicalCommittee;
	type MaxMembers = TechnicalMaxMembers;
	type WeightInfo = weights::pallet_membership::WeightInfo<Runtime>;
}

parameter_types! {
	pub const MaxDelegatedAttestations: u32 = 1000;
	pub const AttestationDeposit: Balance = ATTESTATION_DEPOSIT;
}

impl attestation::Config for Runtime {
	#[cfg(not(feature = "runtime-benchmarks"))]
	type EnsureOrigin = did::EnsureDidOrigin<DidIdentifier, AccountId>;
	#[cfg(not(feature = "runtime-benchmarks"))]
	type OriginSuccess = did::DidRawOrigin<AccountId, DidIdentifier>;

	#[cfg(feature = "runtime-benchmarks")]
	type EnsureOrigin = EnsureSigned<DidIdentifier>;
	#[cfg(feature = "runtime-benchmarks")]
	type OriginSuccess = DidIdentifier;

	type Event = Event;
	type WeightInfo = weights::attestation::WeightInfo<Runtime>;

	type Currency = Balances;
	type Deposit = AttestationDeposit;
	type MaxDelegatedAttestations = MaxDelegatedAttestations;
}

parameter_types! {
	pub const MaxSignatureByteLength: u16 = MAX_SIGNATURE_BYTE_LENGTH;
	pub const MaxParentChecks: u32 = MAX_PARENT_CHECKS;
	pub const MaxRevocations: u32 = MAX_REVOCATIONS;
	pub const MaxRemovals: u32 = MAX_REMOVALS;
	#[derive(Clone)]
	pub const MaxChildren: u32 = MAX_CHILDREN;
	pub const DelegationDeposit: Balance = DELEGATION_DEPOSIT;
}

impl delegation::Config for Runtime {
	type DelegationEntityId = DidIdentifier;
	type DelegationNodeId = Hash;

	#[cfg(not(feature = "runtime-benchmarks"))]
	type EnsureOrigin = did::EnsureDidOrigin<DidIdentifier, AccountId>;
	#[cfg(not(feature = "runtime-benchmarks"))]
	type OriginSuccess = did::DidRawOrigin<AccountId, DidIdentifier>;
	#[cfg(not(feature = "runtime-benchmarks"))]
	type DelegationSignatureVerification = did::DidSignatureVerify<Runtime>;
	#[cfg(not(feature = "runtime-benchmarks"))]
	type Signature = did::DidSignature;

	#[cfg(feature = "runtime-benchmarks")]
	type EnsureOrigin = EnsureSigned<DidIdentifier>;
	#[cfg(feature = "runtime-benchmarks")]
	type OriginSuccess = DidIdentifier;
	#[cfg(feature = "runtime-benchmarks")]
	type Signature = DummySignature;
	#[cfg(feature = "runtime-benchmarks")]
	type DelegationSignatureVerification = AlwaysVerify<AccountId, Vec<u8>, Self::Signature>;

	type Event = Event;
	type MaxSignatureByteLength = MaxSignatureByteLength;
	type MaxParentChecks = MaxParentChecks;
	type MaxRevocations = MaxRevocations;
	type MaxRemovals = MaxRemovals;
	type MaxChildren = MaxChildren;
	type WeightInfo = weights::delegation::WeightInfo<Runtime>;
	type Currency = Balances;
	type Deposit = DelegationDeposit;
}

parameter_types! {
	pub const Fee: Balance = MILLI_KILT;
}

impl ctype::Config for Runtime {
	type CtypeCreatorId = AccountId;
	type Currency = Balances;
	type Fee = Fee;
	type FeeCollector = Treasury;

	#[cfg(not(feature = "runtime-benchmarks"))]
	type EnsureOrigin = did::EnsureDidOrigin<DidIdentifier, AccountId>;
	#[cfg(not(feature = "runtime-benchmarks"))]
	type OriginSuccess = did::DidRawOrigin<AccountId, DidIdentifier>;

	#[cfg(feature = "runtime-benchmarks")]
	type EnsureOrigin = EnsureSigned<DidIdentifier>;
	#[cfg(feature = "runtime-benchmarks")]
	type OriginSuccess = DidIdentifier;

	type Event = Event;
	type WeightInfo = weights::ctype::WeightInfo<Runtime>;
}

parameter_types! {
	pub const MaxNewKeyAgreementKeys: u32 = MAX_KEY_AGREEMENT_KEYS;
	#[derive(Debug, Clone, PartialEq)]
	pub const MaxUrlLength: u32 = MAX_URL_LENGTH;
	pub const MaxPublicKeysPerDid: u32 = MAX_PUBLIC_KEYS_PER_DID;
	#[derive(Debug, Clone, PartialEq)]
	pub const MaxTotalKeyAgreementKeys: u32 = MAX_TOTAL_KEY_AGREEMENT_KEYS;
	#[derive(Debug, Clone, PartialEq)]
	pub const MaxEndpointUrlsCount: u32 = MAX_ENDPOINT_URLS_COUNT;
	// Standalone block time is half the duration of a parachain block.
	pub const MaxBlocksTxValidity: BlockNumber = MAX_BLOCKS_TX_VALIDITY;
	pub const DidDeposit: Balance = DID_DEPOSIT;
	pub const DidFee: Balance = DID_FEE;
	pub const MaxNumberOfServicesPerDid: u32 = MAX_NUMBER_OF_SERVICES_PER_DID;
	pub const MaxServiceIdLength: u32 = MAX_SERVICE_ID_LENGTH;
	pub const MaxServiceTypeLength: u32 = MAX_SERVICE_TYPE_LENGTH;
	pub const MaxServiceUrlLength: u32 = MAX_SERVICE_URL_LENGTH;
	pub const MaxNumberOfTypesPerService: u32 = MAX_NUMBER_OF_TYPES_PER_SERVICE;
	pub const MaxNumberOfUrlsPerService: u32 = MAX_NUMBER_OF_URLS_PER_SERVICE;
}

impl did::Config for Runtime {
	type DidIdentifier = DidIdentifier;
	type Event = Event;
	type Call = Call;
	type Origin = Origin;
	type Currency = Balances;
	type Deposit = DidDeposit;
	type Fee = DidFee;
	type FeeCollector = Treasury;

	#[cfg(not(feature = "runtime-benchmarks"))]
	type EnsureOrigin = did::EnsureDidOrigin<DidIdentifier, AccountId>;
	#[cfg(not(feature = "runtime-benchmarks"))]
	type OriginSuccess = did::DidRawOrigin<AccountId, DidIdentifier>;

	#[cfg(feature = "runtime-benchmarks")]
	type EnsureOrigin = EnsureSigned<DidIdentifier>;
	#[cfg(feature = "runtime-benchmarks")]
	type OriginSuccess = DidIdentifier;

	type MaxNewKeyAgreementKeys = MaxNewKeyAgreementKeys;
	type MaxTotalKeyAgreementKeys = MaxTotalKeyAgreementKeys;
	type MaxPublicKeysPerDid = MaxPublicKeysPerDid;
	type MaxBlocksTxValidity = MaxBlocksTxValidity;
	type MaxNumberOfServicesPerDid = MaxNumberOfServicesPerDid;
	type MaxServiceIdLength = MaxServiceIdLength;
	type MaxServiceTypeLength = MaxServiceTypeLength;
	type MaxServiceUrlLength = MaxServiceUrlLength;
	type MaxNumberOfTypesPerService = MaxNumberOfTypesPerService;
	type MaxNumberOfUrlsPerService = MaxNumberOfUrlsPerService;
	type WeightInfo = weights::did::WeightInfo<Runtime>;
}

impl crowdloan::Config for Runtime {
	type Currency = Balances;
	type Vesting = Vesting;
	type Balance = Balance;
	type EnsureRegistrarOrigin = MoreThanHalfCouncil;
	type Event = Event;
	type WeightInfo = weights::crowdloan::WeightInfo<Runtime>;
}

parameter_types! {
	pub const InitialPeriodLength: BlockNumber = INITIAL_PERIOD_LENGTH;
	pub const InitialPeriodReward: Balance = INITIAL_PERIOD_REWARD_PER_BLOCK;
}

impl pallet_inflation::Config for Runtime {
	type Currency = Balances;
	type InitialPeriodLength = InitialPeriodLength;
	type InitialPeriodReward = InitialPeriodReward;
	type Beneficiary = Treasury;
	type WeightInfo = weights::pallet_inflation::WeightInfo<Runtime>;
}

parameter_types! {
	/// Minimum round length is 1 hour
	pub const MinBlocksPerRound: BlockNumber = MIN_BLOCKS_PER_ROUND;
	/// Default length of a round/session is 2 hours
	pub const DefaultBlocksPerRound: BlockNumber = DEFAULT_BLOCKS_PER_ROUND;
	/// Unstaked balance can be unlocked after 7 days
	pub const StakeDuration: BlockNumber = STAKE_DURATION;
	/// Collator exit requests are delayed by 4 hours (2 rounds/sessions)
	pub const ExitQueueDelay: u32 = 2;
	/// Minimum 16 collators selected per round, default at genesis and minimum forever after
	pub const MinCollators: u32 = MIN_COLLATORS;
	/// At least 4 candidates which cannot leave the network if there are no other candidates.
	pub const MinRequiredCollators: u32 = 4;
	/// We only allow one delegation per round.
	pub const MaxDelegationsPerRound: u32 = 1;
	/// Maximum 25 delegators per collator at launch, might be increased later
	#[derive(Debug, PartialEq)]
	pub const MaxDelegatorsPerCollator: u32 = 25;
	/// Maximum 1 collator per delegator at launch, will be increased later
	#[derive(Debug, PartialEq)]
	pub const MaxCollatorsPerDelegator: u32 = 1;
	/// Minimum stake required to be reserved to be a collator is 10_000
	pub const MinCollatorStake: Balance = 10_000 * KILT;
	/// Minimum stake required to be reserved to be a delegator is 1000
	pub const MinDelegatorStake: Balance = 1000 * KILT;
	/// Maximum number of collator candidates
	#[derive(Debug, PartialEq)]
	pub const MaxCollatorCandidates: u32 = MAX_CANDIDATES;
	/// Maximum number of concurrent requests to unlock unstaked balance
	pub const MaxUnstakeRequests: u32 = 10;
	/// The starting block number for the network rewards
	pub const NetworkRewardStart: BlockNumber = INITIAL_PERIOD_LENGTH;
	/// The rate in percent for the network rewards
	pub const NetworkRewardRate: Perquintill = NETWORK_REWARD_RATE;
}

impl parachain_staking::Config for Runtime {
	type Event = Event;
	type Currency = Balances;
	type CurrencyBalance = Balance;
	type MinBlocksPerRound = MinBlocksPerRound;
	type DefaultBlocksPerRound = DefaultBlocksPerRound;
	type StakeDuration = StakeDuration;
	type ExitQueueDelay = ExitQueueDelay;
	type MinCollators = MinCollators;
	type MinRequiredCollators = MinRequiredCollators;
	type MaxDelegationsPerRound = MaxDelegationsPerRound;
	type MaxDelegatorsPerCollator = MaxDelegatorsPerCollator;
	type MaxCollatorsPerDelegator = MaxCollatorsPerDelegator;
	type MinCollatorStake = MinCollatorStake;
	type MinCollatorCandidateStake = MinCollatorStake;
	type MaxTopCandidates = MaxCollatorCandidates;
	type MinDelegation = MinDelegatorStake;
	type MinDelegatorStake = MinDelegatorStake;
	type MaxUnstakeRequests = MaxUnstakeRequests;
	type NetworkRewardRate = NetworkRewardRate;
	type NetworkRewardStart = NetworkRewardStart;
	type NetworkRewardBeneficiary = Treasury;
	type WeightInfo = weights::parachain_staking::WeightInfo<Runtime>;
}

impl pallet_utility::Config for Runtime {
	type Event = Event;
	type Call = Call;
	type WeightInfo = weights::pallet_utility::WeightInfo<Runtime>;
}

impl pallet_randomness_collective_flip::Config for Runtime {}

construct_runtime! {
	pub enum Runtime where
		Block = Block,
		NodeBlock = kilt_primitives::Block,
		UncheckedExtrinsic = UncheckedExtrinsic,
	{
		// Basic stuff; balances is uncallable initially.
		System: frame_system::{Pallet, Call, Config, Storage, Event<T>} = 0,
		RandomnessCollectiveFlip: pallet_randomness_collective_flip::{Pallet, Storage} = 1,

		Timestamp: pallet_timestamp::{Pallet, Call, Storage, Inherent} = 2,
		Indices: pallet_indices::{Pallet, Call, Storage, Event<T>} = 5,
		Balances: pallet_balances::{Pallet, Call, Storage, Config<T>, Event<T>} = 6,
		TransactionPayment: pallet_transaction_payment::{Pallet, Storage} = 7,
		Sudo: pallet_sudo::{Pallet, Call, Config<T>, Storage, Event<T>} = 8,

		// Consensus support.
		// The following order MUST NOT be changed: Authorship -> Staking -> Session -> Aura -> AuraExt
		Authorship: pallet_authorship::{Pallet, Call, Storage} = 20,
		ParachainStaking: parachain_staking::{Pallet, Call, Storage, Event<T>, Config<T>} = 21,
		Session: pallet_session::{Pallet, Call, Storage, Event, Config<T>} = 22,
		Aura: pallet_aura::{Pallet, Config<T>} = 23,
		AuraExt: cumulus_pallet_aura_ext::{Pallet, Config} = 24,

		// Governance stuff; uncallable initially.
		Democracy: pallet_democracy::{Pallet, Call, Storage, Config<T>, Event<T>} = 30,
		Council: pallet_collective::<Instance1>::{Pallet, Call, Storage, Origin<T>, Event<T>, Config<T>} = 31,
		TechnicalCommittee: pallet_collective::<Instance2>::{Pallet, Call, Storage, Origin<T>, Event<T>, Config<T>} = 32,
		// placeholder: parachain council election = 33,
		TechnicalMembership: pallet_membership::{Pallet, Call, Storage, Event<T>, Config<T>} = 34,
		Treasury: pallet_treasury::{Pallet, Call, Storage, Config, Event<T>} = 35,

		// Utility module.
		Utility: pallet_utility::{Pallet, Call, Storage, Event} = 40,

		// Vesting. Usable initially, but removed once all vesting is finished.
		Vesting: pallet_vesting::{Pallet, Call, Storage, Event<T>, Config<T>} = 41,

		// System scheduler.
		Scheduler: pallet_scheduler::{Pallet, Call, Storage, Event<T>} = 42,

		// KILT Pallets. Start indices 60 to leave room
		KiltLaunch: kilt_launch::{Pallet, Call, Storage, Event<T>, Config<T>} = 60,

		Ctype: ctype::{Pallet, Call, Storage, Event<T>} = 61,
		Attestation: attestation::{Pallet, Call, Storage, Event<T>} = 62,
		Delegation: delegation::{Pallet, Call, Storage, Event<T>} = 63,
		Did: did::{Pallet, Call, Storage, Event<T>, Origin<T>} = 64,

		CrowdloanContributors: crowdloan::{Pallet, Call, Storage, Event<T>, Config<T>, ValidateUnsigned} = 65,
		Inflation: pallet_inflation::{Pallet, Storage} = 66,

		// Parachains pallets. Start indices at 80 to leave room.
		ParachainSystem: cumulus_pallet_parachain_system::{Pallet, Call, Storage, Inherent, Event<T>, Config} = 80,
		ParachainInfo: parachain_info::{Pallet, Storage, Config} = 81,
	}
}

impl did::DeriveDidCallAuthorizationVerificationKeyRelationship for Call {
	fn derive_verification_key_relationship(&self) -> Option<did::DidVerificationKeyRelationship> {
		match self {
			Call::Attestation { .. } => Some(did::DidVerificationKeyRelationship::AssertionMethod),
			Call::Ctype { .. } => Some(did::DidVerificationKeyRelationship::AssertionMethod),
			Call::Delegation { .. } => Some(did::DidVerificationKeyRelationship::CapabilityDelegation),
			// DID creation is not allowed through the DID proxy.
			Call::Did(did::Call::create { .. }) => None,
			Call::Did { .. } => Some(did::DidVerificationKeyRelationship::Authentication),
			//TODO: add a batch call case that returns the right key type if all calls in the batch require the same
			// key type as well, otherwise it returns None and fails.
			#[cfg(not(feature = "runtime-benchmarks"))]
			_ => None,
			// By default, returns the authentication key
			#[cfg(feature = "runtime-benchmarks")]
			_ => Some(did::DidVerificationKeyRelationship::Authentication),
		}
	}

	// Always return a System::remark() extrinsic call
	#[cfg(feature = "runtime-benchmarks")]
	fn get_call_for_did_call_benchmark() -> Self {
		Call::System(frame_system::Call::remark { remark: vec![] })
	}
}

/// The address format for describing accounts.
pub type Address = sp_runtime::MultiAddress<AccountId, ()>;
/// Block header type as expected by this runtime.
/// Block type as expected by this runtime.
pub type Block = generic::Block<Header, UncheckedExtrinsic>;
/// A Block signed with a Justification
pub type SignedBlock = generic::SignedBlock<Block>;
/// BlockId type as expected by this runtime.
pub type BlockId = generic::BlockId<Block>;
/// The SignedExtension to the basic transaction logic.
pub type SignedExtra = (
	frame_system::CheckSpecVersion<Runtime>,
	frame_system::CheckTxVersion<Runtime>,
	frame_system::CheckGenesis<Runtime>,
	frame_system::CheckEra<Runtime>,
	frame_system::CheckNonce<Runtime>,
	frame_system::CheckWeight<Runtime>,
	pallet_transaction_payment::ChargeTransactionPayment<Runtime>,
);
/// Unchecked extrinsic type as expected by this runtime.
pub type UncheckedExtrinsic = generic::UncheckedExtrinsic<Address, Call, Signature, SignedExtra>;
/// Extrinsic type that has already been checked.
pub type CheckedExtrinsic = generic::CheckedExtrinsic<AccountId, Call, SignedExtra>;
/// Executive: handles dispatch to the various modules.
<<<<<<< HEAD
pub type Executive =
	frame_executive::Executive<Runtime, Block, frame_system::ChainContext<Runtime>, Runtime, AllPallets>;
=======
pub type Executive = frame_executive::Executive<
	Runtime,
	Block,
	frame_system::ChainContext<Runtime>,
	Runtime,
	AllPallets,
	(
		CouncilStoragePrefixMigration,
		TechnicalCommitteeStoragePrefixMigration,
		TechnicalMembershipStoragePrefixMigration,
		MigratePalletVersionToStorageVersion,
	),
>;
>>>>>>> 5209c7a1

/// Migrate from `PalletVersion` to the new `StorageVersion`
pub struct MigratePalletVersionToStorageVersion;

impl OnRuntimeUpgrade for MigratePalletVersionToStorageVersion {
	fn on_runtime_upgrade() -> frame_support::weights::Weight {
		frame_support::migrations::migrate_from_pallet_version_to_storage_version::<AllPalletsWithSystem>(
			&RocksDbWeight::get(),
		)
	}
}

const COUNCIL_OLD_PREFIX: &str = "Instance1Collective";
/// Migrate from `Instance1Collective` to the new pallet prefix `Council`
pub struct CouncilStoragePrefixMigration;

impl OnRuntimeUpgrade for CouncilStoragePrefixMigration {
	fn on_runtime_upgrade() -> frame_support::weights::Weight {
		pallet_collective::migrations::v4::migrate::<Runtime, Council, _>(COUNCIL_OLD_PREFIX)
	}

	#[cfg(feature = "try-runtime")]
	fn pre_upgrade() -> Result<(), &'static str> {
		pallet_collective::migrations::v4::pre_migrate::<Council, _>(COUNCIL_OLD_PREFIX);
		Ok(())
	}

	#[cfg(feature = "try-runtime")]
	fn post_upgrade() -> Result<(), &'static str> {
		pallet_collective::migrations::v4::post_migrate::<Council, _>(COUNCIL_OLD_PREFIX);
		Ok(())
	}
}

const TECHNICAL_COMMITTEE_OLD_PREFIX: &str = "Instance2Collective";
/// Migrate from `Instance2Collective` to the new pallet prefix
/// `TechnicalCommittee`
pub struct TechnicalCommitteeStoragePrefixMigration;

impl OnRuntimeUpgrade for TechnicalCommitteeStoragePrefixMigration {
	fn on_runtime_upgrade() -> frame_support::weights::Weight {
		pallet_collective::migrations::v4::migrate::<Runtime, TechnicalCommittee, _>(TECHNICAL_COMMITTEE_OLD_PREFIX)
	}

	#[cfg(feature = "try-runtime")]
	fn pre_upgrade() -> Result<(), &'static str> {
		pallet_collective::migrations::v4::pre_migrate::<TechnicalCommittee, _>(TECHNICAL_COMMITTEE_OLD_PREFIX);
		Ok(())
	}

	#[cfg(feature = "try-runtime")]
	fn post_upgrade() -> Result<(), &'static str> {
		pallet_collective::migrations::v4::post_migrate::<TechnicalCommittee, _>(TECHNICAL_COMMITTEE_OLD_PREFIX);
		Ok(())
	}
}

const TECHNICAL_MEMBERSHIP_OLD_PREFIX: &str = "Instance1Membership";
/// Migrate from `Instance1Membership` to the new pallet prefix
/// `TechnicalMembership`
pub struct TechnicalMembershipStoragePrefixMigration;

impl OnRuntimeUpgrade for TechnicalMembershipStoragePrefixMigration {
	fn on_runtime_upgrade() -> frame_support::weights::Weight {
		use frame_support::traits::PalletInfo;
		let name = <Runtime as frame_system::Config>::PalletInfo::name::<TechnicalMembership>()
			.expect("TechnicalMembership is part of runtime, so it has a name; qed");
		pallet_membership::migrations::v4::migrate::<Runtime, TechnicalMembership, _>(
			TECHNICAL_MEMBERSHIP_OLD_PREFIX,
			name,
		)
	}

	#[cfg(feature = "try-runtime")]
	fn pre_upgrade() -> Result<(), &'static str> {
		use frame_support::traits::PalletInfo;
		let name = <Runtime as frame_system::Config>::PalletInfo::name::<TechnicalMembership>()
			.expect("TechnicalMembership is part of runtime, so it has a name; qed");
		pallet_membership::migrations::v4::pre_migrate::<TechnicalMembership, _>(TECHNICAL_MEMBERSHIP_OLD_PREFIX, name);
		Ok(())
	}

	#[cfg(feature = "try-runtime")]
	fn post_upgrade() -> Result<(), &'static str> {
		use frame_support::traits::PalletInfo;
		let name = <Runtime as frame_system::Config>::PalletInfo::name::<TechnicalMembership>()
			.expect("TechnicalMembership is part of runtime, so it has a name; qed");
		pallet_membership::migrations::v4::post_migrate::<TechnicalMembership, _>(
			TECHNICAL_MEMBERSHIP_OLD_PREFIX,
			name,
		);
		Ok(())
	}
}

impl_runtime_apis! {
	impl sp_api::Core<Block> for Runtime {
		fn version() -> RuntimeVersion {
			VERSION
		}

		fn execute_block(block: Block) {
			Executive::execute_block(block);
		}

		fn initialize_block(header: &<Block as BlockT>::Header) {
			Executive::initialize_block(header)
		}
	}

	impl sp_api::Metadata<Block> for Runtime {
		fn metadata() -> OpaqueMetadata {
			OpaqueMetadata::new(Runtime::metadata().into())
		}
	}

	impl frame_system_rpc_runtime_api::AccountNonceApi<Block, AccountId, Index> for Runtime {
		fn account_nonce(account: AccountId) -> Index {
			frame_system::Pallet::<Runtime>::account_nonce(&account)
		}
	}

	impl pallet_transaction_payment_rpc_runtime_api::TransactionPaymentApi<Block, Balance> for Runtime {
		fn query_info(
			uxt: <Block as BlockT>::Extrinsic,
			len: u32,
		) -> pallet_transaction_payment_rpc_runtime_api::RuntimeDispatchInfo<Balance> {
			TransactionPayment::query_info(uxt, len)
		}

		fn query_fee_details(uxt: <Block as BlockT>::Extrinsic, len: u32) -> pallet_transaction_payment::FeeDetails<Balance> {
			TransactionPayment::query_fee_details(uxt, len)
		}
	}

	impl sp_block_builder::BlockBuilder<Block> for Runtime {
		fn apply_extrinsic(
			extrinsic: <Block as BlockT>::Extrinsic,
		) -> ApplyExtrinsicResult {
			Executive::apply_extrinsic(extrinsic)
		}

		fn finalize_block() -> <Block as BlockT>::Header {
			Executive::finalize_block()
		}

		fn inherent_extrinsics(data: sp_inherents::InherentData) -> Vec<<Block as BlockT>::Extrinsic> {
			data.create_extrinsics()
		}

		fn check_inherents(block: Block, data: sp_inherents::InherentData) -> sp_inherents::CheckInherentsResult {
			data.check_extrinsics(&block)
		}
	}

	impl sp_transaction_pool::runtime_api::TaggedTransactionQueue<Block> for Runtime {
		fn validate_transaction(
			source: TransactionSource,
			tx: <Block as BlockT>::Extrinsic,
			block_hash: <Block as BlockT>::Hash,
		) -> TransactionValidity {
			Executive::validate_transaction(source, tx, block_hash)
		}
	}

	impl sp_offchain::OffchainWorkerApi<Block> for Runtime {
		fn offchain_worker(header: &<Block as BlockT>::Header) {
			Executive::offchain_worker(header)
		}
	}

	impl sp_session::SessionKeys<Block> for Runtime {
		fn decode_session_keys(
			encoded: Vec<u8>,
		) -> Option<Vec<(Vec<u8>, sp_core::crypto::KeyTypeId)>> {
			SessionKeys::decode_into_raw_public_keys(&encoded)
		}

		fn generate_session_keys(seed: Option<Vec<u8>>) -> Vec<u8> {
			SessionKeys::generate(seed)
		}
	}

	impl sp_consensus_aura::AuraApi<Block, AuthorityId> for Runtime {
		fn slot_duration() -> sp_consensus_aura::SlotDuration {
			sp_consensus_aura::SlotDuration::from_millis(Aura::slot_duration())
		}

		fn authorities() -> Vec<AuthorityId> {
			Aura::authorities().into_inner()
		}
	}

	impl cumulus_primitives_core::CollectCollationInfo<Block> for Runtime {
		fn collect_collation_info() -> cumulus_primitives_core::CollationInfo {
			ParachainSystem::collect_collation_info()
		}
	}

	#[cfg(feature = "runtime-benchmarks")]
	impl frame_benchmarking::Benchmark<Block> for Runtime {
		fn benchmark_metadata(extra: bool) -> (
			Vec<frame_benchmarking::BenchmarkList>,
			Vec<frame_support::traits::StorageInfo>,
		) {
			use frame_benchmarking::{list_benchmark, Benchmarking, BenchmarkList};
			use frame_support::traits::StorageInfoTrait;
			use frame_system_benchmarking::Pallet as SystemBench;
			use cumulus_pallet_session_benchmarking::Pallet as SessionBench;

			let mut list = Vec::<BenchmarkList>::new();

			// Substrate
			list_benchmark!(list, extra, frame_system, SystemBench::<Runtime>);
			list_benchmark!(list, extra, pallet_session, SessionBench::<Runtime>);
			list_benchmark!(list, extra, pallet_balances, Balances);
			list_benchmark!(list, extra, pallet_collective, Council);
			list_benchmark!(list, extra, pallet_democracy, Democracy);
			list_benchmark!(list, extra, pallet_indices, Indices);
			list_benchmark!(list, extra, pallet_membership, TechnicalMembership);
			list_benchmark!(list, extra, pallet_scheduler, Scheduler);
			list_benchmark!(list, extra, pallet_timestamp, Timestamp);
			list_benchmark!(list, extra, pallet_treasury, Treasury);
			list_benchmark!(list, extra, pallet_utility, Utility);
			list_benchmark!(list, extra, pallet_vesting, Vesting);

			// KILT
			list_benchmark!(list, extra, attestation, Attestation);
			list_benchmark!(list, extra, crowdloan, CrowdloanContributors);
			list_benchmark!(list, extra, ctype, Ctype);
			list_benchmark!(list, extra, delegation, Delegation);
			list_benchmark!(list, extra, did, Did);
			list_benchmark!(list, extra, kilt_launch, KiltLaunch);
			list_benchmark!(list, extra, pallet_inflation, Inflation);
			list_benchmark!(list, extra, parachain_staking, ParachainStaking);

			let storage_info = AllPalletsWithSystem::storage_info();

			(list, storage_info)
		}

		fn dispatch_benchmark(
			config: frame_benchmarking::BenchmarkConfig
		) -> Result<Vec<frame_benchmarking::BenchmarkBatch>, sp_runtime::RuntimeString> {
			use frame_benchmarking::{Benchmarking, BenchmarkBatch, add_benchmark, TrackedStorageKey};
			use frame_system_benchmarking::Pallet as SystemBench;
			use cumulus_pallet_session_benchmarking::Pallet as SessionBench;

			impl frame_system_benchmarking::Config for Runtime {}
			impl cumulus_pallet_session_benchmarking::Config for Runtime {}

			let whitelist: Vec<TrackedStorageKey> = vec![
				// Block Number
				hex_literal::hex!("26aa394eea5630e07c48ae0c9558cef702a5c1b19ab7a04f536c519aca4983ac")
					.to_vec().into(),
				// Total Issuance
				hex_literal::hex!("c2261276cc9d1f8598ea4b6a74b15c2f57c875e4cff74148e4628f264b974c80")
					.to_vec().into(),
				// Execution Phase
				hex_literal::hex!("26aa394eea5630e07c48ae0c9558cef7ff553b5a9862a516939d82b3d3d8661a")
					.to_vec().into(),
				// Event Count
				hex_literal::hex!("26aa394eea5630e07c48ae0c9558cef70a98fdbe9ce6c55837576c60c7af3850")
					.to_vec().into(),
				// System Events
				hex_literal::hex!("26aa394eea5630e07c48ae0c9558cef780d41e5e16056765bc8461851072c9d7")
					.to_vec().into(),
				// KiltLaunch transfer account
				hex_literal::hex!("6a3c793cec9dbe330b349dc4eea6801090f5e71f53b1b41ad11afb4a313a282c").to_vec().into(),
			];

			let mut batches = Vec::<BenchmarkBatch>::new();
			let params = (&config, &whitelist);

			// Substrate
			add_benchmark!(params, batches, pallet_balances, Balances);
			add_benchmark!(params, batches, pallet_collective, Council);
			add_benchmark!(params, batches, pallet_democracy, Democracy);
			add_benchmark!(params, batches, pallet_indices, Indices);
			add_benchmark!(params, batches, pallet_membership, TechnicalMembership);
			add_benchmark!(params, batches, pallet_scheduler, Scheduler);
			add_benchmark!(params, batches, pallet_session, SessionBench::<Runtime>);
			add_benchmark!(params, batches, frame_system, SystemBench::<Runtime>);
			add_benchmark!(params, batches, pallet_timestamp, Timestamp);
			add_benchmark!(params, batches, pallet_treasury, Treasury);
			add_benchmark!(params, batches, pallet_utility, Utility);
			add_benchmark!(params, batches, pallet_vesting, Vesting);

			// KILT
			add_benchmark!(params, batches, attestation, Attestation);
			add_benchmark!(params, batches, ctype, Ctype);
			add_benchmark!(params, batches, crowdloan, CrowdloanContributors);
			add_benchmark!(params, batches, delegation, Delegation);
			add_benchmark!(params, batches, did, Did);
			add_benchmark!(params, batches, kilt_launch, KiltLaunch);
			add_benchmark!(params, batches, pallet_inflation, Inflation);
			add_benchmark!(params, batches, parachain_staking, ParachainStaking);

			// No benchmarks for these pallets
			// add_benchmark!(params, batches, cumulus_pallet_parachain_system, ParachainSystem);
			// add_benchmark!(params, batches, parachain_info, ParachainInfo);

			if batches.is_empty() { return Err("Benchmark not found for this pallet.".into()) }
			Ok(batches)
		}
	}

	#[cfg(feature = "try-runtime")]
	impl frame_try_runtime::TryRuntime<Block> for Runtime {
		fn on_runtime_upgrade() -> (Weight, Weight) {
			log::info!("try-runtime::on_runtime_upgrade peregrine runtime.");
			let weight = Executive::try_runtime_upgrade().map_err(|err|{
				log::info!("try-runtime::on_runtime_upgrade failed with: {:?}", err);
				err
			}).unwrap();
			(weight, BlockWeights::get().max_block)
		}
		fn execute_block_no_check(block: Block) -> Weight {
			Executive::execute_block_no_check(block)
		}
	}
}

struct CheckInherents;

impl cumulus_pallet_parachain_system::CheckInherents<Block> for CheckInherents {
	fn check_inherents(
		block: &Block,
		relay_state_proof: &cumulus_pallet_parachain_system::RelayChainStateProof,
	) -> sp_inherents::CheckInherentsResult {
		let relay_chain_slot = relay_state_proof
			.read_slot()
			.expect("Could not read the relay chain slot from the proof");

		let inherent_data = cumulus_primitives_timestamp::InherentDataProvider::from_relay_chain_slot_and_duration(
			relay_chain_slot,
			sp_std::time::Duration::from_secs(6),
		)
		.create_inherent_data()
		.expect("Could not create the timestamp inherent data");

		inherent_data.check_extrinsics(block)
	}
}

cumulus_pallet_parachain_system::register_validate_block! {
	Runtime = Runtime,
	BlockExecutor = cumulus_pallet_aura_ext::BlockExecutor::<Runtime, Executive>,
	CheckInherents = CheckInherents,
}<|MERGE_RESOLUTION|>--- conflicted
+++ resolved
@@ -826,10 +826,6 @@
 /// Extrinsic type that has already been checked.
 pub type CheckedExtrinsic = generic::CheckedExtrinsic<AccountId, Call, SignedExtra>;
 /// Executive: handles dispatch to the various modules.
-<<<<<<< HEAD
-pub type Executive =
-	frame_executive::Executive<Runtime, Block, frame_system::ChainContext<Runtime>, Runtime, AllPallets>;
-=======
 pub type Executive = frame_executive::Executive<
 	Runtime,
 	Block,
@@ -843,7 +839,6 @@
 		MigratePalletVersionToStorageVersion,
 	),
 >;
->>>>>>> 5209c7a1
 
 /// Migrate from `PalletVersion` to the new `StorageVersion`
 pub struct MigratePalletVersionToStorageVersion;
