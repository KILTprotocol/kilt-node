// KILT Blockchain – https://botlabs.org
// Copyright (C) 2019-2023 BOTLabs GmbH

// The KILT Blockchain is free software: you can redistribute it and/or modify
// it under the terms of the GNU General Public License as published by
// the Free Software Foundation, either version 3 of the License, or
// (at your option) any later version.

// The KILT Blockchain is distributed in the hope that it will be useful,
// but WITHOUT ANY WARRANTY; without even the implied warranty of
// MERCHANTABILITY or FITNESS FOR A PARTICULAR PURPOSE.  See the
// GNU General Public License for more details.

// You should have received a copy of the GNU General Public License
// along with this program.  If not, see <https://www.gnu.org/licenses/>.

// If you feel like getting in touch with us, you can do so at info@botlabs.org

//! The KILT runtime. This can be compiled with `#[no_std]`, ready for Wasm.
#![cfg_attr(not(feature = "std"), no_std)]
// `construct_runtime!` does a lot of recursion and requires us to increase the limit to 256.
#![recursion_limit = "256"]

// Make the WASM binary available.
#[cfg(feature = "std")]
include!(concat!(env!("OUT_DIR"), "/wasm_binary.rs"));

use frame_support::{
	construct_runtime, parameter_types,
	traits::{AsEnsureOriginWithArg, ConstU32, EitherOfDiverse, Everything, InstanceFilter, PrivilegeCmp},
	weights::{ConstantMultiplier, Weight},
};
use frame_system::{EnsureRoot, EnsureSigned};
use parity_scale_codec::{Decode, Encode, MaxEncodedLen};

#[cfg(feature = "try-runtime")]
use frame_try_runtime::UpgradeCheckSelect;

use frame_system::pallet_prelude::BlockNumberFor;
use sp_api::impl_runtime_apis;
use sp_core::{ConstBool, OpaqueMetadata};
use sp_runtime::{
	create_runtime_str, generic, impl_opaque_keys,
	traits::{AccountIdLookup, BlakeTwo256, Block as BlockT, ConvertInto, OpaqueKeys},
	transaction_validity::{TransactionSource, TransactionValidity},
	ApplyExtrinsicResult, Perbill, Permill, RuntimeDebug,
};
use sp_std::{cmp::Ordering, prelude::*};
use sp_version::RuntimeVersion;
use xcm_executor::XcmExecutor;

use delegation::DelegationAc;
use kilt_support::traits::ItemFilter;
use pallet_did_lookup::linkable_account::LinkableAccountId;
pub use parachain_staking::InflationInfo;
pub use public_credentials;

use runtime_common::{
	assets::{AssetDid, PublicCredentialsFilter},
	authorization::{AuthorizationId, PalletAuthorize},
	constants::{self, UnvestedFundsAllowedWithdrawReasons, EXISTENTIAL_DEPOSIT, KILT},
	dip::merkle::{CompleteMerkleProof, DidMerkleProofOf, DidMerkleRootGenerator},
	errors::PublicCredentialsApiError,
	fees::{ToAuthor, WeightToFee},
	pallet_id, AccountId, AuthorityId, Balance, BlockHashCount, BlockLength, BlockNumber, BlockWeights, DidIdentifier,
	FeeSplit, Hash, Header, Nonce, Signature, SlowAdjustingFeeUpdate,
};

use crate::xcm_config::{XcmConfig, XcmOriginToTransactDispatchOrigin};

#[cfg(feature = "std")]
use sp_version::NativeVersion;
#[cfg(feature = "runtime-benchmarks")]
use {kilt_support::signature::AlwaysVerify, runtime_common::benchmarks::DummySignature};

#[cfg(any(feature = "std", test))]
pub use sp_runtime::BuildStorage;

#[cfg(test)]
mod tests;

mod dip;
mod weights;
mod xcm_config;

impl_opaque_keys! {
	pub struct SessionKeys {
		pub aura: Aura,
	}
}

/// This runtime version.
#[sp_version::runtime_version]
pub const VERSION: RuntimeVersion = RuntimeVersion {
	spec_name: create_runtime_str!("mashnet-node"),
	impl_name: create_runtime_str!("mashnet-node"),
	authoring_version: 4,
<<<<<<< HEAD
	spec_version: 11110,
	impl_version: 0,
	apis: RUNTIME_API_VERSIONS,
	transaction_version: 7,
=======
	spec_version: 11210,
	impl_version: 0,
	apis: RUNTIME_API_VERSIONS,
	transaction_version: 8,
>>>>>>> 91b837d6
	state_version: 0,
};

/// The version information used to identify this runtime when compiled
/// natively.
#[cfg(feature = "std")]
pub fn native_version() -> NativeVersion {
	NativeVersion {
		runtime_version: VERSION,
		can_author_with: Default::default(),
	}
}

parameter_types! {
	pub const Version: RuntimeVersion = VERSION;
	pub const SS58Prefix: u8 = 38;
}

impl frame_system::Config for Runtime {
	/// The identifier used to distinguish between accounts.
	type AccountId = AccountId;
	/// The aggregated dispatch type that is available for extrinsics.
	type RuntimeCall = RuntimeCall;
	/// The lookup mechanism to get account ID from whatever is passed in
	/// dispatchers.
	type Lookup = AccountIdLookup<AccountId, ()>;
	/// The nonce type for storing how many extrinsics an account has signed.
	type Nonce = Nonce;
	/// The block type as expected in this runtime
	type Block = Block;
	/// The type for hashing blocks and tries.
	type Hash = Hash;
	/// The hashing algorithm used.
	type Hashing = BlakeTwo256;
	/// The ubiquitous event type.
	type RuntimeEvent = RuntimeEvent;
	/// The ubiquitous origin type.
	type RuntimeOrigin = RuntimeOrigin;
	/// Maximum number of block number to block hash mappings to keep (oldest
	/// pruned first).
	type BlockHashCount = BlockHashCount;
	/// Runtime version.
	type Version = Version;
	/// Converts a module to an index of this module in the runtime.
	type PalletInfo = PalletInfo;
	type AccountData = pallet_balances::AccountData<Balance>;
	type OnNewAccount = ();
	type OnKilledAccount = ();
	type DbWeight = weights::rocksdb_weights::constants::RocksDbWeight;
	type BaseCallFilter = Everything;
	type SystemWeightInfo = weights::frame_system::WeightInfo<Runtime>;
	type BlockWeights = BlockWeights;
	type BlockLength = BlockLength;
	type SS58Prefix = SS58Prefix;
	/// The set code logic
	type OnSetCode = cumulus_pallet_parachain_system::ParachainSetCode<Runtime>;
	type MaxConsumers = frame_support::traits::ConstU32<16>;
}

parameter_types! {
	pub const MinimumPeriod: u64 = constants::SLOT_DURATION / 2;
}

impl pallet_timestamp::Config for Runtime {
	/// A timestamp: milliseconds since the unix epoch.
	type Moment = u64;
	type OnTimestampSet = ();
	type MinimumPeriod = MinimumPeriod;
	type WeightInfo = weights::pallet_timestamp::WeightInfo<Runtime>;
}

parameter_types! {
	pub const ExistentialDeposit: u128 = EXISTENTIAL_DEPOSIT;
	pub const MaxLocks: u32 = 50;
	pub const MaxReserves: u32 = 50;
	pub const MaxHolds: u32 = 50;
	pub const MaxFreezes: u32 = 50;
}

impl pallet_multisig::Config for Runtime {
	type RuntimeEvent = RuntimeEvent;
	type RuntimeCall = RuntimeCall;
	type Currency = Balances;
	type DepositBase = constants::multisig::DepositBase;
	type DepositFactor = constants::multisig::DepositFactor;
	type MaxSignatories = constants::multisig::MaxSignitors;
	type WeightInfo = weights::pallet_multisig::WeightInfo<Runtime>;
}

impl pallet_migration::Config for Runtime {
	type RuntimeEvent = RuntimeEvent;
	type Currency = Balances;
	type MaxMigrationsPerPallet = constants::pallet_migration::MaxMigrationsPerPallet;
	type WeightInfo = weights::pallet_migration::WeightInfo<Runtime>;
}

impl pallet_indices::Config for Runtime {
	type AccountIndex = Nonce;
	type Currency = pallet_balances::Pallet<Runtime>;
	type Deposit = constants::IndicesDeposit;
	type RuntimeEvent = RuntimeEvent;
	type WeightInfo = weights::pallet_indices::WeightInfo<Runtime>;
}

impl pallet_balances::Config for Runtime {
	/// The type for recording an account's balance.
	type Balance = Balance;
	type FreezeIdentifier = RuntimeFreezeReason;
	type RuntimeHoldReason = RuntimeHoldReason;
	type MaxFreezes = MaxFreezes;
	type MaxHolds = MaxHolds;

	/// The ubiquitous event type.
	type RuntimeEvent = RuntimeEvent;
	type DustRemoval = runtime_common::SendDustAndFeesToTreasury<Runtime>;
	type ExistentialDeposit = ExistentialDeposit;
	type AccountStore = System;
	type WeightInfo = weights::pallet_balances::WeightInfo<Runtime>;
	type MaxLocks = MaxLocks;
	type MaxReserves = MaxReserves;
	type ReserveIdentifier = [u8; 8];
}

impl pallet_transaction_payment::Config for Runtime {
	type RuntimeEvent = RuntimeEvent;
	type OnChargeTransaction =
		pallet_transaction_payment::CurrencyAdapter<Balances, FeeSplit<Runtime, Treasury, ToAuthor<Runtime>>>;
	type OperationalFeeMultiplier = constants::fee::OperationalFeeMultiplier;
	type WeightToFee = WeightToFee<Runtime>;
	type LengthToFee = ConstantMultiplier<Balance, constants::fee::TransactionByteFee>;
	type FeeMultiplierUpdate = SlowAdjustingFeeUpdate<Self>;
}

impl pallet_sudo::Config for Runtime {
	type RuntimeCall = RuntimeCall;
	type RuntimeEvent = RuntimeEvent;
	type WeightInfo = weights::pallet_sudo::WeightInfo<Runtime>;
}

parameter_types! {
	pub const ReservedXcmpWeight: Weight = constants::MAXIMUM_BLOCK_WEIGHT.saturating_div(4);
	pub const ReservedDmpWeight: Weight = constants::MAXIMUM_BLOCK_WEIGHT.saturating_div(4);
}

impl cumulus_pallet_parachain_system::Config for Runtime {
	type RuntimeEvent = RuntimeEvent;
	type OnSystemEvent = ();
	type SelfParaId = parachain_info::Pallet<Runtime>;
	type OutboundXcmpMessageSource = XcmpQueue;
	type DmpMessageHandler = DmpQueue;
	type ReservedDmpWeight = ReservedDmpWeight;
	type XcmpMessageHandler = XcmpQueue;
	type ReservedXcmpWeight = ReservedXcmpWeight;
	type CheckAssociatedRelayNumber = Configuration;
}

impl parachain_info::Config for Runtime {}

impl cumulus_pallet_aura_ext::Config for Runtime {}

impl cumulus_pallet_xcmp_queue::Config for Runtime {
	type RuntimeEvent = RuntimeEvent;
	type XcmExecutor = XcmExecutor<XcmConfig>;
	type ChannelInfo = ParachainSystem;
	type VersionWrapper = PolkadotXcm;
	type ExecuteOverweightOrigin = EnsureRoot<AccountId>;
	type ControllerOrigin = EnsureRoot<AccountId>;
	type ControllerOriginConverter = XcmOriginToTransactDispatchOrigin;
	type WeightInfo = cumulus_pallet_xcmp_queue::weights::SubstrateWeight<Self>;
	type PriceForSiblingDelivery = ();
}

impl cumulus_pallet_dmp_queue::Config for Runtime {
	type RuntimeEvent = RuntimeEvent;
	type XcmExecutor = XcmExecutor<XcmConfig>;
	type ExecuteOverweightOrigin = EnsureRoot<AccountId>;
}

parameter_types! {
	pub const MaxAuthorities: u32 = constants::staking::MAX_CANDIDATES;
}

impl pallet_aura::Config for Runtime {
	type AuthorityId = AuthorityId;
	//TODO: handle disabled validators
	type DisabledValidators = ();
	type MaxAuthorities = MaxAuthorities;
	type AllowMultipleBlocksPerSlot = ConstBool<false>;
}

parameter_types! {
	pub const UncleGenerations: u32 = 0;
}

impl pallet_authorship::Config for Runtime {
	type FindAuthor = pallet_session::FindAccountFromAuthorIndex<Self, Aura>;
	type EventHandler = ParachainStaking;
}

impl pallet_session::Config for Runtime {
	type RuntimeEvent = RuntimeEvent;
	type ValidatorId = AccountId;
	type ValidatorIdOf = ConvertInto;
	type ShouldEndSession = ParachainStaking;
	type NextSessionRotation = ParachainStaking;
	type SessionManager = ParachainStaking;
	type SessionHandler = <SessionKeys as OpaqueKeys>::KeyTypeIdProviders;
	type Keys = SessionKeys;
	type WeightInfo = weights::pallet_session::WeightInfo<Runtime>;
}

impl pallet_vesting::Config for Runtime {
	type RuntimeEvent = RuntimeEvent;
	type Currency = Balances;
	type BlockNumberToBalance = ConvertInto;
	// disable vested transfers by setting min amount to max balance
	type MinVestedTransfer = constants::MinVestedTransfer;
	type WeightInfo = weights::pallet_vesting::WeightInfo<Runtime>;
	type UnvestedFundsAllowedWithdrawReasons = UnvestedFundsAllowedWithdrawReasons;
	const MAX_VESTING_SCHEDULES: u32 = constants::MAX_VESTING_SCHEDULES;
}

parameter_types! {
	pub const MaxClaims: u32 = 50;
	pub const UsableBalance: Balance = KILT;
	pub const AutoUnlockBound: u32 = 100;
}

impl pallet_preimage::Config for Runtime {
	type WeightInfo = weights::pallet_preimage::WeightInfo<Runtime>;
	type RuntimeEvent = RuntimeEvent;
	type Currency = Balances;
	type ManagerOrigin = EnsureRoot<AccountId>;
	type BaseDeposit = constants::preimage::PreimageBaseDeposit;
	type ByteDeposit = constants::ByteDeposit;
}

parameter_types! {
	pub MaximumSchedulerWeight: Weight = Perbill::from_percent(80) * BlockWeights::get().max_block;
	pub const MaxScheduledPerBlock: u32 = 50;
	pub const NoPreimagePostponement: Option<BlockNumber> = Some(10);
}

type ScheduleOrigin = EitherOfDiverse<
	EnsureRoot<AccountId>,
	pallet_collective::EnsureProportionAtLeast<AccountId, CouncilCollective, 1, 2>,
>;

/// Used the compare the privilege of an origin inside the scheduler.
pub struct OriginPrivilegeCmp;

impl PrivilegeCmp<OriginCaller> for OriginPrivilegeCmp {
	fn cmp_privilege(left: &OriginCaller, right: &OriginCaller) -> Option<Ordering> {
		if left == right {
			return Some(Ordering::Equal);
		}

		match (left, right) {
			// Root is greater than anything.
			(OriginCaller::system(frame_system::RawOrigin::Root), _) => Some(Ordering::Greater),
			// Check which one has more yes votes.
			(
				OriginCaller::Council(pallet_collective::RawOrigin::Members(l_yes_votes, l_count)),
				OriginCaller::Council(pallet_collective::RawOrigin::Members(r_yes_votes, r_count)),
			) => Some((l_yes_votes * r_count).cmp(&(r_yes_votes * l_count))),
			// For every other origin we don't care, as they are not used for `ScheduleOrigin`.
			_ => None,
		}
	}
}

impl pallet_scheduler::Config for Runtime {
	type RuntimeEvent = RuntimeEvent;
	type RuntimeOrigin = RuntimeOrigin;
	type PalletsOrigin = OriginCaller;
	type RuntimeCall = RuntimeCall;
	type MaximumWeight = MaximumSchedulerWeight;
	type ScheduleOrigin = ScheduleOrigin;
	type MaxScheduledPerBlock = MaxScheduledPerBlock;
	type WeightInfo = weights::pallet_scheduler::WeightInfo<Runtime>;
	type OriginPrivilegeCmp = OriginPrivilegeCmp;
	type Preimages = Preimage;
}

parameter_types! {
	pub const InstantAllowed: bool = true;
	pub const MaxVotes: u32 = 100;
	pub const MaxProposals: u32 = 100;
}

impl pallet_democracy::Config for Runtime {
	type RuntimeEvent = RuntimeEvent;
	type Currency = Balances;
	type EnactmentPeriod = constants::governance::EnactmentPeriod;
	type VoteLockingPeriod = constants::governance::VotingPeriod;
	type LaunchPeriod = constants::governance::LaunchPeriod;
	type VotingPeriod = constants::governance::VotingPeriod;
	type MinimumDeposit = constants::governance::MinimumDeposit;
	/// A straight majority of the council can decide what their next motion is.
	type ExternalOrigin = pallet_collective::EnsureProportionAtLeast<AccountId, CouncilCollective, 1, 2>;
	/// A majority can have the next scheduled referendum be a straight
	/// majority-carries vote.
	type ExternalMajorityOrigin = pallet_collective::EnsureProportionAtLeast<AccountId, CouncilCollective, 1, 2>;
	/// A unanimous council can have the next scheduled referendum be a straight
	/// default-carries (NTB) vote.
	type ExternalDefaultOrigin = pallet_collective::EnsureProportionAtLeast<AccountId, CouncilCollective, 1, 1>;
	/// Two thirds of the technical committee can have an
	/// ExternalMajority/ExternalDefault vote be tabled immediately and with a
	/// shorter voting/enactment period.
	type FastTrackOrigin = pallet_collective::EnsureProportionAtLeast<AccountId, TechnicalCollective, 2, 3>;
	type InstantOrigin = pallet_collective::EnsureProportionAtLeast<AccountId, TechnicalCollective, 1, 1>;
	type InstantAllowed = InstantAllowed;
	type FastTrackVotingPeriod = constants::governance::FastTrackVotingPeriod;
	// To cancel a proposal which has been passed, 2/3 of the council must agree to
	// it.
	type CancellationOrigin = EitherOfDiverse<
		EnsureRoot<AccountId>,
		pallet_collective::EnsureProportionAtLeast<AccountId, CouncilCollective, 2, 3>,
	>;
	// To cancel a proposal before it has been passed, the technical committee must
	// be unanimous or Root must agree.
	type CancelProposalOrigin = EitherOfDiverse<
		EnsureRoot<AccountId>,
		pallet_collective::EnsureProportionAtLeast<AccountId, TechnicalCollective, 1, 1>,
	>;
	type BlacklistOrigin = EnsureRoot<AccountId>;
	// Any single technical committee member may veto a coming council proposal,
	// however they can only do it once and it lasts only for the cooloff period.
	type VetoOrigin = pallet_collective::EnsureMember<AccountId, TechnicalCollective>;
	type CooloffPeriod = constants::governance::CooloffPeriod;
	type Slash = Treasury;
	type Scheduler = Scheduler;
	type PalletsOrigin = OriginCaller;
	type MaxVotes = MaxVotes;
	type WeightInfo = weights::pallet_democracy::WeightInfo<Runtime>;
	type MaxProposals = MaxProposals;
	type Preimages = Preimage;
	type MaxDeposits = ConstU32<100>;
	type MaxBlacklisted = ConstU32<100>;
	type SubmitOrigin = EnsureSigned<AccountId>;
}

parameter_types! {
	pub const ProposalBond: Permill = Permill::from_percent(5);
	pub const ProposalBondMinimum: Balance = 20 * KILT;
	pub const SpendPeriod: BlockNumber = constants::governance::SPEND_PERIOD;
	pub const Burn: Permill = Permill::zero();
	pub const MaxApprovals: u32 = 100;
	pub MaxProposalWeight: Weight = Perbill::from_percent(50) * BlockWeights::get().max_block;
}

type ApproveOrigin = EitherOfDiverse<
	EnsureRoot<AccountId>,
	pallet_collective::EnsureProportionAtLeast<AccountId, CouncilCollective, 3, 5>,
>;

type MoreThanHalfCouncil = EitherOfDiverse<
	EnsureRoot<AccountId>,
	pallet_collective::EnsureProportionMoreThan<AccountId, CouncilCollective, 1, 2>,
>;

impl pallet_treasury::Config for Runtime {
	type PalletId = pallet_id::Treasury;
	type Currency = Balances;
	type ApproveOrigin = ApproveOrigin;
	type RejectOrigin = MoreThanHalfCouncil;
	type RuntimeEvent = RuntimeEvent;
	type OnSlash = Treasury;
	type ProposalBond = ProposalBond;
	type ProposalBondMinimum = ProposalBondMinimum;
	type ProposalBondMaximum = ();
	type SpendPeriod = SpendPeriod;
	type SpendOrigin = frame_support::traits::NeverEnsureOrigin<Balance>;
	type Burn = Burn;
	type BurnDestination = ();
	type SpendFunds = ();
	type WeightInfo = weights::pallet_treasury::WeightInfo<Runtime>;
	type MaxApprovals = MaxApprovals;
}

type CouncilCollective = pallet_collective::Instance1;
impl pallet_collective::Config<CouncilCollective> for Runtime {
	type RuntimeOrigin = RuntimeOrigin;
	type Proposal = RuntimeCall;
	type RuntimeEvent = RuntimeEvent;
	type MaxProposalWeight = MaxProposalWeight;
	type MotionDuration = constants::governance::CouncilMotionDuration;
	type MaxProposals = constants::governance::CouncilMaxProposals;
	type MaxMembers = constants::governance::CouncilMaxMembers;
	type DefaultVote = pallet_collective::PrimeDefaultVote;
	type WeightInfo = weights::pallet_collective::WeightInfo<Runtime>;
	type SetMembersOrigin = EnsureRoot<AccountId>;
}

type TechnicalCollective = pallet_collective::Instance2;
impl pallet_collective::Config<TechnicalCollective> for Runtime {
	type RuntimeOrigin = RuntimeOrigin;
	type MaxProposalWeight = MaxProposalWeight;
	type Proposal = RuntimeCall;
	type RuntimeEvent = RuntimeEvent;
	type MotionDuration = constants::governance::TechnicalMotionDuration;
	type MaxProposals = constants::governance::TechnicalMaxProposals;
	type MaxMembers = constants::governance::TechnicalMaxMembers;
	type DefaultVote = pallet_collective::PrimeDefaultVote;
	type WeightInfo = weights::pallet_collective::WeightInfo<Runtime>;
	type SetMembersOrigin = EnsureRoot<AccountId>;
}

type TechnicalMembershipProvider = pallet_membership::Instance1;
impl pallet_membership::Config<TechnicalMembershipProvider> for Runtime {
	type RuntimeEvent = RuntimeEvent;
	type AddOrigin = MoreThanHalfCouncil;
	type RemoveOrigin = MoreThanHalfCouncil;
	type SwapOrigin = MoreThanHalfCouncil;
	type ResetOrigin = MoreThanHalfCouncil;
	type PrimeOrigin = MoreThanHalfCouncil;
	type MembershipInitialized = TechnicalCommittee;
	type MembershipChanged = TechnicalCommittee;
	type MaxMembers = constants::governance::TechnicalMaxMembers;
	type WeightInfo = weights::pallet_membership::WeightInfo<Runtime>;
}

type TipsMembershipProvider = pallet_membership::Instance2;
impl pallet_membership::Config<TipsMembershipProvider> for Runtime {
	type RuntimeEvent = RuntimeEvent;
	type AddOrigin = MoreThanHalfCouncil;
	type RemoveOrigin = MoreThanHalfCouncil;
	type SwapOrigin = MoreThanHalfCouncil;
	type ResetOrigin = MoreThanHalfCouncil;
	type PrimeOrigin = MoreThanHalfCouncil;
	type MembershipInitialized = ();
	type MembershipChanged = ();
	type MaxMembers = constants::governance::TipperMaxMembers;
	type WeightInfo = weights::pallet_membership::WeightInfo<Runtime>;
}

impl pallet_tips::Config for Runtime {
	type MaximumReasonLength = constants::tips::MaximumReasonLength;
	type DataDepositPerByte = constants::ByteDeposit;
	type Tippers = runtime_common::Tippers<Runtime, TipsMembershipProvider>;
	type TipCountdown = constants::tips::TipCountdown;
	type TipFindersFee = constants::tips::TipFindersFee;
	type TipReportDepositBase = constants::tips::TipReportDepositBase;
	type RuntimeEvent = RuntimeEvent;
	type WeightInfo = weights::pallet_tips::WeightInfo<Runtime>;
}

impl pallet_configuration::Config for Runtime {
	type RuntimeEvent = RuntimeEvent;
	type WeightInfo = weights::pallet_configuration::WeightInfo<Runtime>;
	type EnsureOrigin = AsEnsureOriginWithArg<EnsureRoot<AccountId>>;
}

impl attestation::Config for Runtime {
	type EnsureOrigin = did::EnsureDidOrigin<DidIdentifier, AccountId>;
	type OriginSuccess = did::DidRawOrigin<AccountId, DidIdentifier>;
	type RuntimeHoldReason = RuntimeHoldReason;
	type RuntimeEvent = RuntimeEvent;
	type WeightInfo = weights::attestation::WeightInfo<Runtime>;

	type Currency = Balances;
	type Deposit = constants::attestation::AttestationDeposit;
	type MaxDelegatedAttestations = constants::attestation::MaxDelegatedAttestations;
	type AttesterId = DidIdentifier;
	type AuthorizationId = AuthorizationId<<Runtime as delegation::Config>::DelegationNodeId>;
	type AccessControl = PalletAuthorize<DelegationAc<Runtime>>;
	type BalanceMigrationManager = Migration;
}

impl delegation::Config for Runtime {
	type DelegationEntityId = DidIdentifier;
	type DelegationNodeId = Hash;

	type EnsureOrigin = did::EnsureDidOrigin<DidIdentifier, AccountId>;
	type OriginSuccess = did::DidRawOrigin<AccountId, DidIdentifier>;

	#[cfg(not(feature = "runtime-benchmarks"))]
	type DelegationSignatureVerification = did::DidSignatureVerify<Runtime>;
	#[cfg(not(feature = "runtime-benchmarks"))]
	type Signature = did::DidSignature;

	#[cfg(feature = "runtime-benchmarks")]
	type Signature = DummySignature;
	#[cfg(feature = "runtime-benchmarks")]
	type DelegationSignatureVerification = AlwaysVerify<AccountId, Vec<u8>, Self::Signature>;

	type RuntimeEvent = RuntimeEvent;
	type RuntimeHoldReason = RuntimeHoldReason;
	type MaxSignatureByteLength = constants::delegation::MaxSignatureByteLength;
	type MaxParentChecks = constants::delegation::MaxParentChecks;
	type MaxRevocations = constants::delegation::MaxRevocations;
	type MaxRemovals = constants::delegation::MaxRemovals;
	type MaxChildren = constants::delegation::MaxChildren;
	type WeightInfo = weights::delegation::WeightInfo<Runtime>;
	type Currency = Balances;
	type Deposit = constants::delegation::DelegationDeposit;
	type BalanceMigrationManager = Migration;
}

impl ctype::Config for Runtime {
	type CtypeCreatorId = AccountId;
	type Currency = Balances;
	type Fee = constants::CtypeFee;
	type FeeCollector = runtime_common::SendDustAndFeesToTreasury<Runtime>;

	type EnsureOrigin = did::EnsureDidOrigin<DidIdentifier, AccountId>;
	type OriginSuccess = did::DidRawOrigin<AccountId, DidIdentifier>;
	type OverarchingOrigin = EnsureRoot<AccountId>;

	type RuntimeEvent = RuntimeEvent;
	type WeightInfo = weights::ctype::WeightInfo<Runtime>;
}

impl did::Config for Runtime {
	type RuntimeEvent = RuntimeEvent;
	type RuntimeCall = RuntimeCall;
<<<<<<< HEAD
=======
	type RuntimeHoldReason = RuntimeHoldReason;
>>>>>>> 91b837d6
	type RuntimeOrigin = RuntimeOrigin;
	type Currency = Balances;
	type DidIdentifier = DidIdentifier;
	type KeyDeposit = constants::did::KeyDeposit;
	type ServiceEndpointDeposit = constants::did::ServiceEndpointDeposit;
	type BaseDeposit = constants::did::DidBaseDeposit;
	type Fee = constants::did::DidFee;
	type FeeCollector = runtime_common::SendDustAndFeesToTreasury<Runtime>;

	#[cfg(not(feature = "runtime-benchmarks"))]
	type EnsureOrigin = did::EnsureDidOrigin<DidIdentifier, AccountId>;
	#[cfg(not(feature = "runtime-benchmarks"))]
	type OriginSuccess = did::DidRawOrigin<AccountId, DidIdentifier>;

	#[cfg(feature = "runtime-benchmarks")]
	type EnsureOrigin = EnsureSigned<DidIdentifier>;
	#[cfg(feature = "runtime-benchmarks")]
	type OriginSuccess = DidIdentifier;

	type MaxNewKeyAgreementKeys = constants::did::MaxNewKeyAgreementKeys;
	type MaxTotalKeyAgreementKeys = constants::did::MaxTotalKeyAgreementKeys;
	type MaxPublicKeysPerDid = constants::did::MaxPublicKeysPerDid;
	type MaxBlocksTxValidity = constants::did::MaxBlocksTxValidity;
	type MaxNumberOfServicesPerDid = constants::did::MaxNumberOfServicesPerDid;
	type MaxServiceIdLength = constants::did::MaxServiceIdLength;
	type MaxServiceTypeLength = constants::did::MaxServiceTypeLength;
	type MaxServiceUrlLength = constants::did::MaxServiceUrlLength;
	type MaxNumberOfTypesPerService = constants::did::MaxNumberOfTypesPerService;
	type MaxNumberOfUrlsPerService = constants::did::MaxNumberOfUrlsPerService;
	type WeightInfo = weights::did::WeightInfo<Runtime>;
	type BalanceMigrationManager = Migration;
}

impl pallet_did_lookup::Config for Runtime {
	type RuntimeHoldReason = RuntimeHoldReason;
	type RuntimeEvent = RuntimeEvent;

	type DidIdentifier = DidIdentifier;

	type Currency = Balances;
	type Deposit = constants::did_lookup::DidLookupDeposit;

	type EnsureOrigin = did::EnsureDidOrigin<DidIdentifier, AccountId>;
	type OriginSuccess = did::DidRawOrigin<AccountId, DidIdentifier>;

	type WeightInfo = weights::pallet_did_lookup::WeightInfo<Runtime>;
	type BalanceMigrationManager = Migration;
}

impl pallet_web3_names::Config for Runtime {
	type RuntimeHoldReason = RuntimeHoldReason;
	type BanOrigin = EnsureRoot<AccountId>;
	type OwnerOrigin = did::EnsureDidOrigin<DidIdentifier, AccountId>;
	type OriginSuccess = did::DidRawOrigin<AccountId, DidIdentifier>;
	type Currency = Balances;
	type Deposit = constants::web3_names::Web3NameDeposit;
	type RuntimeEvent = RuntimeEvent;
	type MaxNameLength = constants::web3_names::MaxNameLength;
	type MinNameLength = constants::web3_names::MinNameLength;
	type Web3Name = pallet_web3_names::web3_name::AsciiWeb3Name<Runtime>;
	type Web3NameOwner = DidIdentifier;
	type WeightInfo = weights::pallet_web3_names::WeightInfo<Runtime>;
	type BalanceMigrationManager = Migration;
}

impl pallet_inflation::Config for Runtime {
	type Currency = Balances;
	type InitialPeriodLength = constants::treasury::InitialPeriodLength;
	type InitialPeriodReward = constants::treasury::InitialPeriodReward;
	type Beneficiary = runtime_common::SendDustAndFeesToTreasury<Runtime>;
	type WeightInfo = weights::pallet_inflation::WeightInfo<Runtime>;
}

impl parachain_staking::Config for Runtime {
	type RuntimeEvent = RuntimeEvent;
	type Currency = Balances;
	type CurrencyBalance = Balance;
	type FreezeIdentifier = RuntimeFreezeReason;
	type MinBlocksPerRound = constants::staking::MinBlocksPerRound;
	type DefaultBlocksPerRound = constants::staking::DefaultBlocksPerRound;
	type StakeDuration = constants::staking::StakeDuration;
	type ExitQueueDelay = constants::staking::ExitQueueDelay;
	type MinCollators = constants::staking::MinCollators;
	type MinRequiredCollators = constants::staking::MinRequiredCollators;
	type MaxDelegationsPerRound = constants::staking::MaxDelegationsPerRound;
	type MaxDelegatorsPerCollator = constants::staking::MaxDelegatorsPerCollator;
	type MinCollatorStake = constants::staking::MinCollatorStake;
	type MinCollatorCandidateStake = constants::staking::MinCollatorStake;
	type MaxTopCandidates = constants::staking::MaxCollatorCandidates;
	type MinDelegatorStake = constants::staking::MinDelegatorStake;
	type MaxUnstakeRequests = constants::staking::MaxUnstakeRequests;
	type NetworkRewardRate = constants::staking::NetworkRewardRate;
	type NetworkRewardStart = constants::staking::NetworkRewardStart;
	type NetworkRewardBeneficiary = runtime_common::SendDustAndFeesToTreasury<Runtime>;
	type WeightInfo = weights::parachain_staking::WeightInfo<Runtime>;

	const BLOCKS_PER_YEAR: BlockNumberFor<Self> = constants::BLOCKS_PER_YEAR;
}

impl pallet_utility::Config for Runtime {
	type RuntimeEvent = RuntimeEvent;
	type RuntimeCall = RuntimeCall;
	type PalletsOrigin = OriginCaller;
	type WeightInfo = weights::pallet_utility::WeightInfo<Runtime>;
}

impl public_credentials::Config for Runtime {
	type RuntimeHoldReason = RuntimeHoldReason;
	type AccessControl = PalletAuthorize<DelegationAc<Runtime>>;
	type AttesterId = DidIdentifier;
	type AuthorizationId = AuthorizationId<<Runtime as delegation::Config>::DelegationNodeId>;
	type CredentialId = Hash;
	type CredentialHash = BlakeTwo256;
	type Currency = Balances;
	type Deposit = runtime_common::constants::public_credentials::Deposit;
	type EnsureOrigin = did::EnsureDidOrigin<DidIdentifier, AccountId>;
	type MaxEncodedClaimsLength = runtime_common::constants::public_credentials::MaxEncodedClaimsLength;
	type MaxSubjectIdLength = runtime_common::constants::public_credentials::MaxSubjectIdLength;
	type OriginSuccess = did::DidRawOrigin<AccountId, DidIdentifier>;
	type RuntimeEvent = RuntimeEvent;
	type SubjectId = runtime_common::assets::AssetDid;
	type WeightInfo = weights::public_credentials::WeightInfo<Runtime>;
	type BalanceMigrationManager = Migration;
}

/// The type used to represent the kinds of proxying allowed.
#[derive(
	Copy, Clone, Eq, PartialEq, Ord, PartialOrd, Encode, Decode, RuntimeDebug, MaxEncodedLen, scale_info::TypeInfo,
)]
pub enum ProxyType {
	/// Allow for any call.
	Any,
	/// Allow for calls that do not move tokens out of the caller's account.
	NonTransfer,
	/// Allow for governance-related calls.
	Governance,
	/// Allow for staking-related calls.
	ParachainStaking,
	/// Allow for calls that cancel proxy information.
	CancelProxy,
	/// Allow for calls that do not result in a deposit being claimed (e.g., for
	/// attestations, delegations, or DIDs).
	NonDepositClaiming,
}

impl Default for ProxyType {
	fn default() -> Self {
		Self::Any
	}
}

impl InstanceFilter<RuntimeCall> for ProxyType {
	fn filter(&self, c: &RuntimeCall) -> bool {
		match self {
			ProxyType::Any => true,
			ProxyType::NonTransfer => matches!(
				c,
				RuntimeCall::Attestation(..)
					// Excludes `Balances`
					| RuntimeCall::Council(..)
					| RuntimeCall::Ctype(..)
					| RuntimeCall::Delegation(..)
					| RuntimeCall::Democracy(..)
					| RuntimeCall::DepositStorage(..)
					| RuntimeCall::Did(..)
					| RuntimeCall::DidLookup(..)
					| RuntimeCall::DipProvider(..)
					| RuntimeCall::Indices(
						// Excludes `force_transfer`, and `transfer`
						pallet_indices::Call::claim { .. }
							| pallet_indices::Call::free { .. }
							| pallet_indices::Call::freeze { .. }
					)
					| RuntimeCall::Multisig(..)
					| RuntimeCall::ParachainStaking(..)
					// Excludes `ParachainSystem`
					| RuntimeCall::Preimage(..)
					| RuntimeCall::Proxy(..)
					| RuntimeCall::PublicCredentials(..)
					| RuntimeCall::Scheduler(..)
					| RuntimeCall::Session(..)
					| RuntimeCall::System(..)
					| RuntimeCall::TechnicalCommittee(..)
					| RuntimeCall::TechnicalMembership(..)
					| RuntimeCall::TipsMembership(..)
					| RuntimeCall::Timestamp(..)
					| RuntimeCall::Treasury(..)
					| RuntimeCall::Utility(..)
					| RuntimeCall::Vesting(
						// Excludes `force_vested_transfer`, `merge_schedules`, and `vested_transfer`
						pallet_vesting::Call::vest { .. }
							| pallet_vesting::Call::vest_other { .. }
					)
					| RuntimeCall::Web3Names(..),
			),
			ProxyType::NonDepositClaiming => matches!(
				c,
				RuntimeCall::Attestation(
						// Excludes `reclaim_deposit`
						attestation::Call::add { .. }
							| attestation::Call::remove { .. }
							| attestation::Call::revoke { .. }
							| attestation::Call::change_deposit_owner { .. }
							| attestation::Call::update_deposit { .. }
					)
					// Excludes `Balances`
					| RuntimeCall::Council(..)
					| RuntimeCall::Ctype(..)
					| RuntimeCall::Delegation(
						// Excludes `reclaim_deposit`
						delegation::Call::add_delegation { .. }
							| delegation::Call::create_hierarchy { .. }
							| delegation::Call::remove_delegation { .. }
							| delegation::Call::revoke_delegation { .. }
							| delegation::Call::update_deposit { .. }
							| delegation::Call::change_deposit_owner { .. }
					)
					| RuntimeCall::Democracy(..)
					// Excludes `DepositStorage`
					| RuntimeCall::Did(
						// Excludes `reclaim_deposit`
						did::Call::add_key_agreement_key { .. }
							| did::Call::add_service_endpoint { .. }
							| did::Call::create { .. }
							| did::Call::delete { .. }
							| did::Call::remove_attestation_key { .. }
							| did::Call::remove_delegation_key { .. }
							| did::Call::remove_key_agreement_key { .. }
							| did::Call::remove_service_endpoint { .. }
							| did::Call::set_attestation_key { .. }
							| did::Call::set_authentication_key { .. }
							| did::Call::set_delegation_key { .. }
							| did::Call::submit_did_call { .. }
							| did::Call::update_deposit { .. }
							| did::Call::change_deposit_owner { .. }
					)
					| RuntimeCall::DidLookup(
						// Excludes `reclaim_deposit`
						pallet_did_lookup::Call::associate_account { .. }
							| pallet_did_lookup::Call::associate_sender { .. }
							| pallet_did_lookup::Call::remove_account_association { .. }
							| pallet_did_lookup::Call::remove_sender_association { .. }
							| pallet_did_lookup::Call::update_deposit { .. }
							| pallet_did_lookup::Call::change_deposit_owner { .. }
					)
					| RuntimeCall::DipProvider(..)
					| RuntimeCall::Indices(..)
					| RuntimeCall::Multisig(..)
					| RuntimeCall::ParachainStaking(..)
					// Excludes `ParachainSystem`
					| RuntimeCall::Preimage(..)
					| RuntimeCall::Proxy(..)
					| RuntimeCall::PublicCredentials(
						// Excludes `reclaim_deposit`
						public_credentials::Call::add { .. }
						| public_credentials::Call::revoke { .. }
						| public_credentials::Call::unrevoke { .. }
						| public_credentials::Call::remove { .. }
						| public_credentials::Call::update_deposit { .. }
						| public_credentials::Call::change_deposit_owner { .. }
					)
					| RuntimeCall::Scheduler(..)
					| RuntimeCall::Session(..)
					// Excludes `Sudo`
					| RuntimeCall::System(..)
					| RuntimeCall::TechnicalCommittee(..)
					| RuntimeCall::TechnicalMembership(..)
					| RuntimeCall::TipsMembership(..)
					| RuntimeCall::Timestamp(..)
					| RuntimeCall::Treasury(..)
					| RuntimeCall::Utility(..)
					| RuntimeCall::Vesting(..)
					| RuntimeCall::Web3Names(
						// Excludes `ban`, and `reclaim_deposit`
						pallet_web3_names::Call::claim { .. }
							| pallet_web3_names::Call::release_by_owner { .. }
							| pallet_web3_names::Call::unban { .. }
							| pallet_web3_names::Call::update_deposit { .. }
							| pallet_web3_names::Call::change_deposit_owner { .. }
					),
			),
			ProxyType::Governance => matches!(
				c,
				RuntimeCall::Council(..)
					| RuntimeCall::Democracy(..)
					| RuntimeCall::TechnicalCommittee(..)
					| RuntimeCall::TechnicalMembership(..)
					| RuntimeCall::TipsMembership(..)
					| RuntimeCall::Treasury(..)
					| RuntimeCall::Utility(..)
			),
			ProxyType::ParachainStaking => {
				matches!(
					c,
					RuntimeCall::ParachainStaking(..) | RuntimeCall::Session(..) | RuntimeCall::Utility(..)
				)
			}
			ProxyType::CancelProxy => matches!(c, RuntimeCall::Proxy(pallet_proxy::Call::reject_announcement { .. })),
		}
	}

	fn is_superset(&self, o: &Self) -> bool {
		match (self, o) {
			(x, y) if x == y => true,
			// "anything" always contains any subset
			(ProxyType::Any, _) => true,
			(_, ProxyType::Any) => false,
			// reclaiming deposits is part of NonTransfer but not in NonDepositClaiming
			(ProxyType::NonDepositClaiming, ProxyType::NonTransfer) => false,
			// everything except NonTransfer and Any is part of NonDepositClaiming
			(ProxyType::NonDepositClaiming, _) => true,
			// Transfers are part of NonDepositClaiming but not in NonTransfer
			(ProxyType::NonTransfer, ProxyType::NonDepositClaiming) => false,
			// everything except NonDepositClaiming and Any is part of NonTransfer
			(ProxyType::NonTransfer, _) => true,
			_ => false,
		}
	}
}

impl pallet_proxy::Config for Runtime {
	type RuntimeEvent = RuntimeEvent;
	type RuntimeCall = RuntimeCall;
	type Currency = Balances;
	type ProxyType = ProxyType;
	type ProxyDepositBase = constants::proxy::ProxyDepositBase;
	type ProxyDepositFactor = constants::proxy::ProxyDepositFactor;
	type MaxProxies = constants::proxy::MaxProxies;
	type MaxPending = constants::proxy::MaxPending;
	type CallHasher = BlakeTwo256;
	type AnnouncementDepositBase = constants::proxy::AnnouncementDepositBase;
	type AnnouncementDepositFactor = constants::proxy::AnnouncementDepositFactor;
	type WeightInfo = weights::pallet_proxy::WeightInfo<Runtime>;
}

construct_runtime! {
	pub enum Runtime
	{
		System: frame_system = 0,
		// DELETED: RandomnessCollectiveFlip: pallet_insecure_randomness_collective_flip = 1,

		Timestamp: pallet_timestamp = 2,
		Indices: pallet_indices exclude_parts { Config } = 5,
		Balances: pallet_balances = 6,
		TransactionPayment: pallet_transaction_payment exclude_parts { Config } = 7,
		Sudo: pallet_sudo = 8,
		Configuration: pallet_configuration = 9,

		// Consensus support.
		// The following order MUST NOT be changed: Aura -> Session -> Staking -> Authorship -> AuraExt
		// Dependencies: AuraExt on Aura, Authorship and Session on ParachainStaking
		Aura: pallet_aura = 23,
		Session: pallet_session = 22,
		ParachainStaking: parachain_staking = 21,
		Authorship: pallet_authorship = 20,
		AuraExt: cumulus_pallet_aura_ext = 24,

		Democracy: pallet_democracy = 30,
		Council: pallet_collective::<Instance1> = 31,
		TechnicalCommittee: pallet_collective::<Instance2> = 32,
		// reserved: parachain council election = 33,
		TechnicalMembership: pallet_membership::<Instance1> = 34,
		Treasury: pallet_treasury = 35,
		// DELETED: RelayMigration: pallet_relay_migration = 36,
		// DELETED: DynFilter: pallet_dyn_filter = 37,

		// A stateless pallet with helper extrinsics (batch extrinsics, send from different origins, ...)
		Utility: pallet_utility = 40,

		// Vesting. Usable initially, but removed once all vesting is finished.
		Vesting: pallet_vesting = 41,

		Scheduler: pallet_scheduler = 42,

		// Allowing accounts to give permission to other accounts to dispatch types of calls from their signed origin
		Proxy: pallet_proxy = 43,

		// Preimage pallet allows the storage of large bytes blob
		Preimage: pallet_preimage = 44,

		// Tips module to reward contributions to the ecosystem with small amount of KILTs.
		TipsMembership: pallet_membership::<Instance2> = 45,
		Tips: pallet_tips = 46,

		Multisig: pallet_multisig = 47,

		// KILT Pallets. Start indices 60 to leave room
		// DELETED: KiltLaunch: kilt_launch = 60,
		Ctype: ctype = 61,
		Attestation: attestation = 62,
		Delegation: delegation = 63,
		Did: did = 64,
		// DELETED: CrowdloanContributors = 65,
		Inflation: pallet_inflation = 66,
		DidLookup: pallet_did_lookup = 67,
		Web3Names: pallet_web3_names = 68,
		PublicCredentials: public_credentials = 69,
		Migration: pallet_migration = 70,
		DipProvider: pallet_dip_provider = 71,
		DepositStorage: pallet_deposit_storage = 72,

		// Parachains pallets. Start indices at 80 to leave room.

		// Among others: Send and receive DMP and XCMP messages.
		ParachainSystem: cumulus_pallet_parachain_system = 80,
		ParachainInfo: parachain_info = 81,
		// Wrap and unwrap XCMP messages to send and receive them. Queue them for later processing.
		XcmpQueue: cumulus_pallet_xcmp_queue = 82,
		// Build XCM scripts.
		PolkadotXcm: pallet_xcm = 83,
		// Does nothing cool, just provides an origin.
		CumulusXcm: cumulus_pallet_xcm exclude_parts { Call } = 84,
		// Queue and pass DMP messages on to be executed.
		DmpQueue: cumulus_pallet_dmp_queue = 85,
	}
}

impl did::DeriveDidCallAuthorizationVerificationKeyRelationship for RuntimeCall {
	fn derive_verification_key_relationship(&self) -> did::DeriveDidCallKeyRelationshipResult {
		/// ensure that all calls have the same VerificationKeyRelationship
		fn single_key_relationship(calls: &[RuntimeCall]) -> did::DeriveDidCallKeyRelationshipResult {
			let init = calls
				.get(0)
				.ok_or(did::RelationshipDeriveError::InvalidCallParameter)?
				.derive_verification_key_relationship()?;
			calls
				.iter()
				.skip(1)
				.map(RuntimeCall::derive_verification_key_relationship)
				.try_fold(init, |acc, next| {
					if next.is_err() {
						next
					} else if Ok(acc) == next {
						Ok(acc)
					} else {
						Err(did::RelationshipDeriveError::InvalidCallParameter)
					}
				})
		}
		match self {
			RuntimeCall::Attestation { .. } => Ok(did::DidVerificationKeyRelationship::AssertionMethod),
			RuntimeCall::Ctype { .. } => Ok(did::DidVerificationKeyRelationship::AssertionMethod),
			RuntimeCall::Delegation { .. } => Ok(did::DidVerificationKeyRelationship::CapabilityDelegation),
			RuntimeCall::DipProvider { .. } => Ok(did::DidVerificationKeyRelationship::Authentication),
			// DID creation is not allowed through the DID proxy.
			RuntimeCall::Did(did::Call::create { .. }) => Err(did::RelationshipDeriveError::NotCallableByDid),
			RuntimeCall::Did { .. } => Ok(did::DidVerificationKeyRelationship::Authentication),
			RuntimeCall::Web3Names { .. } => Ok(did::DidVerificationKeyRelationship::Authentication),
			RuntimeCall::PublicCredentials { .. } => Ok(did::DidVerificationKeyRelationship::AssertionMethod),
			RuntimeCall::DidLookup { .. } => Ok(did::DidVerificationKeyRelationship::Authentication),
			RuntimeCall::Utility(pallet_utility::Call::batch { calls }) => single_key_relationship(&calls[..]),
			RuntimeCall::Utility(pallet_utility::Call::batch_all { calls }) => single_key_relationship(&calls[..]),
			RuntimeCall::Utility(pallet_utility::Call::force_batch { calls }) => single_key_relationship(&calls[..]),
			#[cfg(not(feature = "runtime-benchmarks"))]
			_ => Err(did::RelationshipDeriveError::NotCallableByDid),
			// By default, returns the authentication key
			#[cfg(feature = "runtime-benchmarks")]
			_ => Ok(did::DidVerificationKeyRelationship::Authentication),
		}
	}

	// Always return a System::remark() extrinsic call
	#[cfg(feature = "runtime-benchmarks")]
	fn get_call_for_did_call_benchmark() -> Self {
		RuntimeCall::System(frame_system::Call::remark { remark: vec![] })
	}
}

/// The address format for describing accounts.
pub type Address = sp_runtime::MultiAddress<AccountId, ()>;
/// Block header type as expected by this runtime.
/// Block type as expected by this runtime.
pub type Block = generic::Block<Header, UncheckedExtrinsic>;
/// A Block signed with a Justification
pub type SignedBlock = generic::SignedBlock<Block>;
/// BlockId type as expected by this runtime.
pub type BlockId = generic::BlockId<Block>;
/// The SignedExtension to the basic transaction logic.
pub type SignedExtra = (
	frame_system::CheckNonZeroSender<Runtime>,
	frame_system::CheckSpecVersion<Runtime>,
	frame_system::CheckTxVersion<Runtime>,
	frame_system::CheckGenesis<Runtime>,
	frame_system::CheckEra<Runtime>,
	frame_system::CheckNonce<Runtime>,
	frame_system::CheckWeight<Runtime>,
	pallet_transaction_payment::ChargeTransactionPayment<Runtime>,
);
/// Unchecked extrinsic type as expected by this runtime.
pub type UncheckedExtrinsic = generic::UncheckedExtrinsic<Address, RuntimeCall, Signature, SignedExtra>;
/// Extrinsic type that has already been checked.
pub type CheckedExtrinsic = generic::CheckedExtrinsic<AccountId, RuntimeCall, SignedExtra>;
/// Executive: handles dispatch to the various modules.
pub type Executive = frame_executive::Executive<
	Runtime,
	Block,
	frame_system::ChainContext<Runtime>,
	Runtime,
	// Executes pallet hooks in the order of definition in construct_runtime
	AllPalletsWithSystem,
	(
		runtime_common::migrations::BumpStorageVersion<Runtime>,
		parachain_staking::migrations::BalanceMigration<Runtime>,
		pallet_xcm::migration::v1::MigrateToV1<Runtime>,
	),
>;

#[cfg(feature = "runtime-benchmarks")]
mod benches {
	frame_benchmarking::define_benchmarks!(
		[frame_system, SystemBench::<Runtime>]
		[pallet_timestamp, Timestamp]
		[pallet_indices, Indices]
		[pallet_balances, Balances]
		[pallet_session, SessionBench::<Runtime>]
		[parachain_staking, ParachainStaking]
		[pallet_democracy, Democracy]
		[pallet_configuration, Configuration]
		[pallet_collective, Council]
		[pallet_collective, TechnicalCommittee]
		[pallet_membership, TechnicalMembership]
		[pallet_treasury, Treasury]
		[pallet_sudo, Sudo]
		[pallet_utility, Utility]
		[pallet_vesting, Vesting]
		[pallet_scheduler, Scheduler]
		[pallet_proxy, Proxy]
		[pallet_preimage, Preimage]
		[pallet_tips, Tips]
		[pallet_multisig, Multisig]
		[ctype, Ctype]
		[attestation, Attestation]
		[delegation, Delegation]
		[did, Did]
		[pallet_inflation, Inflation]
		[pallet_did_lookup, DidLookup]
		[pallet_web3_names, Web3Names]
		[public_credentials, PublicCredentials]
		[pallet_xcm, PolkadotXcm]
		[pallet_migration, Migration]
		[pallet_dip_provider, DipProvider]
		[pallet_deposit_storage, DepositStorage]
		[frame_benchmarking::baseline, Baseline::<Runtime>]
	);
}

impl_runtime_apis! {
	impl sp_api::Core<Block> for Runtime {
		fn version() -> RuntimeVersion {
			VERSION
		}

		fn execute_block(block: Block) {
			Executive::execute_block(block);
		}

		fn initialize_block(header: &<Block as BlockT>::Header) {
			Executive::initialize_block(header)
		}
	}

	impl sp_api::Metadata<Block> for Runtime {
		fn metadata() -> OpaqueMetadata {
			OpaqueMetadata::new(Runtime::metadata().into())
		}

		fn metadata_at_version(version: u32) -> Option<OpaqueMetadata> {
			Runtime::metadata_at_version(version)
		}

		fn metadata_versions() -> sp_std::vec::Vec<u32> {
			Runtime::metadata_versions()
		}
	}

	impl frame_system_rpc_runtime_api::AccountNonceApi<Block, AccountId, Nonce> for Runtime {
		fn account_nonce(account: AccountId) -> Nonce {
			frame_system::Pallet::<Runtime>::account_nonce(account)
		}
	}

	impl pallet_transaction_payment_rpc_runtime_api::TransactionPaymentApi<Block, Balance> for Runtime {
		fn query_info(
			uxt: <Block as BlockT>::Extrinsic,
			len: u32,
		) -> pallet_transaction_payment_rpc_runtime_api::RuntimeDispatchInfo<Balance> {
			TransactionPayment::query_info(uxt, len)
		}

		fn query_fee_details(uxt: <Block as BlockT>::Extrinsic, len: u32) -> pallet_transaction_payment::FeeDetails<Balance> {
			TransactionPayment::query_fee_details(uxt, len)
		}

		fn query_weight_to_fee(weight: Weight) -> Balance {
			TransactionPayment::weight_to_fee(weight)
		}
		fn query_length_to_fee(length: u32) -> Balance {
			TransactionPayment::length_to_fee(length)
		}
	}

	impl pallet_transaction_payment_rpc_runtime_api::TransactionPaymentCallApi<Block, Balance, RuntimeCall>
	for Runtime
	{
		fn query_call_info(
			call: RuntimeCall,
			len: u32,
		) -> pallet_transaction_payment::RuntimeDispatchInfo<Balance> {
			TransactionPayment::query_call_info(call, len)
		}
		fn query_call_fee_details(
			call: RuntimeCall,
			len: u32,
		) -> pallet_transaction_payment::FeeDetails<Balance> {
			TransactionPayment::query_call_fee_details(call, len)
		}
		fn query_weight_to_fee(weight: Weight) -> Balance {
			TransactionPayment::weight_to_fee(weight)
		}
		fn query_length_to_fee(length: u32) -> Balance {
			TransactionPayment::length_to_fee(length)
		}
	}

	impl sp_block_builder::BlockBuilder<Block> for Runtime {
		fn apply_extrinsic(
			extrinsic: <Block as BlockT>::Extrinsic,
		) -> ApplyExtrinsicResult {
			Executive::apply_extrinsic(extrinsic)
		}

		fn finalize_block() -> <Block as BlockT>::Header {
			Executive::finalize_block()
		}

		fn inherent_extrinsics(data: sp_inherents::InherentData) -> Vec<<Block as BlockT>::Extrinsic> {
			data.create_extrinsics()
		}

		fn check_inherents(block: Block, data: sp_inherents::InherentData) -> sp_inherents::CheckInherentsResult {
			data.check_extrinsics(&block)
		}
	}

	impl sp_transaction_pool::runtime_api::TaggedTransactionQueue<Block> for Runtime {
		fn validate_transaction(
			source: TransactionSource,
			tx: <Block as BlockT>::Extrinsic,
			block_hash: <Block as BlockT>::Hash,
		) -> TransactionValidity {
			Executive::validate_transaction(source, tx, block_hash)
		}
	}

	impl sp_offchain::OffchainWorkerApi<Block> for Runtime {
		fn offchain_worker(header: &<Block as BlockT>::Header) {
			Executive::offchain_worker(header)
		}
	}

	impl sp_session::SessionKeys<Block> for Runtime {
		fn decode_session_keys(
			encoded: Vec<u8>,
		) -> Option<Vec<(Vec<u8>, sp_core::crypto::KeyTypeId)>> {
			SessionKeys::decode_into_raw_public_keys(&encoded)
		}

		fn generate_session_keys(seed: Option<Vec<u8>>) -> Vec<u8> {
			SessionKeys::generate(seed)
		}
	}

	impl sp_consensus_aura::AuraApi<Block, AuthorityId> for Runtime {
		fn slot_duration() -> sp_consensus_aura::SlotDuration {
			sp_consensus_aura::SlotDuration::from_millis(Aura::slot_duration())
		}

		fn authorities() -> Vec<AuthorityId> {
			Aura::authorities().into_inner()
		}
	}

	impl cumulus_primitives_core::CollectCollationInfo<Block> for Runtime {
		fn collect_collation_info(header: &<Block as BlockT>::Header) -> cumulus_primitives_core::CollationInfo {
			ParachainSystem::collect_collation_info(header)
		}
	}

	impl kilt_runtime_api_did::Did<
		Block,
		DidIdentifier,
		AccountId,
		LinkableAccountId,
		Balance,
		Hash,
		BlockNumber
	> for Runtime {
		fn query_by_web3_name(name: Vec<u8>) -> Option<kilt_runtime_api_did::RawDidLinkedInfo<
				DidIdentifier,
				AccountId,
				LinkableAccountId,
				Balance,
				Hash,
				BlockNumber
			>
		> {
			let name: pallet_web3_names::web3_name::AsciiWeb3Name<Runtime> = name.try_into().ok()?;
			pallet_web3_names::Owner::<Runtime>::get(&name)
				.and_then(|owner_info| {
					did::Did::<Runtime>::get(&owner_info.owner).map(|details| (owner_info, details))
				})
				.map(|(owner_info, details)| {
					let accounts = pallet_did_lookup::ConnectedAccounts::<Runtime>::iter_key_prefix(
						&owner_info.owner,
					).collect();
					let service_endpoints = did::ServiceEndpoints::<Runtime>::iter_prefix(&owner_info.owner).map(|e| From::from(e.1)).collect();

					kilt_runtime_api_did::RawDidLinkedInfo{
						identifier: owner_info.owner,
						w3n: Some(name.into()),
						accounts,
						service_endpoints,
						details: details.into(),
					}
			})
		}

		fn query_by_account(account: LinkableAccountId) -> Option<
			kilt_runtime_api_did::RawDidLinkedInfo<
				DidIdentifier,
				AccountId,
				LinkableAccountId,
				Balance,
				Hash,
				BlockNumber
			>
		> {
			pallet_did_lookup::ConnectedDids::<Runtime>::get(account)
				.and_then(|owner_info| {
					did::Did::<Runtime>::get(&owner_info.did).map(|details| (owner_info, details))
				})
				.map(|(connection_record, details)| {
					let w3n = pallet_web3_names::Names::<Runtime>::get(&connection_record.did).map(Into::into);
					let accounts = pallet_did_lookup::ConnectedAccounts::<Runtime>::iter_key_prefix(&connection_record.did).collect();
					let service_endpoints = did::ServiceEndpoints::<Runtime>::iter_prefix(&connection_record.did).map(|e| From::from(e.1)).collect();

					kilt_runtime_api_did::RawDidLinkedInfo {
						identifier: connection_record.did,
						w3n,
						accounts,
						service_endpoints,
						details: details.into(),
					}
				})
		}

		fn query(did: DidIdentifier) -> Option<
			kilt_runtime_api_did::RawDidLinkedInfo<
				DidIdentifier,
				AccountId,
				LinkableAccountId,
				Balance,
				Hash,
				BlockNumber
			>
		> {
			let details = did::Did::<Runtime>::get(&did)?;
			let w3n = pallet_web3_names::Names::<Runtime>::get(&did).map(Into::into);
			let accounts = pallet_did_lookup::ConnectedAccounts::<Runtime>::iter_key_prefix(&did).collect();
			let service_endpoints = did::ServiceEndpoints::<Runtime>::iter_prefix(&did).map(|e| From::from(e.1)).collect();

			Some(kilt_runtime_api_did::RawDidLinkedInfo {
				identifier: did,
				w3n,
				accounts,
				service_endpoints,
				details: details.into(),
			})
		}
	}

	impl kilt_runtime_api_public_credentials::PublicCredentials<Block, Vec<u8>, Hash, public_credentials::CredentialEntry<Hash, DidIdentifier, BlockNumber, AccountId, Balance, AuthorizationId<<Runtime as delegation::Config>::DelegationNodeId>>, PublicCredentialsFilter<Hash, AccountId>, PublicCredentialsApiError> for Runtime {
		fn get_by_id(credential_id: Hash) -> Option<public_credentials::CredentialEntry<Hash, DidIdentifier, BlockNumber, AccountId, Balance, AuthorizationId<<Runtime as delegation::Config>::DelegationNodeId>>> {
			let subject = public_credentials::CredentialSubjects::<Runtime>::get(credential_id)?;
			public_credentials::Credentials::<Runtime>::get(subject, credential_id)
		}

		fn get_by_subject(subject: Vec<u8>, filter: Option<PublicCredentialsFilter<Hash, AccountId>>) -> Result<Vec<(Hash, public_credentials::CredentialEntry<Hash, DidIdentifier, BlockNumber, AccountId, Balance, AuthorizationId<<Runtime as delegation::Config>::DelegationNodeId>>)>, PublicCredentialsApiError> {
			let asset_did = AssetDid::try_from(subject).map_err(|_| PublicCredentialsApiError::InvalidSubjectId)?;
			let credentials_prefix = public_credentials::Credentials::<Runtime>::iter_prefix(asset_did);
			if let Some(filter) = filter {
				Ok(credentials_prefix.filter(|(_, entry)| filter.should_include(entry)).collect())
			} else {
				Ok(credentials_prefix.collect())
			}
		}
	}

	impl kilt_runtime_api_staking::Staking<Block, AccountId, Balance> for Runtime {
		fn get_unclaimed_staking_rewards(account: &AccountId) -> Balance {
			ParachainStaking::get_unclaimed_staking_rewards(account)
		}

		fn get_staking_rates() -> kilt_runtime_api_staking::StakingRates {
			ParachainStaking::get_staking_rates()
		}
	}

	impl kilt_runtime_api_dip_provider::DipProvider<Block, dip::runtime_api::DipProofRequest, CompleteMerkleProof<Hash, DidMerkleProofOf<Runtime>>, dip::runtime_api::DipProofError> for Runtime {
		fn generate_proof(request: dip::runtime_api::DipProofRequest) -> Result<CompleteMerkleProof<Hash, DidMerkleProofOf<Runtime>>, dip::runtime_api::DipProofError> {
			use pallet_dip_provider::traits::IdentityProvider;

			let identity_details = pallet_dip_provider::IdentityProviderOf::<Runtime>::retrieve(&request.identifier).map_err(dip::runtime_api::DipProofError::IdentityProvider)?;

			DidMerkleRootGenerator::<Runtime>::generate_proof(&identity_details, request.version, request.keys.iter(), request.should_include_web3_name, request.accounts.iter()).map_err(dip::runtime_api::DipProofError::MerkleProof)
		}
	}

	#[cfg(feature = "runtime-benchmarks")]
	impl frame_benchmarking::Benchmark<Block> for Runtime {
		fn benchmark_metadata(extra: bool) -> (
			Vec<frame_benchmarking::BenchmarkList>,
			Vec<frame_support::traits::StorageInfo>,
		) {
			use frame_benchmarking::{Benchmarking, BenchmarkList};
			use frame_support::traits::StorageInfoTrait;

			use frame_system_benchmarking::Pallet as SystemBench;
			use cumulus_pallet_session_benchmarking::Pallet as SessionBench;
			use frame_benchmarking::baseline::Pallet as Baseline;

			let mut list = Vec::<BenchmarkList>::new();
			list_benchmarks!(list, extra);

			let storage_info = AllPalletsWithSystem::storage_info();
			(list, storage_info)
		}

		fn dispatch_benchmark(
			config: frame_benchmarking::BenchmarkConfig
		) -> Result<Vec<frame_benchmarking::BenchmarkBatch>, sp_runtime::RuntimeString> {
			use frame_benchmarking::{Benchmarking, BenchmarkBatch, TrackedStorageKey};
			use frame_system_benchmarking::Pallet as SystemBench;
			use cumulus_pallet_session_benchmarking::Pallet as SessionBench;
			use frame_benchmarking::baseline::Pallet as Baseline;

			impl frame_system_benchmarking::Config for Runtime {}
			impl cumulus_pallet_session_benchmarking::Config for Runtime {}
			impl frame_benchmarking::baseline::Config for Runtime {}

			let whitelist: Vec<TrackedStorageKey> = vec![
				// Block Number
				hex_literal::hex!("26aa394eea5630e07c48ae0c9558cef702a5c1b19ab7a04f536c519aca4983ac")
					.to_vec().into(),
				// Total Issuance
				hex_literal::hex!("c2261276cc9d1f8598ea4b6a74b15c2f57c875e4cff74148e4628f264b974c80")
					.to_vec().into(),
				// Execution Phase
				hex_literal::hex!("26aa394eea5630e07c48ae0c9558cef7ff553b5a9862a516939d82b3d3d8661a")
					.to_vec().into(),
				// Event Count
				hex_literal::hex!("26aa394eea5630e07c48ae0c9558cef70a98fdbe9ce6c55837576c60c7af3850")
					.to_vec().into(),
				// System Events
				hex_literal::hex!("26aa394eea5630e07c48ae0c9558cef780d41e5e16056765bc8461851072c9d7")
					.to_vec().into(),
			];

			let mut batches = Vec::<BenchmarkBatch>::new();
			let params = (&config, &whitelist);

			add_benchmarks!(params, batches);

			if batches.is_empty() { return Err("Benchmark not found for this pallet.".into()) }
			Ok(batches)
		}
	}

	#[cfg(feature = "try-runtime")]
	impl frame_try_runtime::TryRuntime<Block> for Runtime {
		fn on_runtime_upgrade(checks: UpgradeCheckSelect) -> (Weight, Weight) {
			log::info!("try-runtime::on_runtime_upgrade peregrine.");
			let weight = Executive::try_runtime_upgrade(checks).unwrap();
			(weight, BlockWeights::get().max_block)
		}

		fn execute_block(block: Block, state_root_check: bool, sig_check: bool, select: frame_try_runtime::TryStateSelect) -> Weight {
			log::info!(
				target: "runtime::peregrine", "try-runtime: executing block #{} ({:?}) / root checks: {:?} / sig check: {:?} / sanity-checks: {:?}",
				block.header.number,
				block.header.hash(),
				state_root_check,
				sig_check,
				select,
			);
			Executive::try_execute_block(block, state_root_check, sig_check, select).expect("try_execute_block failed")
		}
	}
}

struct CheckInherents;

impl cumulus_pallet_parachain_system::CheckInherents<Block> for CheckInherents {
	fn check_inherents(
		block: &Block,
		relay_state_proof: &cumulus_pallet_parachain_system::RelayChainStateProof,
	) -> sp_inherents::CheckInherentsResult {
		let relay_chain_slot = relay_state_proof
			.read_slot()
			.expect("Could not read the relay chain slot from the proof");

		let inherent_data = cumulus_primitives_timestamp::InherentDataProvider::from_relay_chain_slot_and_duration(
			relay_chain_slot,
			sp_std::time::Duration::from_secs(6),
		)
		.create_inherent_data()
		.expect("Could not create the timestamp inherent data");

		inherent_data.check_extrinsics(block)
	}
}

cumulus_pallet_parachain_system::register_validate_block! {
	Runtime = Runtime,
	BlockExecutor = cumulus_pallet_aura_ext::BlockExecutor::<Runtime, Executive>,
	CheckInherents = CheckInherents,
}<|MERGE_RESOLUTION|>--- conflicted
+++ resolved
@@ -95,17 +95,10 @@
 	spec_name: create_runtime_str!("mashnet-node"),
 	impl_name: create_runtime_str!("mashnet-node"),
 	authoring_version: 4,
-<<<<<<< HEAD
-	spec_version: 11110,
-	impl_version: 0,
-	apis: RUNTIME_API_VERSIONS,
-	transaction_version: 7,
-=======
 	spec_version: 11210,
 	impl_version: 0,
 	apis: RUNTIME_API_VERSIONS,
 	transaction_version: 8,
->>>>>>> 91b837d6
 	state_version: 0,
 };
 
@@ -622,10 +615,7 @@
 impl did::Config for Runtime {
 	type RuntimeEvent = RuntimeEvent;
 	type RuntimeCall = RuntimeCall;
-<<<<<<< HEAD
-=======
 	type RuntimeHoldReason = RuntimeHoldReason;
->>>>>>> 91b837d6
 	type RuntimeOrigin = RuntimeOrigin;
 	type Currency = Balances;
 	type DidIdentifier = DidIdentifier;
