--- conflicted
+++ resolved
@@ -46,30 +46,7 @@
 use sp_version::RuntimeVersion;
 
 use kilt_primitives::{
-<<<<<<< HEAD
-	constants::{
-		self,
-		attestation::ATTESTATION_DEPOSIT,
-		delegation::{
-			DELEGATION_DEPOSIT, MAX_CHILDREN, MAX_PARENT_CHECKS, MAX_REMOVALS, MAX_REVOCATIONS,
-			MAX_SIGNATURE_BYTE_LENGTH,
-		},
-		did::{
-			DID_DEPOSIT, DID_FEE, MAX_BLOCKS_TX_VALIDITY, MAX_ENDPOINT_URLS_COUNT, MAX_KEY_AGREEMENT_KEYS,
-			MAX_NUMBER_OF_SERVICES_PER_DID, MAX_NUMBER_OF_TYPES_PER_SERVICE, MAX_NUMBER_OF_URLS_PER_SERVICE,
-			MAX_PUBLIC_KEYS_PER_DID, MAX_SERVICE_ID_LENGTH, MAX_SERVICE_TYPE_LENGTH, MAX_SERVICE_URL_LENGTH,
-			MAX_TOTAL_KEY_AGREEMENT_KEYS, MAX_URL_LENGTH,
-		},
-		governance::{
-			COOLOFF_PERIOD, COUNCIL_MOTION_DURATION, ENACTMENT_PERIOD, FAST_TRACK_VOTING_PERIOD, LAUNCH_PERIOD,
-			SPEND_PERIOD, TECHNICAL_MOTION_DURATION, VOTING_PERIOD,
-		},
-		treasury::{INITIAL_PERIOD_LENGTH, INITIAL_PERIOD_REWARD_PER_BLOCK},
-		KILT, MAXIMUM_BLOCK_WEIGHT, MICRO_KILT, MILLI_KILT, MIN_VESTED_TRANSFER_AMOUNT, SLOT_DURATION,
-	},
-=======
 	constants::{self, KILT, MICRO_KILT, MILLI_KILT},
->>>>>>> 1bbe40b4
 	fees::{ToAuthor, WeightToFee},
 	AccountId, AuthorityId, Balance, BlockHashCount, BlockLength, BlockNumber, BlockWeights, DidIdentifier, FeeSplit,
 	Hash, Header, Index, Signature, SlowAdjustingFeeUpdate,
@@ -117,17 +94,6 @@
 		runtime_version: VERSION,
 		can_author_with: Default::default(),
 	}
-}
-
-// Pallet accounts of runtime
-parameter_types! {
-<<<<<<< HEAD
-	pub const TreasuryPalletId: PalletId = PalletId(*b"kilt/tsy");
-	pub const LaunchPalletId: PalletId = PalletId(*b"kilt/lch");
-	pub const CrowdPalletId: PalletId = PalletId(*b"kilt/thx");
-=======
-	pub const TreasuryPalletId: PalletId = constants::treasury::TREASURY_PALLET_ID;
->>>>>>> 1bbe40b4
 }
 
 parameter_types! {
