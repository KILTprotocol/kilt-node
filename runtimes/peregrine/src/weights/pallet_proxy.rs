// KILT Blockchain – https://botlabs.org
// Copyright (C) 2019-2022 BOTLabs GmbH

// The KILT Blockchain is free software: you can redistribute it and/or modify
// it under the terms of the GNU General Public License as published by
// the Free Software Foundation, either version 3 of the License, or
// (at your option) any later version.

// The KILT Blockchain is distributed in the hope that it will be useful,
// but WITHOUT ANY WARRANTY; without even the implied warranty of
// MERCHANTABILITY or FITNESS FOR A PARTICULAR PURPOSE.  See the
// GNU General Public License for more details.

// You should have received a copy of the GNU General Public License
// along with this program.  If not, see <https://www.gnu.org/licenses/>.

// If you feel like getting in touch with us, you can do so at info@botlabs.org

//! Autogenerated weights for pallet_proxy
//!
//! THIS FILE WAS AUTO-GENERATED USING THE SUBSTRATE BENCHMARK CLI VERSION 4.0.0-dev
//! DATE: 2022-10-19, STEPS: `50`, REPEAT: 20, LOW RANGE: `[]`, HIGH RANGE: `[]`
//! EXECUTION: Some(Wasm), WASM-EXECUTION: Compiled, CHAIN: Some("spiritnet-dev"), DB CACHE: 1024

// Executed Command:
// ./target/release/kilt-parachain
// benchmark
// pallet
// --chain=spiritnet-dev
// --steps=50
// --repeat=20
// --pallet=pallet-proxy
// --extrinsic=*
// --execution=wasm
// --wasm-execution=compiled
// --heap-pages=4096
// --output=./runtimes/spiritnet/src/weights/pallet_proxy.rs
// --template=.maintain/runtime-weight-template.hbs

#![cfg_attr(rustfmt, rustfmt_skip)]
#![allow(unused_parens)]
#![allow(unused_imports)]
#![allow(clippy::unnecessary_cast)]

use frame_support::{traits::Get, weights::Weight};
use sp_std::marker::PhantomData;

/// Weights for `pallet_proxy`.
pub struct WeightInfo<T>(PhantomData<T>);
impl<T: frame_system::Config> pallet_proxy::WeightInfo for WeightInfo<T> {
	// Storage: Proxy Proxies (r:1 w:0)
	fn proxy(p: u32, ) -> Weight {
<<<<<<< HEAD
		Weight::from_ref_time(22_325_000 as u64)
			// Standard Error: 6_000
			.saturating_add(Weight::from_ref_time(72_000 as u64).saturating_mul(p as u64))
=======
		Weight::from_ref_time(35_412_000 as u64)
			// Standard Error: 5_000
			.saturating_add(Weight::from_ref_time(137_000 as u64).saturating_mul(p as u64))
>>>>>>> 5397568e
			.saturating_add(T::DbWeight::get().reads(1 as u64))
	}
	// Storage: Proxy Proxies (r:1 w:0)
	// Storage: Proxy Announcements (r:1 w:1)
	// Storage: System Account (r:1 w:1)
	fn proxy_announced(a: u32, p: u32, ) -> Weight {
<<<<<<< HEAD
		Weight::from_ref_time(48_023_000 as u64)
			// Standard Error: 10_000
			.saturating_add(Weight::from_ref_time(399_000 as u64).saturating_mul(a as u64))
			// Standard Error: 12_000
			.saturating_add(Weight::from_ref_time(13_000 as u64).saturating_mul(p as u64))
=======
		Weight::from_ref_time(63_898_000 as u64)
			// Standard Error: 7_000
			.saturating_add(Weight::from_ref_time(353_000 as u64).saturating_mul(a as u64))
			// Standard Error: 8_000
			.saturating_add(Weight::from_ref_time(37_000 as u64).saturating_mul(p as u64))
>>>>>>> 5397568e
			.saturating_add(T::DbWeight::get().reads(3 as u64))
			.saturating_add(T::DbWeight::get().writes(2 as u64))
	}
	// Storage: Proxy Announcements (r:1 w:1)
	// Storage: System Account (r:1 w:1)
	fn remove_announcement(a: u32, _p: u32, ) -> Weight {
<<<<<<< HEAD
		Weight::from_ref_time(34_219_000 as u64)
			// Standard Error: 4_000
			.saturating_add(Weight::from_ref_time(376_000 as u64).saturating_mul(a as u64))
=======
		Weight::from_ref_time(46_307_000 as u64)
			// Standard Error: 4_000
			.saturating_add(Weight::from_ref_time(350_000 as u64).saturating_mul(a as u64))
>>>>>>> 5397568e
			.saturating_add(T::DbWeight::get().reads(2 as u64))
			.saturating_add(T::DbWeight::get().writes(2 as u64))
	}
	// Storage: Proxy Announcements (r:1 w:1)
	// Storage: System Account (r:1 w:1)
	fn reject_announcement(a: u32, _p: u32, ) -> Weight {
<<<<<<< HEAD
		Weight::from_ref_time(34_148_000 as u64)
			// Standard Error: 5_000
			.saturating_add(Weight::from_ref_time(418_000 as u64).saturating_mul(a as u64))
=======
		Weight::from_ref_time(46_509_000 as u64)
			// Standard Error: 5_000
			.saturating_add(Weight::from_ref_time(346_000 as u64).saturating_mul(a as u64))
>>>>>>> 5397568e
			.saturating_add(T::DbWeight::get().reads(2 as u64))
			.saturating_add(T::DbWeight::get().writes(2 as u64))
	}
	// Storage: Proxy Proxies (r:1 w:0)
	// Storage: Proxy Announcements (r:1 w:1)
	// Storage: System Account (r:1 w:1)
	fn announce(a: u32, p: u32, ) -> Weight {
<<<<<<< HEAD
		Weight::from_ref_time(44_814_000 as u64)
			// Standard Error: 7_000
			.saturating_add(Weight::from_ref_time(428_000 as u64).saturating_mul(a as u64))
			// Standard Error: 8_000
			.saturating_add(Weight::from_ref_time(78_000 as u64).saturating_mul(p as u64))
=======
		Weight::from_ref_time(57_938_000 as u64)
			// Standard Error: 8_000
			.saturating_add(Weight::from_ref_time(399_000 as u64).saturating_mul(a as u64))
			// Standard Error: 9_000
			.saturating_add(Weight::from_ref_time(20_000 as u64).saturating_mul(p as u64))
>>>>>>> 5397568e
			.saturating_add(T::DbWeight::get().reads(3 as u64))
			.saturating_add(T::DbWeight::get().writes(2 as u64))
	}
	// Storage: Proxy Proxies (r:1 w:1)
	fn add_proxy(p: u32, ) -> Weight {
<<<<<<< HEAD
		Weight::from_ref_time(38_309_000 as u64)
			// Standard Error: 12_000
			.saturating_add(Weight::from_ref_time(375_000 as u64).saturating_mul(p as u64))
=======
		Weight::from_ref_time(51_510_000 as u64)
			// Standard Error: 5_000
			.saturating_add(Weight::from_ref_time(141_000 as u64).saturating_mul(p as u64))
>>>>>>> 5397568e
			.saturating_add(T::DbWeight::get().reads(1 as u64))
			.saturating_add(T::DbWeight::get().writes(1 as u64))
	}
	// Storage: Proxy Proxies (r:1 w:1)
	fn remove_proxy(p: u32, ) -> Weight {
<<<<<<< HEAD
		Weight::from_ref_time(38_994_000 as u64)
			// Standard Error: 14_000
			.saturating_add(Weight::from_ref_time(309_000 as u64).saturating_mul(p as u64))
=======
		Weight::from_ref_time(50_638_000 as u64)
			// Standard Error: 6_000
			.saturating_add(Weight::from_ref_time(264_000 as u64).saturating_mul(p as u64))
>>>>>>> 5397568e
			.saturating_add(T::DbWeight::get().reads(1 as u64))
			.saturating_add(T::DbWeight::get().writes(1 as u64))
	}
	// Storage: Proxy Proxies (r:1 w:1)
	fn remove_proxies(p: u32, ) -> Weight {
<<<<<<< HEAD
		Weight::from_ref_time(32_875_000 as u64)
			// Standard Error: 9_000
			.saturating_add(Weight::from_ref_time(145_000 as u64).saturating_mul(p as u64))
=======
		Weight::from_ref_time(44_224_000 as u64)
			// Standard Error: 4_000
			.saturating_add(Weight::from_ref_time(164_000 as u64).saturating_mul(p as u64))
>>>>>>> 5397568e
			.saturating_add(T::DbWeight::get().reads(1 as u64))
			.saturating_add(T::DbWeight::get().writes(1 as u64))
	}
	// Storage: unknown [0x3a65787472696e7369635f696e646578] (r:1 w:0)
	// Storage: Proxy Proxies (r:1 w:1)
	fn anonymous(p: u32, ) -> Weight {
<<<<<<< HEAD
		Weight::from_ref_time(44_627_000 as u64)
			// Standard Error: 15_000
			.saturating_add(Weight::from_ref_time(128_000 as u64).saturating_mul(p as u64))
=======
		Weight::from_ref_time(56_775_000 as u64)
			// Standard Error: 5_000
			.saturating_add(Weight::from_ref_time(112_000 as u64).saturating_mul(p as u64))
>>>>>>> 5397568e
			.saturating_add(T::DbWeight::get().reads(2 as u64))
			.saturating_add(T::DbWeight::get().writes(1 as u64))
	}
	// Storage: Proxy Proxies (r:1 w:1)
	fn kill_anonymous(p: u32, ) -> Weight {
<<<<<<< HEAD
		Weight::from_ref_time(34_989_000 as u64)
			// Standard Error: 10_000
			.saturating_add(Weight::from_ref_time(87_000 as u64).saturating_mul(p as u64))
=======
		Weight::from_ref_time(46_450_000 as u64)
			// Standard Error: 4_000
			.saturating_add(Weight::from_ref_time(210_000 as u64).saturating_mul(p as u64))
>>>>>>> 5397568e
			.saturating_add(T::DbWeight::get().reads(1 as u64))
			.saturating_add(T::DbWeight::get().writes(1 as u64))
	}
}<|MERGE_RESOLUTION|>--- conflicted
+++ resolved
@@ -50,64 +50,38 @@
 impl<T: frame_system::Config> pallet_proxy::WeightInfo for WeightInfo<T> {
 	// Storage: Proxy Proxies (r:1 w:0)
 	fn proxy(p: u32, ) -> Weight {
-<<<<<<< HEAD
-		Weight::from_ref_time(22_325_000 as u64)
-			// Standard Error: 6_000
-			.saturating_add(Weight::from_ref_time(72_000 as u64).saturating_mul(p as u64))
-=======
 		Weight::from_ref_time(35_412_000 as u64)
 			// Standard Error: 5_000
 			.saturating_add(Weight::from_ref_time(137_000 as u64).saturating_mul(p as u64))
->>>>>>> 5397568e
 			.saturating_add(T::DbWeight::get().reads(1 as u64))
 	}
 	// Storage: Proxy Proxies (r:1 w:0)
 	// Storage: Proxy Announcements (r:1 w:1)
 	// Storage: System Account (r:1 w:1)
 	fn proxy_announced(a: u32, p: u32, ) -> Weight {
-<<<<<<< HEAD
-		Weight::from_ref_time(48_023_000 as u64)
-			// Standard Error: 10_000
-			.saturating_add(Weight::from_ref_time(399_000 as u64).saturating_mul(a as u64))
-			// Standard Error: 12_000
-			.saturating_add(Weight::from_ref_time(13_000 as u64).saturating_mul(p as u64))
-=======
 		Weight::from_ref_time(63_898_000 as u64)
 			// Standard Error: 7_000
 			.saturating_add(Weight::from_ref_time(353_000 as u64).saturating_mul(a as u64))
 			// Standard Error: 8_000
 			.saturating_add(Weight::from_ref_time(37_000 as u64).saturating_mul(p as u64))
->>>>>>> 5397568e
 			.saturating_add(T::DbWeight::get().reads(3 as u64))
 			.saturating_add(T::DbWeight::get().writes(2 as u64))
 	}
 	// Storage: Proxy Announcements (r:1 w:1)
 	// Storage: System Account (r:1 w:1)
 	fn remove_announcement(a: u32, _p: u32, ) -> Weight {
-<<<<<<< HEAD
-		Weight::from_ref_time(34_219_000 as u64)
-			// Standard Error: 4_000
-			.saturating_add(Weight::from_ref_time(376_000 as u64).saturating_mul(a as u64))
-=======
 		Weight::from_ref_time(46_307_000 as u64)
 			// Standard Error: 4_000
 			.saturating_add(Weight::from_ref_time(350_000 as u64).saturating_mul(a as u64))
->>>>>>> 5397568e
 			.saturating_add(T::DbWeight::get().reads(2 as u64))
 			.saturating_add(T::DbWeight::get().writes(2 as u64))
 	}
 	// Storage: Proxy Announcements (r:1 w:1)
 	// Storage: System Account (r:1 w:1)
 	fn reject_announcement(a: u32, _p: u32, ) -> Weight {
-<<<<<<< HEAD
-		Weight::from_ref_time(34_148_000 as u64)
-			// Standard Error: 5_000
-			.saturating_add(Weight::from_ref_time(418_000 as u64).saturating_mul(a as u64))
-=======
 		Weight::from_ref_time(46_509_000 as u64)
 			// Standard Error: 5_000
 			.saturating_add(Weight::from_ref_time(346_000 as u64).saturating_mul(a as u64))
->>>>>>> 5397568e
 			.saturating_add(T::DbWeight::get().reads(2 as u64))
 			.saturating_add(T::DbWeight::get().writes(2 as u64))
 	}
@@ -115,90 +89,52 @@
 	// Storage: Proxy Announcements (r:1 w:1)
 	// Storage: System Account (r:1 w:1)
 	fn announce(a: u32, p: u32, ) -> Weight {
-<<<<<<< HEAD
-		Weight::from_ref_time(44_814_000 as u64)
-			// Standard Error: 7_000
-			.saturating_add(Weight::from_ref_time(428_000 as u64).saturating_mul(a as u64))
-			// Standard Error: 8_000
-			.saturating_add(Weight::from_ref_time(78_000 as u64).saturating_mul(p as u64))
-=======
 		Weight::from_ref_time(57_938_000 as u64)
 			// Standard Error: 8_000
 			.saturating_add(Weight::from_ref_time(399_000 as u64).saturating_mul(a as u64))
 			// Standard Error: 9_000
 			.saturating_add(Weight::from_ref_time(20_000 as u64).saturating_mul(p as u64))
->>>>>>> 5397568e
 			.saturating_add(T::DbWeight::get().reads(3 as u64))
 			.saturating_add(T::DbWeight::get().writes(2 as u64))
 	}
 	// Storage: Proxy Proxies (r:1 w:1)
 	fn add_proxy(p: u32, ) -> Weight {
-<<<<<<< HEAD
-		Weight::from_ref_time(38_309_000 as u64)
-			// Standard Error: 12_000
-			.saturating_add(Weight::from_ref_time(375_000 as u64).saturating_mul(p as u64))
-=======
 		Weight::from_ref_time(51_510_000 as u64)
 			// Standard Error: 5_000
 			.saturating_add(Weight::from_ref_time(141_000 as u64).saturating_mul(p as u64))
->>>>>>> 5397568e
 			.saturating_add(T::DbWeight::get().reads(1 as u64))
 			.saturating_add(T::DbWeight::get().writes(1 as u64))
 	}
 	// Storage: Proxy Proxies (r:1 w:1)
 	fn remove_proxy(p: u32, ) -> Weight {
-<<<<<<< HEAD
-		Weight::from_ref_time(38_994_000 as u64)
-			// Standard Error: 14_000
-			.saturating_add(Weight::from_ref_time(309_000 as u64).saturating_mul(p as u64))
-=======
 		Weight::from_ref_time(50_638_000 as u64)
 			// Standard Error: 6_000
 			.saturating_add(Weight::from_ref_time(264_000 as u64).saturating_mul(p as u64))
->>>>>>> 5397568e
 			.saturating_add(T::DbWeight::get().reads(1 as u64))
 			.saturating_add(T::DbWeight::get().writes(1 as u64))
 	}
 	// Storage: Proxy Proxies (r:1 w:1)
 	fn remove_proxies(p: u32, ) -> Weight {
-<<<<<<< HEAD
-		Weight::from_ref_time(32_875_000 as u64)
-			// Standard Error: 9_000
-			.saturating_add(Weight::from_ref_time(145_000 as u64).saturating_mul(p as u64))
-=======
 		Weight::from_ref_time(44_224_000 as u64)
 			// Standard Error: 4_000
 			.saturating_add(Weight::from_ref_time(164_000 as u64).saturating_mul(p as u64))
->>>>>>> 5397568e
 			.saturating_add(T::DbWeight::get().reads(1 as u64))
 			.saturating_add(T::DbWeight::get().writes(1 as u64))
 	}
 	// Storage: unknown [0x3a65787472696e7369635f696e646578] (r:1 w:0)
 	// Storage: Proxy Proxies (r:1 w:1)
 	fn anonymous(p: u32, ) -> Weight {
-<<<<<<< HEAD
-		Weight::from_ref_time(44_627_000 as u64)
-			// Standard Error: 15_000
-			.saturating_add(Weight::from_ref_time(128_000 as u64).saturating_mul(p as u64))
-=======
 		Weight::from_ref_time(56_775_000 as u64)
 			// Standard Error: 5_000
 			.saturating_add(Weight::from_ref_time(112_000 as u64).saturating_mul(p as u64))
->>>>>>> 5397568e
 			.saturating_add(T::DbWeight::get().reads(2 as u64))
 			.saturating_add(T::DbWeight::get().writes(1 as u64))
 	}
 	// Storage: Proxy Proxies (r:1 w:1)
 	fn kill_anonymous(p: u32, ) -> Weight {
-<<<<<<< HEAD
-		Weight::from_ref_time(34_989_000 as u64)
-			// Standard Error: 10_000
-			.saturating_add(Weight::from_ref_time(87_000 as u64).saturating_mul(p as u64))
-=======
 		Weight::from_ref_time(46_450_000 as u64)
 			// Standard Error: 4_000
 			.saturating_add(Weight::from_ref_time(210_000 as u64).saturating_mul(p as u64))
->>>>>>> 5397568e
 			.saturating_add(T::DbWeight::get().reads(1 as u64))
 			.saturating_add(T::DbWeight::get().writes(1 as u64))
 	}
