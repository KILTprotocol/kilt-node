--- conflicted
+++ resolved
@@ -51,11 +51,7 @@
 	// Storage: System Account (r:2 w:2)
 	// Storage: Ctype Ctypes (r:1 w:1)
 	fn add(l: u32, ) -> Weight {
-<<<<<<< HEAD
-		Weight::from_ref_time(55_375_000 as u64)
-=======
 		Weight::from_ref_time(23_838_000 as u64)
->>>>>>> 5397568e
 			// Standard Error: 0
 			.saturating_add(Weight::from_ref_time(2_000 as u64).saturating_mul(l as u64))
 			.saturating_add(T::DbWeight::get().reads(3 as u64))
