--- conflicted
+++ resolved
@@ -499,14 +499,8 @@
 			rounding: Round,
 		) -> Result<Balance, BondedCurrencyError> {
 			let pool = Pools::<Runtime>::get(pool_id).ok_or(BondedCurrencyError::PoolNotFound)?;
-<<<<<<< HEAD
 			let PoolDetailsOf::<Runtime> { curve, bonded_currencies, currencies_settings, collateral, .. } = pool;
 			let denomination = currencies_settings.denomination;
-			let currency_id = bonded_currencies.get(currency_idx.saturated_into::<usize>()).ok_or(BondedCurrencyError::CurrencyNotFound)?;
-
-=======
-			let PoolDetailsOf::<Runtime> { curve, bonded_currencies, denomination, collateral, .. } = pool;
->>>>>>> 832af66b
 			let collateral_denomination = NativeAndForeignAssets::decimals(collateral);
 
 			let normalized_low = balance_to_fixed(low, denomination, rounding).map_err(|_| BondedCurrencyError::BalanceConversion)?;
