--- conflicted
+++ resolved
@@ -228,7 +228,11 @@
 	pub const INITIAL_PERIOD_REWARD_PER_BLOCK: Balance = YEARLY_REWARD / (BLOCKS_PER_YEAR as Balance);
 }
 
-<<<<<<< HEAD
+pub mod proxy {
+	pub const MAX_PROXIES: u16 = 10;
+	pub const MAX_PENDING: u16 = 10;
+}
+
 pub mod unicks {
 	use crate::Balance;
 
@@ -237,9 +241,4 @@
 	pub const MIN_LENGTH: u32 = 3;
 	pub const MAX_LENGTH: u32 = 32;
 	pub const DEPOSIT: Balance = 2 * KILT;
-=======
-pub mod proxy {
-	pub const MAX_PROXIES: u16 = 10;
-	pub const MAX_PENDING: u16 = 10;
->>>>>>> e3ede31b
 }