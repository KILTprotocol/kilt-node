--- conflicted
+++ resolved
@@ -90,15 +90,10 @@
 		LinkableAccountId,
 	>;
 
-<<<<<<< HEAD
 	/// Given the provided DID info, it calculates the Merkle commitment (root)
 	/// using the provided in-memory DB.
-	pub(super) fn calculate_root_with_db<Runtime>(
-		identity: &LinkedDidInfoOf<Runtime>,
-=======
 	pub(super) fn calculate_root_with_db<Runtime, const MAX_LINKED_ACCOUNT: u32>(
 		identity: &LinkedDidInfoOf<Runtime, MAX_LINKED_ACCOUNT>,
->>>>>>> 5afb750b
 		db: &mut MemoryDB<Runtime::Hashing>,
 	) -> Result<Runtime::Hash, DidMerkleProofError>
 	where
@@ -246,18 +241,13 @@
 		Ok(trie_builder.root().to_owned())
 	}
 
-<<<<<<< HEAD
 	/// Given the provided DID info, and a set of DID key IDs, account IDs and a
 	/// web3name, generates a Merkle proof that reveals only the provided
 	/// identity components. The function fails if no key or account with the
 	/// specified ID can be found, or if a web3name is requested to be revealed
 	/// in the proof but is not present in the provided identity details.
-	pub(super) fn generate_proof<'a, Runtime, K, A>(
-		identity: &LinkedDidInfoOf<Runtime>,
-=======
 	pub(super) fn generate_proof<'a, Runtime, K, A, const MAX_LINKED_ACCOUNT: u32>(
 		identity: &LinkedDidInfoOf<Runtime, MAX_LINKED_ACCOUNT>,
->>>>>>> 5afb750b
 		key_ids: K,
 		should_include_web3_name: bool,
 		account_ids: A,
@@ -347,12 +337,8 @@
 		})
 	}
 
-<<<<<<< HEAD
 	/// Given the provided DID info, generates a Merkle commitment (root).
-	pub(super) fn generate_commitment<Runtime>(
-=======
 	pub(super) fn generate_commitment<Runtime, const MAX_LINKED_ACCOUNT: u32>(
->>>>>>> 5afb750b
 		identity: &IdentityOf<Runtime>,
 	) -> Result<Runtime::Hash, DidMerkleProofError>
 	where
