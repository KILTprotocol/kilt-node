// KILT Blockchain – https://botlabs.org
// Copyright (C) 2019-2023 BOTLabs GmbH

// The KILT Blockchain is free software: you can redistribute it and/or modify
// it under the terms of the GNU General Public License as published by
// the Free Software Foundation, either version 3 of the License, or
// (at your option) any later version.

// The KILT Blockchain is distributed in the hope that it will be useful,
// but WITHOUT ANY WARRANTY; without even the implied warranty of
// MERCHANTABILITY or FITNESS FOR A PARTICULAR PURPOSE.  See the
// GNU General Public License for more details.

// You should have received a copy of the GNU General Public License
// along with this program.  If not, see <https://www.gnu.org/licenses/>.

// If you feel like getting in touch with us, you can do so at info@botlabs.org

use did::did_details::DidDetails;
use frame_support::ensure;
use frame_system::pallet_prelude::BlockNumberFor;
use kilt_dip_support::merkle::RevealedWeb3Name;
use pallet_did_lookup::linkable_account::LinkableAccountId;
use pallet_dip_provider::traits::IdentityProvider;
use parity_scale_codec::{Decode, Encode};
use scale_info::TypeInfo;
use sp_core::ConstU32;
use sp_runtime::{BoundedVec, SaturatedConversion};
use sp_std::vec::Vec;

#[cfg(feature = "runtime-benchmarks")]
use kilt_support::{benchmark::IdentityContext, traits::GetWorstCase};

#[derive(Encode, Decode, TypeInfo, Debug)]
pub enum LinkedDidInfoProviderError {
	DidNotFound,
	DidDeleted,
	TooManyLinkedAccounts,
	Internal,
}

impl From<LinkedDidInfoProviderError> for u16 {
	fn from(value: LinkedDidInfoProviderError) -> Self {
		match value {
			LinkedDidInfoProviderError::DidNotFound => 0,
			LinkedDidInfoProviderError::DidDeleted => 1,
			LinkedDidInfoProviderError::TooManyLinkedAccounts => 2,
			LinkedDidInfoProviderError::Internal => u16::MAX,
		}
	}
}

pub type Web3OwnershipOf<Runtime> =
	RevealedWeb3Name<<Runtime as pallet_web3_names::Config>::Web3Name, BlockNumberFor<Runtime>>;

<<<<<<< HEAD
/// Identity information related to a KILT DID relevant for cross-chain
/// transactions via the DIP protocol.
pub struct LinkedDidInfoOf<Runtime>
=======
pub struct LinkedDidInfoOf<Runtime, const MAX_LINKED_ACCOUNTS: u32>
>>>>>>> 5afb750b
where
	Runtime: did::Config + pallet_web3_names::Config,
{
	/// The DID Document of the subject.
	pub did_details: DidDetails<Runtime>,
	/// The optional web3name details linked to the subject.
	pub web3_name_details: Option<Web3OwnershipOf<Runtime>>,
<<<<<<< HEAD
	/// The list of accounts the subject has previously linked via the linking
	/// pallet.
	pub linked_accounts: Vec<LinkableAccountId>,
}

/// Type implementing the [`IdentityProvider`] trait which is responsible for
/// collecting the DID information relevant for DIP cross-chain transactions by
/// interacting with the different pallets involved.
pub struct LinkedDidInfoProvider;
=======
	pub linked_accounts: BoundedVec<LinkableAccountId, ConstU32<MAX_LINKED_ACCOUNTS>>,
}

pub struct LinkedDidInfoProvider<const MAX_LINKED_ACCOUNTS: u32>;
>>>>>>> 5afb750b

impl<Runtime, const MAX_LINKED_ACCOUNTS: u32> IdentityProvider<Runtime> for LinkedDidInfoProvider<MAX_LINKED_ACCOUNTS>
where
	Runtime: did::Config<DidIdentifier = <Runtime as pallet_dip_provider::Config>::Identifier>
		+ pallet_web3_names::Config<Web3NameOwner = <Runtime as pallet_dip_provider::Config>::Identifier>
		+ pallet_did_lookup::Config<DidIdentifier = <Runtime as pallet_dip_provider::Config>::Identifier>
		+ pallet_dip_provider::Config,
{
	type Error = LinkedDidInfoProviderError;
	type Success = LinkedDidInfoOf<Runtime, MAX_LINKED_ACCOUNTS>;

	fn retrieve(identifier: &Runtime::Identifier) -> Result<Self::Success, Self::Error> {
		let did_details = match (
			did::Pallet::<Runtime>::get_did(identifier),
			did::Pallet::<Runtime>::get_deleted_did(identifier),
		) {
			(Some(details), _) => Ok(details),
			(_, Some(_)) => Err(LinkedDidInfoProviderError::DidDeleted),
			_ => Err(LinkedDidInfoProviderError::DidNotFound),
		}?;
		let web3_name_details = if let Some(web3_name) = pallet_web3_names::Pallet::<Runtime>::names(identifier) {
			let Some(ownership) = pallet_web3_names::Pallet::<Runtime>::owner(&web3_name) else {
				log::error!(
					"Inconsistent reverse map pallet_web3_names::owner(web3_name). Cannot find owner for web3name {:#?}",
					web3_name
				);
				return Err(LinkedDidInfoProviderError::Internal);
			};
			Ok(Some(Web3OwnershipOf::<Runtime> {
				web3_name,
				claimed_at: ownership.claimed_at,
			}))
		} else {
			Ok(None)
		}?;

		// Check if the user has too many linked accounts. If they have more than
		// [MAX_LINKED_ACCOUNTS], we throw an error.
		let are_linked_accounts_within_limit =
			pallet_did_lookup::ConnectedAccounts::<Runtime>::iter_key_prefix(identifier)
				.nth(MAX_LINKED_ACCOUNTS.saturated_into())
				.is_none();

		ensure!(
			are_linked_accounts_within_limit,
			LinkedDidInfoProviderError::TooManyLinkedAccounts
		);

		let linked_accounts = pallet_did_lookup::ConnectedAccounts::<Runtime>::iter_key_prefix(identifier)
			.take(MAX_LINKED_ACCOUNTS.saturated_into())
			.collect::<Vec<_>>()
			.try_into()
			// Should never happen since we checked above.
			.map_err(|_| LinkedDidInfoProviderError::TooManyLinkedAccounts)?;

		Ok(LinkedDidInfoOf {
			did_details,
			web3_name_details,
			linked_accounts,
		})
	}
}

#[cfg(feature = "runtime-benchmarks")]
impl<Runtime, const MAX_LINKED_ACCOUNTS: u32> GetWorstCase<IdentityContext<Runtime::Identifier, Runtime::AccountId>>
	for LinkedDidInfoOf<Runtime, MAX_LINKED_ACCOUNTS>
where
	Runtime: did::Config<DidIdentifier = <Runtime as pallet_dip_provider::Config>::Identifier>
		+ pallet_web3_names::Config<Web3NameOwner = <Runtime as pallet_dip_provider::Config>::Identifier>
		+ pallet_did_lookup::Config<DidIdentifier = <Runtime as pallet_dip_provider::Config>::Identifier>
		+ pallet_dip_provider::Config
		+ pallet_balances::Config,
	<Runtime as frame_system::Config>::AccountId: Into<LinkableAccountId> + From<sp_core::sr25519::Public>,
	<Runtime as frame_system::Config>::AccountId: AsRef<[u8; 32]> + From<[u8; 32]>,
{
	fn worst_case(context: IdentityContext<Runtime::Identifier, Runtime::AccountId>) -> Self {
		use did::{
			did_details::DidVerificationKey,
			mock_utils::{generate_base_did_creation_details, get_key_agreement_keys},
		};
		use frame_benchmarking::{vec, Zero};
		use frame_support::traits::fungible::Mutate;
		use sp_io::crypto::{ed25519_generate, sr25519_generate};
		use sp_runtime::{traits::Get, KeyTypeId};

		use crate::constants::KILT;

		// Did Details.

		let submitter = context.submitter;
		let did = context.did;

		let amount = KILT * 100;

		// give some money
		<pallet_balances::Pallet<Runtime> as Mutate<<Runtime as frame_system::Config>::AccountId>>::set_balance(
			&submitter,
			amount.saturated_into(),
		);

		let max_new_keys = <Runtime as did::Config>::MaxNewKeyAgreementKeys::get();

		let new_key_agreement_keys = get_key_agreement_keys::<Runtime>(max_new_keys);

		let mut did_creation_details = generate_base_did_creation_details(did.clone(), submitter.clone());

		let attestation_key = ed25519_generate(KeyTypeId(*b"0001"), None);
		let delegation_key = ed25519_generate(KeyTypeId(*b"0002"), None);
		let auth_key = ed25519_generate(KeyTypeId(*b"0003"), None);
		did_creation_details.new_attestation_key = Some(DidVerificationKey::from(attestation_key));
		did_creation_details.new_delegation_key = Some(DidVerificationKey::from(delegation_key));
		did_creation_details.new_key_agreement_keys = new_key_agreement_keys;

		let did_details = did::did_details::DidDetails::new_with_creation_details(
			did_creation_details,
			DidVerificationKey::from(auth_key),
		)
		.expect("Creation of DID details should not fail.");

		// add to storage.
		did::Pallet::<Runtime>::try_insert_did(did.clone(), did_details.clone(), submitter.clone())
			.expect("Inserting Did should not fail.");

		let max_name_length = <Runtime as pallet_web3_names::Config>::MaxNameLength::get()
			.try_into()
			.expect("max name length should not fail.");

		let web3_name_input: BoundedVec<u8, <Runtime as pallet_web3_names::Config>::MaxNameLength> =
			BoundedVec::try_from(vec![b'1'; max_name_length]).expect("BoundedVec creation should not fail.");

		let web3_name = pallet_web3_names::Web3NameOf::<Runtime>::try_from(web3_name_input.to_vec())
			.expect("Creation of w3n from w3n input should not fail.");

		pallet_web3_names::Pallet::<Runtime>::register_name(web3_name.clone(), did.clone(), submitter.clone())
			.expect("Inserting w3n into storage should not fail.");

		let web3_name_details = Some(RevealedWeb3Name {
			web3_name,
			claimed_at: BlockNumberFor::<Runtime>::zero(),
		});

		let mut linked_accounts = vec![];

		(0..MAX_LINKED_ACCOUNTS).for_each(|index| {
			let connected_acc = sr25519_generate(KeyTypeId(index.to_be_bytes()), None);
			let connected_acc_id: <Runtime as frame_system::Config>::AccountId = connected_acc.into();
			let linkable_id: LinkableAccountId = connected_acc_id.into();
			pallet_did_lookup::Pallet::<Runtime>::add_association(submitter.clone(), did.clone(), linkable_id.clone())
				.expect("association should not fail.");

			linked_accounts.push(linkable_id);
		});

		LinkedDidInfoOf {
			did_details,
			linked_accounts: linked_accounts
				.try_into()
				.expect("BoundedVec creation of linked accounts should not fail."),
			web3_name_details,
		}
	}
}<|MERGE_RESOLUTION|>--- conflicted
+++ resolved
@@ -53,13 +53,9 @@
 pub type Web3OwnershipOf<Runtime> =
 	RevealedWeb3Name<<Runtime as pallet_web3_names::Config>::Web3Name, BlockNumberFor<Runtime>>;
 
-<<<<<<< HEAD
 /// Identity information related to a KILT DID relevant for cross-chain
 /// transactions via the DIP protocol.
-pub struct LinkedDidInfoOf<Runtime>
-=======
 pub struct LinkedDidInfoOf<Runtime, const MAX_LINKED_ACCOUNTS: u32>
->>>>>>> 5afb750b
 where
 	Runtime: did::Config + pallet_web3_names::Config,
 {
@@ -67,22 +63,15 @@
 	pub did_details: DidDetails<Runtime>,
 	/// The optional web3name details linked to the subject.
 	pub web3_name_details: Option<Web3OwnershipOf<Runtime>>,
-<<<<<<< HEAD
 	/// The list of accounts the subject has previously linked via the linking
 	/// pallet.
-	pub linked_accounts: Vec<LinkableAccountId>,
+	pub linked_accounts: BoundedVec<LinkableAccountId, ConstU32<MAX_LINKED_ACCOUNTS>>,
 }
 
 /// Type implementing the [`IdentityProvider`] trait which is responsible for
 /// collecting the DID information relevant for DIP cross-chain transactions by
 /// interacting with the different pallets involved.
-pub struct LinkedDidInfoProvider;
-=======
-	pub linked_accounts: BoundedVec<LinkableAccountId, ConstU32<MAX_LINKED_ACCOUNTS>>,
-}
-
 pub struct LinkedDidInfoProvider<const MAX_LINKED_ACCOUNTS: u32>;
->>>>>>> 5afb750b
 
 impl<Runtime, const MAX_LINKED_ACCOUNTS: u32> IdentityProvider<Runtime> for LinkedDidInfoProvider<MAX_LINKED_ACCOUNTS>
 where
