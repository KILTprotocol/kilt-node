--- conflicted
+++ resolved
@@ -26,15 +26,10 @@
 use scale_info::TypeInfo;
 use sp_std::vec::Vec;
 
-<<<<<<< HEAD
 use crate::dip::weights::{SubstrateWeight, WeightInfo};
 
-#[derive(Encode, Decode, TypeInfo, Debug)]
-pub enum DidIdentityProviderError {
-=======
 #[derive(Encode, Decode, TypeInfo)]
 pub enum LinkedDidInfoProviderError {
->>>>>>> 1f92adbf
 	DidNotFound,
 	DidDeleted,
 	Internal,
@@ -57,29 +52,9 @@
 where
 	Runtime: did::Config + pallet_web3_names::Config,
 {
-<<<<<<< HEAD
-	type Error = DidIdentityProviderError;
-	type Success = DidDetails<T>;
-
-	fn retrieve(identifier: &T::DidIdentifier) -> Result<Option<Self::Success>, Self::Error> {
-		match (
-			did::Pallet::<T>::get_did(identifier),
-			did::Pallet::<T>::get_deleted_did(identifier),
-		) {
-			(Some(details), _) => Ok(Some(details)),
-			(_, Some(_)) => Ok(None),
-			_ => Err(DidIdentityProviderError::DidNotFound),
-		}
-	}
-
-	fn get_retrieve_weight(_identifier: &T::DidIdentifier) -> Weight {
-		SubstrateWeight::<T>::retrieve_did()
-	}
-=======
 	pub did_details: DidDetails<Runtime>,
 	pub web3_name_details: Option<Web3OwnershipOf<Runtime>>,
 	pub linked_accounts: Vec<LinkableAccountId>,
->>>>>>> 1f92adbf
 }
 
 pub struct LinkedDidInfoProvider;
@@ -91,35 +66,8 @@
 		+ pallet_did_lookup::Config<DidIdentifier = <Runtime as pallet_dip_provider::Config>::Identifier>
 		+ pallet_dip_provider::Config,
 {
-<<<<<<< HEAD
-	type Error = DidIdentityProviderError;
-	type Success = Web3OwnershipOf<T>;
-
-	fn retrieve(identifier: &T::Web3NameOwner) -> Result<Option<Self::Success>, Self::Error> {
-		let Some(web3_name) = pallet_web3_names::Pallet::<T>::names(identifier) else {
-			return Ok(None);
-		};
-		let Some(details) = pallet_web3_names::Pallet::<T>::owner(&web3_name) else {
-			log::error!(
-				"Inconsistent reverse map pallet_web3_names::owner(web3_name). Cannot find owner for web3name {:#?}",
-				web3_name
-			);
-			return Err(DidIdentityProviderError::Internal);
-		};
-		Ok(Some(Web3OwnershipOf::<T> {
-			web3_name,
-			claimed_at: details.claimed_at,
-		}))
-	}
-
-	fn get_retrieve_weight(_identifier: &T::Web3NameOwner) -> Weight {
-		SubstrateWeight::<T>::retrieve_w3n()
-	}
-}
-=======
 	type Error = LinkedDidInfoProviderError;
 	type Success = LinkedDidInfoOf<Runtime>;
->>>>>>> 1f92adbf
 
 	fn retrieve(identifier: &Runtime::Identifier) -> Result<Self::Success, Self::Error> {
 		let did_details = match (
@@ -152,17 +100,8 @@
 			linked_accounts,
 		})
 	}
-<<<<<<< HEAD
 
-	fn get_retrieve_weight(_identifier: &T::DidIdentifier) -> Weight {
-		SubstrateWeight::<T>::retrieve_linked_accounts()
+	fn get_retrieve_weight() -> Weight {
+		SubstrateWeight::<Runtime>::retrieve_linked_accounts()
 	}
-}
-
-pub type LinkedDidInfoProviderOf<T> =
-	CombineIdentityFrom<DidIdentityProvider<T>, DidWeb3NameProvider<T>, DidLinkedAccountsProvider<T>>;
-pub type LinkedDidInfoOf<T> =
-	CombinedIdentityResult<Option<DidDetails<T>>, Option<Web3OwnershipOf<T>>, Option<Vec<LinkableAccountId>>>;
-=======
-}
->>>>>>> 1f92adbf
+}