[package]
authors = ["KILT <info@kilt.io>"]
edition = "2021"
name = "runtime-common"
version = "1.6.2"

[dev-dependencies]
sp-io = {git = "https://github.com/paritytech/substrate", branch = "polkadot-v0.9.19"}

[dependencies]
<<<<<<< HEAD
codec = { package = "parity-scale-codec", version = "3.1.2", default-features = false, features = ["derive"] }
scale-info = { version = "2.1.1", default-features = false, features = ["derive"] }
serde = { version = "1.0.136", optional = true, features = ["derive"] }
=======
codec = {package = "parity-scale-codec", version = "3.1.2", default-features = false, features = ["derive"]}
scale-info = {version = "2.1.1", default-features = false, features = ["derive"]}
serde = {version = "1.0.136", optional = true, features = ["derive"]}
>>>>>>> 8645af19
smallvec = "1.8.0"

attestation = {path = "../../pallets/attestation", default-features = false}
did = {path = "../../pallets/did", default-features = false}
pallet-web3-names = {path = "../../pallets/pallet-web3-names", default-features = false}
parachain-staking = {default-features = false, path = "../../pallets/parachain-staking"}

frame-support = {git = "https://github.com/paritytech/substrate", default-features = false, branch = "polkadot-v0.9.19"}
frame-system = {git = "https://github.com/paritytech/substrate", default-features = false, branch = "polkadot-v0.9.19"}
pallet-authorship = {git = "https://github.com/paritytech/substrate", default-features = false, branch = "polkadot-v0.9.19"}
pallet-balances = {git = "https://github.com/paritytech/substrate", default-features = false, branch = "polkadot-v0.9.19"}
pallet-membership = {git = "https://github.com/paritytech/substrate", default-features = false, branch = "polkadot-v0.9.19"}
pallet-transaction-payment = {git = "https://github.com/paritytech/substrate", default-features = false, branch = "polkadot-v0.9.19"}
sp-consensus-aura = {git = "https://github.com/paritytech/substrate", default-features = false, branch = "polkadot-v0.9.19"}
sp-core = {git = "https://github.com/paritytech/substrate", default-features = false, branch = "polkadot-v0.9.19"}
sp-runtime = {git = "https://github.com/paritytech/substrate", default-features = false, branch = "polkadot-v0.9.19"}
sp-std = {git = "https://github.com/paritytech/substrate", default-features = false, branch = "polkadot-v0.9.19"}

[features]
default = ["std"]
fast-gov = []
runtime-benchmarks = [
  "attestation/runtime-benchmarks",
  "did/runtime-benchmarks",
  "pallet-web3-names/runtime-benchmarks",
  "frame-support/runtime-benchmarks",
  "parachain-staking/runtime-benchmarks",
  "sp-runtime/runtime-benchmarks",
]
std = [
  "attestation/std",
  "codec/std",
  "did/std",
  "frame-support/std",
  "frame-system/std",
  "pallet-transaction-payment/std",
  "pallet-balances/std",
  "pallet-membership/std",
  "pallet-authorship/std",
  "pallet-balances/std",
  "pallet-transaction-payment/std",
  "pallet-web3-names/std",
  "parachain-staking/std",
  "scale-info/std",
  "serde",
  "sp-consensus-aura/std",
  "sp-core/std",
  "sp-runtime/std",
  "sp-std/std",
]<|MERGE_RESOLUTION|>--- conflicted
+++ resolved
@@ -8,15 +8,9 @@
 sp-io = {git = "https://github.com/paritytech/substrate", branch = "polkadot-v0.9.19"}
 
 [dependencies]
-<<<<<<< HEAD
-codec = { package = "parity-scale-codec", version = "3.1.2", default-features = false, features = ["derive"] }
-scale-info = { version = "2.1.1", default-features = false, features = ["derive"] }
-serde = { version = "1.0.136", optional = true, features = ["derive"] }
-=======
 codec = {package = "parity-scale-codec", version = "3.1.2", default-features = false, features = ["derive"]}
 scale-info = {version = "2.1.1", default-features = false, features = ["derive"]}
 serde = {version = "1.0.136", optional = true, features = ["derive"]}
->>>>>>> 8645af19
 smallvec = "1.8.0"
 
 attestation = {path = "../../pallets/attestation", default-features = false}
