--- conflicted
+++ resolved
@@ -22,18 +22,12 @@
 smallvec.workspace = true
 
 attestation.workspace = true
-<<<<<<< HEAD
-ctype.workspace = true
-delegation = {workspace = true, optional = true}
 did.workspace = true
+kilt-support.workspace = true
 kilt-dip-support.workspace = true
 pallet-did-lookup.workspace = true
-pallet-dip-consumer.workspace = true
 pallet-dip-provider.workspace = true
-pallet-inflation = {workspace = true, optional = true}
-=======
->>>>>>> 649b8fc5
-kilt-support.workspace = true
+pallet-web3-names.workspace = true
 parachain-staking.workspace = true
 public-credentials.workspace = true
 
@@ -73,16 +67,10 @@
   "cumulus-pallet-parachain-system/runtime-benchmarks",
   "cumulus-pallet-xcmp-queue/runtime-benchmarks",
   "attestation/runtime-benchmarks",
-<<<<<<< HEAD
-  "ctype/runtime-benchmarks",
-  "did/runtime-benchmarks",
-  "pallet-did-lookup/runtime-benchmarks",
-  "pallet-dip-consumer/runtime-benchmarks",
-=======
->>>>>>> 649b8fc5
   "frame-support/runtime-benchmarks",
   "frame-system/runtime-benchmarks",
   "kilt-support/runtime-benchmarks",
+  "kilt-dip-support/runtime-benchmarks",
   "pallet-balances/runtime-benchmarks",
   "pallet-membership/runtime-benchmarks",
   "pallet-multisig/runtime-benchmarks",
@@ -99,29 +87,23 @@
   "cumulus-pallet-dmp-queue/std",
   "cumulus-pallet-xcmp-queue/std",
   "attestation/std",
-<<<<<<< HEAD
-  "ctype/std",
-=======
+  "did/std",
   "parity-scale-codec/std",
->>>>>>> 649b8fc5
   "cumulus-primitives-core/std",
-  "did/std",
   "frame-support/std",
   "frame-system/std",
   "kilt-asset-dids/std",
+  "kilt-support/std",
   "kilt-dip-support/std",
-  "kilt-support/std",
+  "pallet-did-lookup/std",
+  "pallet-dip-provider/std",
+  "pallet-web3-names/std",
   "log/std",
   "pallet-authorship/std",
   "pallet-balances/std",
-<<<<<<< HEAD
-  "pallet-did-lookup/std",
-  "pallet-dip-consumer/std",
-  "pallet-dip-provider/std",
-=======
   "pallet-multisig/std",
->>>>>>> 649b8fc5
   "pallet-membership/std",
+  "pallet-multisig/std",
   "pallet-transaction-payment/std",
   "pallet-treasury/std",
   "pallet-tips/std",
@@ -145,20 +127,11 @@
   "cumulus-pallet-dmp-queue/try-runtime",
   "cumulus-pallet-xcmp-queue/try-runtime",
   "attestation/try-runtime",
-<<<<<<< HEAD
-  "delegation",
-=======
->>>>>>> 649b8fc5
   "frame-support/try-runtime",
   "frame-system/try-runtime",
   "kilt-support/try-runtime",
   "pallet-authorship/try-runtime",
   "pallet-balances/try-runtime",
-<<<<<<< HEAD
-  "pallet-did-lookup/try-runtime",
-  "pallet-inflation",
-=======
->>>>>>> 649b8fc5
   "pallet-membership/try-runtime",
   "pallet-multisig/try-runtime",
   "pallet-transaction-payment/try-runtime",
