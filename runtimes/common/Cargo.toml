--- conflicted
+++ resolved
@@ -11,15 +11,9 @@
 version       = { workspace = true }
 
 [dev-dependencies]
-<<<<<<< HEAD
-did = {workspace = true, features = ["std", "mock"]}
-kilt-dip-primitives = {workspace = true, features = ["std"]}
-sp-io = {workspace = true, features = ["std"]}
-=======
 did                 = { workspace = true, features = ["mock", "std"] }
 kilt-dip-primitives = { workspace = true, features = ["std"] }
 sp-io               = { workspace = true, features = ["std"] }
->>>>>>> 193190d2
 
 [dependencies]
 # External dependencies
@@ -41,27 +35,6 @@
 public-credentials     = { workspace = true }
 
 # Substrate dependencies
-<<<<<<< HEAD
-cumulus-pallet-dmp-queue.workspace = true
-cumulus-pallet-parachain-system.workspace = true
-cumulus-pallet-xcmp-queue.workspace = true
-frame-support.workspace = true
-frame-system.workspace = true
-pallet-authorship.workspace = true
-pallet-balances.workspace = true
-pallet-membership.workspace = true
-pallet-multisig.workspace = true
-pallet-tips.workspace = true
-pallet-transaction-payment.workspace = true
-pallet-treasury.workspace = true
-sp-consensus-aura.workspace = true
-sp-core.workspace = true
-sp-io.workspace = true
-sp-runtime.workspace = true
-sp-std.workspace = true
-sp-trie.workspace = true
-sp-weights.workspace = true
-=======
 cumulus-pallet-dmp-queue        = { workspace = true }
 cumulus-pallet-parachain-system = { workspace = true }
 cumulus-pallet-xcmp-queue       = { workspace = true }
@@ -80,7 +53,7 @@
 sp-runtime                      = { workspace = true }
 sp-std                          = { workspace = true }
 sp-trie                         = { workspace = true }
->>>>>>> 193190d2
+sp-weights                      = { workspace = true }
 
 # Cumulus dependencies
 cumulus-primitives-core = { workspace = true }
@@ -92,7 +65,7 @@
 xcm-executor       = { workspace = true }
 
 #benchmarking
-frame-benchmarking = {workspace = true, optional = true}
+frame-benchmarking = { workspace = true, optional = true }
 
 [features]
 default = ["std"]
@@ -101,6 +74,7 @@
   "attestation/runtime-benchmarks",
   "cumulus-pallet-parachain-system/runtime-benchmarks",
   "cumulus-pallet-xcmp-queue/runtime-benchmarks",
+  "frame-benchmarking/runtime-benchmarks",
   "frame-benchmarking/runtime-benchmarks",
   "frame-support/runtime-benchmarks",
   "frame-system/runtime-benchmarks",
@@ -115,7 +89,6 @@
   "polkadot-parachain/runtime-benchmarks",
   "public-credentials/runtime-benchmarks",
   "sp-runtime/runtime-benchmarks",
-  "frame-benchmarking/runtime-benchmarks",
   "xcm-builder/runtime-benchmarks",
   "xcm-executor/runtime-benchmarks",
 ]
