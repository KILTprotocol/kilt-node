--- conflicted
+++ resolved
@@ -44,12 +44,9 @@
   "did/std",
   "frame-support/std",
   "frame-system/std",
-<<<<<<< HEAD
-=======
   "pallet-transaction-payment/std",
   "pallet-balances/std",
   "pallet-membership/std",
->>>>>>> 9d318ee7
   "pallet-authorship/std",
   "pallet-balances/std",
   "pallet-transaction-payment/std",
