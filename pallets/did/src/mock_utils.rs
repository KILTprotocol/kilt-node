--- conflicted
+++ resolved
@@ -17,13 +17,8 @@
 // If you feel like getting in touch with us, you can do so at info@botlabs.org
 
 use frame_support::storage::bounded_btree_set::BoundedBTreeSet;
-<<<<<<< HEAD
 use frame_system::pallet_prelude::BlockNumberFor;
-use kilt_support::Deposit;
-use sp_runtime::{traits::Zero, AccountId32, SaturatedConversion};
-=======
 use sp_runtime::{AccountId32, SaturatedConversion};
->>>>>>> 9b6bfe41
 use sp_std::{
 	collections::btree_set::BTreeSet,
 	convert::{TryFrom, TryInto},
@@ -112,16 +107,8 @@
 {
 	DidDetails::new(
 		authentication_key,
-<<<<<<< HEAD
 		BlockNumberFor::<T>::default(),
-		Deposit {
-			owner: deposit_owner.unwrap_or(AccountId32::new([0u8; 32]).into()),
-			amount: Zero::zero(),
-		},
-=======
-		BlockNumberOf::<T>::default(),
 		deposit_owner.unwrap_or(AccountId32::new([0u8; 32]).into()),
->>>>>>> 9b6bfe41
 	)
 	.expect("Failed to generate new DidDetails from auth_key due to BoundedBTreeSet bound")
 }