--- conflicted
+++ resolved
@@ -37,15 +37,6 @@
 /// The expected URI scheme for IPFS endpoints.
 pub const IPFS_URI_SCHEME: &str = "ipfs://";
 
-<<<<<<< HEAD
-pub(crate) type UrlPayload<T> = BoundedVec<u8, <T as Config>::MaxUrlLength>;
-
-/// A web URL starting with either http:// or https://
-/// and containing only ASCII URL-encoded characters.
-#[derive(Clone, Decode, Encode, PartialEq)]
-pub struct HttpUrl<T: Config> {
-	payload: UrlPayload<T>,
-=======
 /// The content type of a resource pointed by a service URL.
 #[derive(Clone, Decode, Debug, Encode, PartialEq, Eq)]
 pub enum ContentType {
@@ -55,12 +46,13 @@
 	ApplicationJsonLd,
 }
 
+pub(crate) type UrlPayload<T> = BoundedVec<u8, <T as Config>::MaxUrlLength>;
+
 /// A web URL starting with either http:// or https://
 /// and containing only ASCII URL-encoded characters.
-#[derive(Clone, Decode, Debug, Encode, PartialEq, Eq)]
-pub struct HttpUrl {
-	payload: Vec<u8>,
->>>>>>> e3f676fc
+#[derive(Clone, Decode, Encode, PartialEq)]
+pub struct HttpUrl<T: Config> {
+	payload: UrlPayload<T>,
 }
 
 impl<T: Config> fmt::Debug for HttpUrl<T> {
@@ -95,15 +87,9 @@
 
 /// An FTP URL starting with ftp:// or ftps://
 /// and containing only ASCII URL-encoded characters.
-<<<<<<< HEAD
 #[derive(Clone, Decode, Encode, PartialEq)]
 pub struct FtpUrl<T: Config> {
 	payload: UrlPayload<T>,
-=======
-#[derive(Clone, Decode, Debug, Encode, PartialEq, Eq)]
-pub struct FtpUrl {
-	payload: Vec<u8>,
->>>>>>> e3f676fc
 }
 
 impl<T: Config> fmt::Debug for FtpUrl<T> {
@@ -137,15 +123,9 @@
 }
 
 /// An IPFS URL starting with ipfs://. Both CIDs v0 and v1 supported.
-<<<<<<< HEAD
 #[derive(Clone, Decode, Encode, PartialEq)]
 pub struct IpfsUrl<T: Config> {
 	payload: UrlPayload<T>,
-=======
-#[derive(Clone, Decode, Debug, Encode, PartialEq, Eq)]
-pub struct IpfsUrl {
-	payload: Vec<u8>,
->>>>>>> e3f676fc
 }
 
 impl<T: Config> fmt::Debug for IpfsUrl<T> {
@@ -186,13 +166,8 @@
 }
 
 /// Supported URLs.
-<<<<<<< HEAD
 #[derive(Clone, Decode, Debug, Encode, PartialEq)]
 pub enum Url<T: Config> {
-=======
-#[derive(Clone, Decode, Debug, Encode, PartialEq, Eq)]
-pub enum Url {
->>>>>>> e3f676fc
 	/// See [HttpUrl].
 	Http(HttpUrl<T>),
 	/// See [FtpUrl].
