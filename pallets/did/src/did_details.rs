// KILT Blockchain – https://botlabs.org
// Copyright (C) 2019-2022 BOTLabs GmbH

// The KILT Blockchain is free software: you can redistribute it and/or modify
// it under the terms of the GNU General Public License as published by
// the Free Software Foundation, either version 3 of the License, or
// (at your option) any later version.

// The KILT Blockchain is distributed in the hope that it will be useful,
// but WITHOUT ANY WARRANTY; without even the implied warranty of
// MERCHANTABILITY or FITNESS FOR A PARTICULAR PURPOSE.  See the
// GNU General Public License for more details.

// You should have received a copy of the GNU General Public License
// along with this program.  If not, see <https://www.gnu.org/licenses/>.

// If you feel like getting in touch with us, you can do so at info@botlabs.org

use codec::{Decode, Encode, MaxEncodedLen, WrapperTypeEncode};
use frame_support::{
	ensure,
	storage::{bounded_btree_map::BoundedBTreeMap, bounded_btree_set::BoundedBTreeSet},
	traits::Get,
	RuntimeDebug,
};
use scale_info::TypeInfo;
use sp_core::{ecdsa, ed25519, sr25519};
use sp_runtime::{traits::Verify, MultiSignature, SaturatedConversion};
use sp_std::{convert::TryInto, vec::Vec};

use kilt_support::deposit::Deposit;

use crate::{
	errors::{DidError, InputError, SignatureError, StorageError},
	service_endpoints::DidEndpoint,
	utils, AccountIdOf, BalanceOf, BlockNumberOf, Config, DidCallableOf, DidIdentifierOf, KeyIdOf, Payload,
};

/// Types of verification keys a DID can control.
<<<<<<< HEAD
#[derive(Clone, Decode, Debug, Encode, Eq, Ord, PartialEq, PartialOrd, TypeInfo, MaxEncodedLen)]
#[cfg_attr(feature = "std", derive(serde::Serialize, serde::Deserialize))]
=======
#[derive(Clone, Decode, RuntimeDebug, Encode, Eq, Ord, PartialEq, PartialOrd, TypeInfo, MaxEncodedLen)]
>>>>>>> 8645af19
pub enum DidVerificationKey {
	/// An Ed25519 public key.
	Ed25519(ed25519::Public),
	/// A Sr25519 public key.
	Sr25519(sr25519::Public),
	/// An ECDSA public key.
	Ecdsa(ecdsa::Public),
}

impl DidVerificationKey {
	/// Verify a DID signature using one of the DID keys.
	pub fn verify_signature(&self, payload: &Payload, signature: &DidSignature) -> Result<(), SignatureError> {
		match (self, signature) {
			(DidVerificationKey::Ed25519(public_key), DidSignature::Ed25519(sig)) => {
				ensure!(sig.verify(payload, public_key), SignatureError::InvalidSignature);
				Ok(())
			}
			// Follows same process as above, but using a Sr25519 instead
			(DidVerificationKey::Sr25519(public_key), DidSignature::Sr25519(sig)) => {
				ensure!(sig.verify(payload, public_key), SignatureError::InvalidSignature);
				Ok(())
			}
			(DidVerificationKey::Ecdsa(public_key), DidSignature::Ecdsa(sig)) => {
				ensure!(sig.verify(payload, public_key), SignatureError::InvalidSignature);
				Ok(())
			}
			_ => Err(SignatureError::InvalidSignatureFormat),
		}
	}
}

impl From<ed25519::Public> for DidVerificationKey {
	fn from(key: ed25519::Public) -> Self {
		DidVerificationKey::Ed25519(key)
	}
}

impl From<sr25519::Public> for DidVerificationKey {
	fn from(key: sr25519::Public) -> Self {
		DidVerificationKey::Sr25519(key)
	}
}

impl From<ecdsa::Public> for DidVerificationKey {
	fn from(key: ecdsa::Public) -> Self {
		DidVerificationKey::Ecdsa(key)
	}
}

/// Types of encryption keys a DID can control.
<<<<<<< HEAD
#[derive(Clone, Copy, Decode, Debug, Encode, Eq, Ord, PartialEq, PartialOrd, TypeInfo, MaxEncodedLen)]
#[cfg_attr(feature = "std", derive(serde::Serialize, serde::Deserialize))]
=======
#[derive(Clone, Copy, Decode, RuntimeDebug, Encode, Eq, Ord, PartialEq, PartialOrd, TypeInfo, MaxEncodedLen)]
>>>>>>> 8645af19
pub enum DidEncryptionKey {
	/// An X25519 public key.
	X25519([u8; 32]),
}

/// A general public key under the control of the DID.
<<<<<<< HEAD
#[derive(Clone, Decode, Debug, Encode, Eq, Ord, PartialEq, PartialOrd, TypeInfo, MaxEncodedLen)]
#[cfg_attr(feature = "std", derive(serde::Serialize, serde::Deserialize))]
=======
#[derive(Clone, Decode, RuntimeDebug, Encode, Eq, Ord, PartialEq, PartialOrd, TypeInfo, MaxEncodedLen)]
>>>>>>> 8645af19
pub enum DidPublicKey {
	/// A verification key, used to generate and verify signatures.
	PublicVerificationKey(DidVerificationKey),
	/// An encryption key, used to encrypt and decrypt payloads.
	PublicEncryptionKey(DidEncryptionKey),
}

impl From<DidVerificationKey> for DidPublicKey {
	fn from(verification_key: DidVerificationKey) -> Self {
		Self::PublicVerificationKey(verification_key)
	}
}

impl From<DidEncryptionKey> for DidPublicKey {
	fn from(encryption_key: DidEncryptionKey) -> Self {
		Self::PublicEncryptionKey(encryption_key)
	}
}

/// Verification methods a verification key can
/// fulfil, according to the [DID specification](https://w3c.github.io/did-spec-registries/#verification-relationships).
#[derive(Clone, Copy, RuntimeDebug, Decode, Encode, PartialEq, Eq, TypeInfo, MaxEncodedLen)]
pub enum DidVerificationKeyRelationship {
	/// Key used to authenticate all the DID operations.
	Authentication,
	/// Key used to write and revoke delegations on chain.
	CapabilityDelegation,
	/// Not used for now.
	CapabilityInvocation,
	/// Key used to write and revoke attestations on chain.
	AssertionMethod,
}

/// Types of signatures supported by this pallet.
#[derive(Clone, Decode, RuntimeDebug, Encode, Eq, PartialEq, TypeInfo)]
pub enum DidSignature {
	/// A Ed25519 signature.
	Ed25519(ed25519::Signature),
	/// A Sr25519 signature.
	Sr25519(sr25519::Signature),
	/// An Ecdsa signature.
	Ecdsa(ecdsa::Signature),
}

impl From<ed25519::Signature> for DidSignature {
	fn from(sig: ed25519::Signature) -> Self {
		DidSignature::Ed25519(sig)
	}
}

impl From<sr25519::Signature> for DidSignature {
	fn from(sig: sr25519::Signature) -> Self {
		DidSignature::Sr25519(sig)
	}
}

impl From<ecdsa::Signature> for DidSignature {
	fn from(sig: ecdsa::Signature) -> Self {
		DidSignature::Ecdsa(sig)
	}
}

impl From<MultiSignature> for DidSignature {
	fn from(sig: MultiSignature) -> Self {
		match sig {
			MultiSignature::Ed25519(sig) => Self::Ed25519(sig),
			MultiSignature::Sr25519(sig) => Self::Sr25519(sig),
			MultiSignature::Ecdsa(sig) => Self::Ecdsa(sig),
		}
	}
}

pub trait DidVerifiableIdentifier {
	/// Allows a verifiable identifier to verify a signature it produces and
	/// return the public key
	/// associated with the identifier.
	fn verify_and_recover_signature(
		&self,
		payload: &Payload,
		signature: &DidSignature,
	) -> Result<DidVerificationKey, SignatureError>;
}

impl<I: AsRef<[u8; 32]>> DidVerifiableIdentifier for I {
	fn verify_and_recover_signature(
		&self,
		payload: &Payload,
		signature: &DidSignature,
	) -> Result<DidVerificationKey, SignatureError> {
		// So far, either the raw Ed25519/Sr25519 public key or the Blake2-256 hashed
		// ECDSA public key.
		let raw_public_key: &[u8; 32] = self.as_ref();
		match *signature {
			DidSignature::Ed25519(_) => {
				// from_raw simply converts a byte array into a public key with no particular
				// validations
				let ed25519_did_key = DidVerificationKey::Ed25519(ed25519::Public::from_raw(*raw_public_key));
				ed25519_did_key
					.verify_signature(payload, signature)
					.map(|_| ed25519_did_key)
			}
			DidSignature::Sr25519(_) => {
				let sr25519_did_key = DidVerificationKey::Sr25519(sr25519::Public::from_raw(*raw_public_key));
				sr25519_did_key
					.verify_signature(payload, signature)
					.map(|_| sr25519_did_key)
			}
			DidSignature::Ecdsa(ref signature) => {
				let ecdsa_signature: [u8; 65] = signature
					.encode()
					.try_into()
					.map_err(|_| SignatureError::InvalidSignature)?;
				// ECDSA uses blake2-256 hashing algorithm for signatures, so we hash the given
				// message to recover the public key.
				let hashed_message = sp_io::hashing::blake2_256(payload);
				let recovered_pk: [u8; 33] =
					sp_io::crypto::secp256k1_ecdsa_recover_compressed(&ecdsa_signature, &hashed_message)
						.map_err(|_| SignatureError::InvalidSignature)?;
				let hashed_recovered_pk = sp_io::hashing::blake2_256(&recovered_pk);
				// The hashed recovered public key must be equal to the AccountId32 value, which
				// is the hashed key.
				ensure!(&hashed_recovered_pk == raw_public_key, SignatureError::InvalidSignature);
				// Safe to reconstruct the public key using the recovered value from
				// secp256k1_ecdsa_recover_compressed
				Ok(DidVerificationKey::from(ecdsa::Public(recovered_pk)))
			}
		}
	}
}

/// Details of a public key, which includes the key value and the
/// block number at which it was set.
///
/// It is currently used to keep track of all the past and current
/// attestation keys a DID might control.
<<<<<<< HEAD
#[derive(Clone, Debug, Decode, Encode, PartialEq, Ord, PartialOrd, Eq, TypeInfo, MaxEncodedLen)]
=======
#[derive(Clone, RuntimeDebug, Decode, Encode, PartialEq, Ord, PartialOrd, Eq, TypeInfo, MaxEncodedLen)]
#[scale_info(skip_type_params(T))]
>>>>>>> 8645af19
#[codec(mel_bound())]
#[cfg_attr(feature = "std", derive(serde::Serialize, serde::Deserialize))]
pub struct DidPublicKeyDetails<BlockNumber: MaxEncodedLen> {
	/// A public key the DID controls.
	pub key: DidPublicKey,
	/// The block number in which the verification key was added to the DID.
	pub block_number: BlockNumber,
}

/// The details associated to a DID identity.
#[derive(Clone, Decode, Encode, PartialEq, TypeInfo, MaxEncodedLen)]
#[scale_info(skip_type_params(T))]
#[codec(mel_bound())]

pub struct DidDetails<T: Config> {
	/// The ID of the authentication key, used to authenticate DID-related
	/// operations.
	pub authentication_key: KeyIdOf<T>,
	/// The set of the key agreement key IDs, which can be used to encrypt
	/// data addressed to the DID subject.
	pub key_agreement_keys: DidKeyAgreementKeySet<T>,
	/// \[OPTIONAL\] The ID of the delegation key, used to verify the
	/// signatures of the delegations created by the DID subject.
	pub delegation_key: Option<KeyIdOf<T>>,
	/// \[OPTIONAL\] The ID of the attestation key, used to verify the
	/// signatures of the attestations created by the DID subject.
	pub attestation_key: Option<KeyIdOf<T>>,
	/// The map of public keys, with the key label as
	/// the key map and the tuple (key, addition_block_number) as the map
	/// value.
	/// The map includes all the keys under the control of the DID subject,
	/// including the ones currently used for authentication, key agreement,
	/// attestation, and delegation. Other than those, the map also contains
	/// the old attestation keys that have been rotated, i.e., they cannot
	/// be used to create new attestations but can still be used to verify
	/// previously issued attestations.
	pub public_keys: DidPublicKeyMap<T>,
	/// The counter used to avoid replay attacks, which is checked and
	/// updated upon each DID operation involving with the subject as the
	/// creator.
	pub last_tx_counter: u64,
	/// The deposit that was taken to incentivise fair use of the on chain
	/// storage.
	pub deposit: Deposit<AccountIdOf<T>, BalanceOf<T>>,
}

impl<T: Config> DidDetails<T> {
	/// Creates a new instance of DID details with the minimum information,
	/// i.e., an authentication key and the block creation time.
	///
	/// The tx counter is automatically set to 0.
	pub fn new(
		authentication_key: DidVerificationKey,
		block_number: BlockNumberOf<T>,
		deposit: Deposit<AccountIdOf<T>, BalanceOf<T>>,
	) -> Result<Self, StorageError> {
		let mut public_keys = DidPublicKeyMap::<T>::default();
		let authentication_key_id = utils::calculate_key_id::<T>(&authentication_key.clone().into());
		public_keys
			.try_insert(
				authentication_key_id,
				DidPublicKeyDetails {
					key: authentication_key.into(),
					block_number,
				},
			)
			.map_err(|_| StorageError::MaxPublicKeysPerDidExceeded)?;
		Ok(Self {
			authentication_key: authentication_key_id,
			key_agreement_keys: DidKeyAgreementKeySet::<T>::default(),
			attestation_key: None,
			delegation_key: None,
			public_keys,
			last_tx_counter: 0u64,
			deposit,
		})
	}

	// Creates a new DID entry from some [DidCreationDetails] and a given
	// authentication key.
	pub fn from_creation_details(
		details: DidCreationDetails<T>,
		new_auth_key: DidVerificationKey,
	) -> Result<Self, DidError> {
		ensure!(
			details.new_key_agreement_keys.len()
				<= <<T as Config>::MaxNewKeyAgreementKeys>::get().saturated_into::<usize>(),
			InputError::MaxKeyAgreementKeysLimitExceeded
		);

		let current_block_number = frame_system::Pallet::<T>::block_number();

		let deposit = Deposit {
			owner: details.submitter,
			amount: T::Deposit::get(),
		};

		// Creates a new DID with the given authentication key.
		let mut new_did_details = DidDetails::new(new_auth_key, current_block_number, deposit)?;

		new_did_details.add_key_agreement_keys(details.new_key_agreement_keys, current_block_number)?;

		if let Some(attesation_key) = details.new_attestation_key {
			new_did_details.update_attestation_key(attesation_key, current_block_number)?;
		}

		if let Some(delegation_key) = details.new_delegation_key {
			new_did_details.update_delegation_key(delegation_key, current_block_number)?;
		}

		Ok(new_did_details)
	}

	/// Update the DID authentication key.
	///
	/// The old key is deleted from the set of public keys if it is
	/// not used in any other part of the DID. The new key is added to the
	/// set of public keys.
	pub fn update_authentication_key(
		&mut self,
		new_authentication_key: DidVerificationKey,
		block_number: BlockNumberOf<T>,
	) -> Result<(), StorageError> {
		let old_authentication_key_id = self.authentication_key;
		let new_authentication_key_id = utils::calculate_key_id::<T>(&new_authentication_key.clone().into());
		self.authentication_key = new_authentication_key_id;
		// Remove old key ID from public keys, if not used anymore.
		self.remove_key_if_unused(old_authentication_key_id);
		// Add new key ID to public keys. If a key with the same ID is already present,
		// the result is simply that the block number is updated.
		self.public_keys
			.try_insert(
				new_authentication_key_id,
				DidPublicKeyDetails {
					key: new_authentication_key.into(),
					block_number,
				},
			)
			.map_err(|_| StorageError::MaxPublicKeysPerDidExceeded)?;
		Ok(())
	}

	/// Add new key agreement keys to the DID.
	///
	/// The new keys are added to the set of public keys.
	pub fn add_key_agreement_keys(
		&mut self,
		new_key_agreement_keys: DidNewKeyAgreementKeySet<T>,
		block_number: BlockNumberOf<T>,
	) -> Result<(), StorageError> {
		for new_key_agreement_key in new_key_agreement_keys {
			self.add_key_agreement_key(new_key_agreement_key, block_number)?;
		}
		Ok(())
	}

	/// Add a single new key agreement key to the DID.
	///
	/// The new key is added to the set of public keys.
	pub fn add_key_agreement_key(
		&mut self,
		new_key_agreement_key: DidEncryptionKey,
		block_number: BlockNumberOf<T>,
	) -> Result<(), StorageError> {
		let new_key_agreement_id = utils::calculate_key_id::<T>(&new_key_agreement_key.into());
		self.public_keys
			.try_insert(
				new_key_agreement_id,
				DidPublicKeyDetails {
					key: new_key_agreement_key.into(),
					block_number,
				},
			)
			.map_err(|_| StorageError::MaxPublicKeysPerDidExceeded)?;
		self.key_agreement_keys
			.try_insert(new_key_agreement_id)
			.map_err(|_| StorageError::MaxTotalKeyAgreementKeysExceeded)?;
		Ok(())
	}

	/// Remove a key agreement key from both the set of key agreement keys and
	/// the one of public keys.
	pub fn remove_key_agreement_key(&mut self, key_id: KeyIdOf<T>) -> Result<(), StorageError> {
		ensure!(self.key_agreement_keys.remove(&key_id), StorageError::KeyNotPresent);
		self.remove_key_if_unused(key_id);
		Ok(())
	}

	/// Update the DID attestation key, replacing the old one with the new one.
	///
	/// The old key is deleted from the set of public keys if it is
	/// not used in any other part of the DID. The new key is added to the
	/// set of public keys.
	pub fn update_attestation_key(
		&mut self,
		new_attestation_key: DidVerificationKey,
		block_number: BlockNumberOf<T>,
	) -> Result<(), StorageError> {
		let new_attestation_key_id = utils::calculate_key_id::<T>(&new_attestation_key.clone().into());
		if let Some(old_attestation_key_id) = self.attestation_key.take() {
			self.remove_key_if_unused(old_attestation_key_id);
		}
		self.attestation_key = Some(new_attestation_key_id);
		self.public_keys
			.try_insert(
				new_attestation_key_id,
				DidPublicKeyDetails {
					key: new_attestation_key.into(),
					block_number,
				},
			)
			.map_err(|_| StorageError::MaxPublicKeysPerDidExceeded)?;
		Ok(())
	}

	/// Remove the DID attestation key.
	///
	/// The old key is deleted from the set of public keys if it is
	/// not used in any other part of the DID. The new key is added to the
	/// set of public keys.
	pub fn remove_attestation_key(&mut self) -> Result<(), StorageError> {
		let old_key_id = self.attestation_key.take().ok_or(StorageError::KeyNotPresent)?;
		self.remove_key_if_unused(old_key_id);
		Ok(())
	}

	/// Update the DID delegation key, replacing the old one with the new one.
	///
	/// The old key is deleted from the set of public keys if it is
	/// not used in any other part of the DID. The new key is added to the
	/// set of public keys.
	pub fn update_delegation_key(
		&mut self,
		new_delegation_key: DidVerificationKey,
		block_number: BlockNumberOf<T>,
	) -> Result<(), StorageError> {
		let new_delegation_key_id = utils::calculate_key_id::<T>(&new_delegation_key.clone().into());
		if let Some(old_delegation_key_id) = self.delegation_key.take() {
			self.remove_key_if_unused(old_delegation_key_id);
		}
		self.delegation_key = Some(new_delegation_key_id);
		self.public_keys
			.try_insert(
				new_delegation_key_id,
				DidPublicKeyDetails {
					key: new_delegation_key.into(),
					block_number,
				},
			)
			.map_err(|_| StorageError::MaxPublicKeysPerDidExceeded)?;
		Ok(())
	}

	/// Remove the DID delegation key.
	///
	/// The old key is deleted from the set of public keys if it is
	/// not used in any other part of the DID. The new key is added to the
	/// set of public keys.
	pub fn remove_delegation_key(&mut self) -> Result<(), StorageError> {
		let old_key_id = self.delegation_key.take().ok_or(StorageError::KeyNotPresent)?;
		self.remove_key_if_unused(old_key_id);
		Ok(())
	}

	// Remove a key from the map of public keys if none of the other keys, i.e.,
	// authentication, key agreement, attestation, or delegation, is referencing it.
	pub fn remove_key_if_unused(&mut self, key_id: KeyIdOf<T>) {
		if self.authentication_key != key_id
			&& self.attestation_key != Some(key_id)
			&& self.delegation_key != Some(key_id)
			&& !self.key_agreement_keys.contains(&key_id)
		{
			self.public_keys.remove(&key_id);
		}
	}

	/// Returns a reference to a specific verification key given the type of
	/// the key needed.
	pub fn get_verification_key_for_key_type(
		&self,
		key_type: DidVerificationKeyRelationship,
	) -> Option<&DidVerificationKey> {
		let key_id = match key_type {
			DidVerificationKeyRelationship::AssertionMethod => self.attestation_key,
			DidVerificationKeyRelationship::Authentication => Some(self.authentication_key),
			DidVerificationKeyRelationship::CapabilityDelegation => self.delegation_key,
			_ => None,
		}?;
		let key_details = self.public_keys.get(&key_id)?;
		if let DidPublicKey::PublicVerificationKey(key) = &key_details.key {
			Some(key)
		} else {
			// The case of something different than a verification key should never happen.
			None
		}
	}

	/// Increase the tx counter of the DID.
	pub fn increase_tx_counter(&mut self) -> u64 {
		// Since we have transaction mortality now, we can safely wrap nonces around.
		self.last_tx_counter = self.last_tx_counter.wrapping_add(1);
		self.last_tx_counter
	}
}

pub(crate) type DidNewKeyAgreementKeySet<T> = BoundedBTreeSet<DidEncryptionKey, <T as Config>::MaxNewKeyAgreementKeys>;
pub(crate) type DidKeyAgreementKeySet<T> = BoundedBTreeSet<KeyIdOf<T>, <T as Config>::MaxTotalKeyAgreementKeys>;
pub(crate) type DidPublicKeyMap<T> =
	BoundedBTreeMap<KeyIdOf<T>, DidPublicKeyDetails<BlockNumberOf<T>>, <T as Config>::MaxPublicKeysPerDid>;

/// The details of a new DID to create.
<<<<<<< HEAD
#[derive(Clone, Decode, Encode, PartialEq, TypeInfo, RuntimeDebug)]
=======
#[derive(Clone, RuntimeDebug, Decode, Encode, PartialEq, TypeInfo)]
>>>>>>> 8645af19
#[scale_info(skip_type_params(T))]

pub struct DidCreationDetails<T: Config> {
	/// The DID identifier. It has to be unique.
	pub did: DidIdentifierOf<T>,
	/// The authorised submitter of the creation operation.
	pub submitter: AccountIdOf<T>,
	/// The new key agreement keys.
	pub new_key_agreement_keys: DidNewKeyAgreementKeySet<T>,
	/// \[OPTIONAL\] The new attestation key.
	pub new_attestation_key: Option<DidVerificationKey>,
	/// \[OPTIONAL\] The new delegation key.
	pub new_delegation_key: Option<DidVerificationKey>,
	/// The service endpoints details.
	pub new_service_details: Vec<DidEndpoint<T>>,
}

/// Errors that might occur while deriving the authorization verification key
/// relationship.
#[derive(Clone, RuntimeDebug, Decode, Encode, PartialEq)]
pub enum RelationshipDeriveError {
	/// The call is not callable by a did origin.
	NotCallableByDid,

	/// The parameters of the call where invalid.
	InvalidCallParameter,
}

pub type DeriveDidCallKeyRelationshipResult = Result<DidVerificationKeyRelationship, RelationshipDeriveError>;

/// Trait for extrinsic DID-based authorization.
///
/// The trait allows
/// [DidAuthorizedCallOperations](DidAuthorizedCallOperation) wrapping an
/// extrinsic to specify what DID key to use to perform signature validation
/// over the byte-encoded operation. A result of None indicates that the
/// extrinsic does not support DID-based authorization.
pub trait DeriveDidCallAuthorizationVerificationKeyRelationship {
	/// The type of the verification key to be used to validate the
	/// wrapped extrinsic.
	fn derive_verification_key_relationship(&self) -> DeriveDidCallKeyRelationshipResult;

	// Return a call to dispatch in order to test the pallet proxy feature.
	#[cfg(feature = "runtime-benchmarks")]
	fn get_call_for_did_call_benchmark() -> Self;
}

/// A DID operation that wraps other extrinsic calls, allowing those
/// extrinsic to have a DID origin and perform DID-based authorization upon
/// their invocation.
#[derive(Clone, RuntimeDebug, Decode, Encode, PartialEq, TypeInfo)]
#[scale_info(skip_type_params(T))]

pub struct DidAuthorizedCallOperation<T: Config> {
	/// The DID identifier.
	pub did: DidIdentifierOf<T>,
	/// The DID tx counter.
	pub tx_counter: u64,
	/// The extrinsic call to authorize with the DID.
	pub call: DidCallableOf<T>,
	/// The block number at which the operation was created.
	pub block_number: BlockNumberOf<T>,
	/// The account which is authorized to submit the did call.
	pub submitter: AccountIdOf<T>,
}

/// Wrapper around a [DidAuthorizedCallOperation].
///
/// It contains additional information about the type of DID key to used for
/// authorization.
#[derive(Clone, RuntimeDebug, PartialEq, TypeInfo)]
#[scale_info(skip_type_params(T))]

pub struct DidAuthorizedCallOperationWithVerificationRelationship<T: Config> {
	/// The wrapped [DidAuthorizedCallOperation].
	pub operation: DidAuthorizedCallOperation<T>,
	/// The type of DID key to use for authorization.
	pub verification_key_relationship: DidVerificationKeyRelationship,
}

impl<T: Config> core::ops::Deref for DidAuthorizedCallOperationWithVerificationRelationship<T> {
	type Target = DidAuthorizedCallOperation<T>;

	fn deref(&self) -> &Self::Target {
		&self.operation
	}
}

// Opaque implementation.
// [DidAuthorizedCallOperationWithVerificationRelationship] encodes to
// [DidAuthorizedCallOperation].
impl<T: Config> WrapperTypeEncode for DidAuthorizedCallOperationWithVerificationRelationship<T> {}<|MERGE_RESOLUTION|>--- conflicted
+++ resolved
@@ -37,12 +37,8 @@
 };
 
 /// Types of verification keys a DID can control.
-<<<<<<< HEAD
-#[derive(Clone, Decode, Debug, Encode, Eq, Ord, PartialEq, PartialOrd, TypeInfo, MaxEncodedLen)]
+#[derive(Clone, Decode, RuntimeDebug, Encode, Eq, Ord, PartialEq, PartialOrd, TypeInfo, MaxEncodedLen)]
 #[cfg_attr(feature = "std", derive(serde::Serialize, serde::Deserialize))]
-=======
-#[derive(Clone, Decode, RuntimeDebug, Encode, Eq, Ord, PartialEq, PartialOrd, TypeInfo, MaxEncodedLen)]
->>>>>>> 8645af19
 pub enum DidVerificationKey {
 	/// An Ed25519 public key.
 	Ed25519(ed25519::Public),
@@ -93,24 +89,16 @@
 }
 
 /// Types of encryption keys a DID can control.
-<<<<<<< HEAD
-#[derive(Clone, Copy, Decode, Debug, Encode, Eq, Ord, PartialEq, PartialOrd, TypeInfo, MaxEncodedLen)]
+#[derive(Clone, Copy, Decode, RuntimeDebug, Encode, Eq, Ord, PartialEq, PartialOrd, TypeInfo, MaxEncodedLen)]
 #[cfg_attr(feature = "std", derive(serde::Serialize, serde::Deserialize))]
-=======
-#[derive(Clone, Copy, Decode, RuntimeDebug, Encode, Eq, Ord, PartialEq, PartialOrd, TypeInfo, MaxEncodedLen)]
->>>>>>> 8645af19
 pub enum DidEncryptionKey {
 	/// An X25519 public key.
 	X25519([u8; 32]),
 }
 
 /// A general public key under the control of the DID.
-<<<<<<< HEAD
-#[derive(Clone, Decode, Debug, Encode, Eq, Ord, PartialEq, PartialOrd, TypeInfo, MaxEncodedLen)]
+#[derive(Clone, Decode, RuntimeDebug, Encode, Eq, Ord, PartialEq, PartialOrd, TypeInfo, MaxEncodedLen)]
 #[cfg_attr(feature = "std", derive(serde::Serialize, serde::Deserialize))]
-=======
-#[derive(Clone, Decode, RuntimeDebug, Encode, Eq, Ord, PartialEq, PartialOrd, TypeInfo, MaxEncodedLen)]
->>>>>>> 8645af19
 pub enum DidPublicKey {
 	/// A verification key, used to generate and verify signatures.
 	PublicVerificationKey(DidVerificationKey),
@@ -246,12 +234,8 @@
 ///
 /// It is currently used to keep track of all the past and current
 /// attestation keys a DID might control.
-<<<<<<< HEAD
-#[derive(Clone, Debug, Decode, Encode, PartialEq, Ord, PartialOrd, Eq, TypeInfo, MaxEncodedLen)]
-=======
 #[derive(Clone, RuntimeDebug, Decode, Encode, PartialEq, Ord, PartialOrd, Eq, TypeInfo, MaxEncodedLen)]
 #[scale_info(skip_type_params(T))]
->>>>>>> 8645af19
 #[codec(mel_bound())]
 #[cfg_attr(feature = "std", derive(serde::Serialize, serde::Deserialize))]
 pub struct DidPublicKeyDetails<BlockNumber: MaxEncodedLen> {
@@ -563,11 +547,7 @@
 	BoundedBTreeMap<KeyIdOf<T>, DidPublicKeyDetails<BlockNumberOf<T>>, <T as Config>::MaxPublicKeysPerDid>;
 
 /// The details of a new DID to create.
-<<<<<<< HEAD
-#[derive(Clone, Decode, Encode, PartialEq, TypeInfo, RuntimeDebug)]
-=======
 #[derive(Clone, RuntimeDebug, Decode, Encode, PartialEq, TypeInfo)]
->>>>>>> 8645af19
 #[scale_info(skip_type_params(T))]
 
 pub struct DidCreationDetails<T: Config> {
