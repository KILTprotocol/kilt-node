// KILT Blockchain – https://botlabs.org
// Copyright (C) 2019-2021 BOTLabs GmbH

// The KILT Blockchain is free software: you can redistribute it and/or modify
// it under the terms of the GNU General Public License as published by
// the Free Software Foundation, either version 3 of the License, or
// (at your option) any later version.

// The KILT Blockchain is distributed in the hope that it will be useful,
// but WITHOUT ANY WARRANTY; without even the implied warranty of
// MERCHANTABILITY or FITNESS FOR A PARTICULAR PURPOSE.  See the
// GNU General Public License for more details.

// You should have received a copy of the GNU General Public License
// along with this program.  If not, see <https://www.gnu.org/licenses/>.

// If you feel like getting in touch with us, you can do so at info@botlabs.org

use codec::{Decode, Encode, WrapperTypeEncode};
<<<<<<< HEAD
use frame_support::storage::{bounded_btree_map::BoundedBTreeMap, bounded_btree_set::BoundedBTreeSet};
=======
use kilt_primitives::Hash;
>>>>>>> e3f676fc
use sp_core::{ecdsa, ed25519, sr25519};
use sp_runtime::traits::Verify;
use sp_std::{collections::btree_set::BTreeSet, convert::TryInto, fmt};

use crate::*;

/// Types of verification keys a DID can control.
#[derive(Clone, Decode, Debug, Encode, Eq, Ord, PartialEq, PartialOrd)]
pub enum DidVerificationKey {
	/// An Ed25519 public key.
	Ed25519(ed25519::Public),
	/// A Sr25519 public key.
	Sr25519(sr25519::Public),
	/// An ECDSA public key.
	Ecdsa(ecdsa::Public),
}

impl DidVerificationKey {
	/// Verify a DID signature using one of the DID keys.
	pub fn verify_signature(&self, payload: &Payload, signature: &DidSignature) -> Result<(), SignatureError> {
		match (self, signature) {
			(DidVerificationKey::Ed25519(public_key), DidSignature::Ed25519(sig)) => {
				ensure!(sig.verify(payload, public_key), SignatureError::InvalidSignature);
				Ok(())
			}
			// Follows same process as above, but using a Sr25519 instead
			(DidVerificationKey::Sr25519(public_key), DidSignature::Sr25519(sig)) => {
				ensure!(sig.verify(payload, public_key), SignatureError::InvalidSignature);
				Ok(())
			}
			(DidVerificationKey::Ecdsa(public_key), DidSignature::Ecdsa(sig)) => {
				ensure!(sig.verify(payload, public_key), SignatureError::InvalidSignature);
				Ok(())
			}
			_ => Err(SignatureError::InvalidSignatureFormat),
		}
	}
}

impl From<ed25519::Public> for DidVerificationKey {
	fn from(key: ed25519::Public) -> Self {
		DidVerificationKey::Ed25519(key)
	}
}

impl From<sr25519::Public> for DidVerificationKey {
	fn from(key: sr25519::Public) -> Self {
		DidVerificationKey::Sr25519(key)
	}
}

impl From<ecdsa::Public> for DidVerificationKey {
	fn from(key: ecdsa::Public) -> Self {
		DidVerificationKey::Ecdsa(key)
	}
}

/// Types of encryption keys a DID can control.
#[derive(Clone, Copy, Decode, Debug, Encode, Eq, Ord, PartialEq, PartialOrd)]
pub enum DidEncryptionKey {
	/// An X25519 public key.
	X25519([u8; 32]),
}

/// A general public key under the control of the DID.
#[derive(Clone, Decode, Debug, Encode, Eq, Ord, PartialEq, PartialOrd)]
pub enum DidPublicKey {
	/// A verification key, used to generate and verify signatures.
	PublicVerificationKey(DidVerificationKey),
	/// An encryption key, used to encrypt and decrypt payloads.
	PublicEncryptionKey(DidEncryptionKey),
}

impl From<DidVerificationKey> for DidPublicKey {
	fn from(verification_key: DidVerificationKey) -> Self {
		Self::PublicVerificationKey(verification_key)
	}
}

impl From<DidEncryptionKey> for DidPublicKey {
	fn from(encryption_key: DidEncryptionKey) -> Self {
		Self::PublicEncryptionKey(encryption_key)
	}
}

/// Verification methods a verification key can
/// fulfil, according to the [DID specification](https://w3c.github.io/did-spec-registries/#verification-relationships).
#[derive(Clone, Copy, Debug, Decode, Encode, PartialEq, Eq)]
pub enum DidVerificationKeyRelationship {
	/// Key used to authenticate all the DID operations.
	Authentication,
	/// Key used to write and revoke delegations on chain.
	CapabilityDelegation,
	/// Not used for now.
	CapabilityInvocation,
	/// Key used to write and revoke attestations on chain.
	AssertionMethod,
}

/// Types of signatures supported by this pallet.
#[derive(Clone, Decode, Debug, Encode, Eq, PartialEq)]
pub enum DidSignature {
	/// A Ed25519 signature.
	Ed25519(ed25519::Signature),
	/// A Sr25519 signature.
	Sr25519(sr25519::Signature),
	/// An Ecdsa signature.
	Ecdsa(ecdsa::Signature),
}

impl From<ed25519::Signature> for DidSignature {
	fn from(sig: ed25519::Signature) -> Self {
		DidSignature::Ed25519(sig)
	}
}

impl From<sr25519::Signature> for DidSignature {
	fn from(sig: sr25519::Signature) -> Self {
		DidSignature::Sr25519(sig)
	}
}

impl From<ecdsa::Signature> for DidSignature {
	fn from(sig: ecdsa::Signature) -> Self {
		DidSignature::Ecdsa(sig)
	}
}

pub trait DidVerifiableIdentifier {
	/// Allows a verifiable identifier to verify a signature it produces and
	/// return the public key
	/// associated with the identifier.
	fn verify_and_recover_signature(
		&self,
		payload: &Payload,
		signature: &DidSignature,
	) -> Result<DidVerificationKey, SignatureError>;
}

// TODO: did not manage to implement this trait in the kilt_primitives crate due
// to some circular dependency problems.
impl DidVerifiableIdentifier for kilt_primitives::DidIdentifier {
	fn verify_and_recover_signature(
		&self,
		payload: &Payload,
		signature: &DidSignature,
	) -> Result<DidVerificationKey, SignatureError> {
		// So far, either the raw Ed25519/Sr25519 public key or the Blake2-256 hashed
		// ECDSA public key.
		let raw_public_key: &[u8; 32] = self.as_ref();
		match *signature {
			DidSignature::Ed25519(_) => {
				// from_raw simply converts a byte array into a public key with no particular
				// validations
				let ed25519_did_key = DidVerificationKey::Ed25519(ed25519::Public::from_raw(*raw_public_key));
				ed25519_did_key
					.verify_signature(payload, signature)
					.map(|_| ed25519_did_key)
			}
			DidSignature::Sr25519(_) => {
				let sr25519_did_key = DidVerificationKey::Sr25519(sr25519::Public::from_raw(*raw_public_key));
				sr25519_did_key
					.verify_signature(payload, signature)
					.map(|_| sr25519_did_key)
			}
			DidSignature::Ecdsa(ref signature) => {
				let ecdsa_signature: [u8; 65] = signature
					.encode()
					.try_into()
					.map_err(|_| SignatureError::InvalidSignature)?;
				// ECDSA uses blake2-256 hashing algorithm for signatures, so we hash the given
				// message to recover the public key.
				let hashed_message = sp_io::hashing::blake2_256(payload);
				let recovered_pk: [u8; 33] =
					sp_io::crypto::secp256k1_ecdsa_recover_compressed(&ecdsa_signature, &hashed_message)
						.map_err(|_| SignatureError::InvalidSignature)?;
				let hashed_recovered_pk = sp_io::hashing::blake2_256(&recovered_pk);
				// The hashed recovered public key must be equal to the AccountId32 value, which
				// is the hashed key.
				ensure!(&hashed_recovered_pk == raw_public_key, SignatureError::InvalidSignature);
				// Safe to reconstruct the public key using the recovered value from
				// secp256k1_ecdsa_recover_compressed
				Ok(DidVerificationKey::from(ecdsa::Public(recovered_pk)))
			}
		}
	}
}

/// Details of a public key, which includes the key value and the
/// block number at which it was set.
///
/// It is currently used to keep track of all the past and current
/// attestation keys a DID might control.
#[derive(Clone, Debug, Decode, Encode, PartialEq)]
pub struct DidPublicKeyDetails<T: Config> {
	/// A public key the DID controls.
	pub key: DidPublicKey,
	/// The block number in which the verification key was added to the DID.
	pub block_number: BlockNumberOf<T>,
}

/// The details associated to a DID identity.
#[derive(Clone, Decode, Encode, PartialEq)]
pub struct DidDetails<T: Config> {
	/// The ID of the authentication key, used to authenticate DID-related
	/// operations.
	pub(crate) authentication_key: KeyIdOf<T>,
	/// The set of the key agreement key IDs, which can be used to encrypt
	/// data addressed to the DID subject.
<<<<<<< HEAD
	key_agreement_keys: BoundedBTreeSet<KeyIdOf<T>, T::MaxTotalKeyAgreementKeys>,
=======
	pub(crate) key_agreement_keys: BTreeSet<KeyIdOf<T>>,
>>>>>>> e3f676fc
	/// \[OPTIONAL\] The ID of the delegation key, used to verify the
	/// signatures of the delegations created by the DID subject.
	pub(crate) delegation_key: Option<KeyIdOf<T>>,
	/// \[OPTIONAL\] The ID of the attestation key, used to verify the
	/// signatures of the attestations created by the DID subject.
	pub(crate) attestation_key: Option<KeyIdOf<T>>,
	/// The map of public keys, with the key label as
	/// the key map and the tuple (key, addition_block_number) as the map
	/// value.
	/// The map includes all the keys under the control of the DID subject,
	/// including the ones currently used for authentication, key agreement,
	/// attestation, and delegation. Other than those, the map also contains
	/// the old attestation keys that have been rotated, i.e., they cannot
	/// be used to create new attestations but can still be used to verify
	/// previously issued attestations.
<<<<<<< HEAD
	public_keys: BoundedBTreeMap<KeyIdOf<T>, DidPublicKeyDetails<T>, T::MaxPublicKeysPerDidKeyIdentifier>,
	/// \[OPTIONAL\] The URL pointing to the service endpoints the DID
	/// subject publicly exposes.
	pub endpoint_url: Option<Url<T>>,
=======
	pub(crate) public_keys: BTreeMap<KeyIdOf<T>, DidPublicKeyDetails<T>>,
	/// \[OPTIONAL\] The service endpoint details the DID
	/// subject publicly exposes.
	pub service_endpoints: Option<ServiceEndpoints>,
>>>>>>> e3f676fc
	/// The counter used to avoid replay attacks, which is checked and
	/// updated upon each DID operation involving with the subject as the
	/// creator.
	pub(crate) last_tx_counter: u64,
}

impl<T: Config> DidDetails<T> {
	/// Creates a new instance of DID details with the minimum information,
	/// i.e., an authentication key and the block creation time.
	///
<<<<<<< HEAD
	/// The tx counter is set by default to 0.
	pub fn new(authentication_key: DidVerificationKey, block_number: BlockNumberOf<T>) -> Result<Self, StorageError> {
		let mut public_keys =
			BoundedBTreeMap::<KeyIdOf<T>, DidPublicKeyDetails<T>, T::MaxPublicKeysPerDidKeyIdentifier>::new();
=======
	/// The tx counter is automatically set to 0.
	pub fn new(authentication_key: DidVerificationKey, block_number: BlockNumberOf<T>) -> Self {
		let mut public_keys: BTreeMap<KeyIdOf<T>, DidPublicKeyDetails<T>> = BTreeMap::new();
>>>>>>> e3f676fc
		let authentication_key_id = utils::calculate_key_id::<T>(&authentication_key.clone().into());
		public_keys
			.try_insert(
				authentication_key_id,
				DidPublicKeyDetails {
					key: authentication_key.into(),
					block_number,
				},
			)
			.map_err(|_| StorageError::MaxPublicKeysPerDidKeyIdentifierExceeded)?;
		Ok(Self {
			authentication_key: authentication_key_id,
			key_agreement_keys: BoundedBTreeSet::<KeyIdOf<T>, T::MaxTotalKeyAgreementKeys>::new(),
			attestation_key: None,
			delegation_key: None,
			service_endpoints: None,
			public_keys,
			last_tx_counter: 0u64,
		})
	}

	// Creates a new DID entry from some [DidCreationDetails] and a given
	// authentication key.
	pub fn from_creation_details(
		details: DidCreationDetails<T>,
		new_auth_key: DidVerificationKey,
	) -> Result<Self, DidError> {
		ensure!(
			details.new_key_agreement_keys.len()
				<= <<T as Config>::MaxNewKeyAgreementKeys>::get().saturated_into::<usize>(),
			InputError::MaxKeyAgreementKeysLimitExceeded
		);

		if let Some(ref service_endpoints) = details.new_service_endpoints {
			service_endpoints.validate_against_config_limits::<T>()?;
		}

		let current_block_number = <frame_system::Pallet<T>>::block_number();

		// Creates a new DID with the given authentication key.
		let mut new_did_details = DidDetails::new(new_auth_key, current_block_number)?;

		new_did_details.add_key_agreement_keys(details.new_key_agreement_keys, current_block_number)?;

		if let Some(attesation_key) = details.new_attestation_key {
			new_did_details.update_attestation_key(attesation_key, current_block_number)?;
		}

		if let Some(delegation_key) = details.new_delegation_key {
			new_did_details.update_delegation_key(delegation_key, current_block_number)?;
		}

		new_did_details.service_endpoints = details.new_service_endpoints;

		Ok(new_did_details)
	}

	// Updates a DID entry by applying the changes in the [DidUpdateDetails].
	//
	// The operation fails with a [DidError] if the update details instructs to
	// delete a verification key that is not associated with the DID.
	pub fn apply_update_details(&mut self, update_details: DidUpdateDetails<T>) -> Result<(), DidError> {
		ensure!(
			update_details.new_key_agreement_keys.len()
				<= <<T as Config>::MaxNewKeyAgreementKeys>::get().saturated_into::<usize>(),
			InputError::MaxKeyAgreementKeysLimitExceeded
		);

		ensure!(
			update_details.public_keys_to_remove.len()
				<= <<T as Config>::MaxVerificationKeysToRevoke>::get().saturated_into::<usize>(),
			InputError::MaxVerificationKeysToRemoveLimitExceeded
		);

<<<<<<< HEAD
		if let Some(ref endpoint_url) = update_details.new_endpoint_url {
			ensure!(
				endpoint_url.len() <= T::MaxUrlLength::get().saturated_into::<usize>(),
				InputError::MaxUrlLengthExceeded
			);
=======
		if let DidFragmentUpdateAction::Change(ref service_endpoints) = update_details.service_endpoints_update {
			service_endpoints
				.validate_against_config_limits::<T>()
				.map_err(DidError::InputError)?;
>>>>>>> e3f676fc
		}

		let current_block_number = <frame_system::Pallet<T>>::block_number();

		// Remove specified public keys.
		self.remove_public_keys(&update_details.public_keys_to_remove)
			.map_err(DidError::StorageError)?;

		// Update the authentication key, if needed.
		if let Some(new_authentication_key) = update_details.new_authentication_key {
			self.update_authentication_key(new_authentication_key, current_block_number)?;
		}

		// Add any new key agreement keys.
		self.add_key_agreement_keys(update_details.new_key_agreement_keys, current_block_number)?;

		// Update/remove the attestation key, if needed.
		match update_details.attestation_key_update {
			DidFragmentUpdateAction::Delete => {
				self.delete_attestation_key();
			}
<<<<<<< HEAD
			DidVerificationKeyUpdateAction::Change(new_attestation_key) => {
				self.update_attestation_key(new_attestation_key, current_block_number)?;
=======
			DidFragmentUpdateAction::Change(new_attestation_key) => {
				self.update_attestation_key(new_attestation_key, current_block_number);
>>>>>>> e3f676fc
			}
			// Nothing happens.
			DidFragmentUpdateAction::Ignore => {}
		}

		// Update/remove the delegation key, if needed.
		match update_details.delegation_key_update {
			DidFragmentUpdateAction::Delete => {
				self.delete_delegation_key();
			}
<<<<<<< HEAD
			DidVerificationKeyUpdateAction::Change(new_delegation_key) => {
				self.update_delegation_key(new_delegation_key, current_block_number)?;
=======
			DidFragmentUpdateAction::Change(new_delegation_key) => {
				self.update_delegation_key(new_delegation_key, current_block_number);
>>>>>>> e3f676fc
			}
			// Nothing happens.
			DidFragmentUpdateAction::Ignore => {}
		}

		// Update/remove the service endpoints, if needed.
		match update_details.service_endpoints_update {
			DidFragmentUpdateAction::Delete => self.service_endpoints = None,
			DidFragmentUpdateAction::Change(new_service_endpoints) => {
				self.service_endpoints = Some(new_service_endpoints)
			}
			DidFragmentUpdateAction::Ignore => {}
		}

		Ok(())
	}

	/// Update the DID authentication key.
	///
	/// The old key is deleted from the set of verification keys if it is
	/// not used in any other part of the DID. The new key is added to the
	/// set of verification keys.
	pub fn update_authentication_key(
		&mut self,
		new_authentication_key: DidVerificationKey,
		block_number: BlockNumberOf<T>,
	) -> Result<(), StorageError> {
		let old_authentication_key_id = self.authentication_key;
		let new_authentication_key_id = utils::calculate_key_id::<T>(&new_authentication_key.clone().into());
		self.authentication_key = new_authentication_key_id;
		// Remove old key ID from public keys, if not used anymore.
		self.remove_key_if_unused(&old_authentication_key_id);
		// Add new key ID to public keys. If a key with the same ID is already present,
		// the result is simply that the block number is updated.
		self.public_keys
			.try_insert(
				new_authentication_key_id,
				DidPublicKeyDetails {
					key: new_authentication_key.into(),
					block_number,
				},
			)
			.map_err(|_| StorageError::MaxPublicKeysPerDidKeyIdentifierExceeded)?;
		Ok(())
	}

	/// Add new key agreement keys to the DID.
	///
	/// The new keys are added to the set of verification keys.
	pub fn add_key_agreement_keys(
		&mut self,
		new_key_agreement_keys: KeyAgreementKeys<T>,
		block_number: BlockNumberOf<T>,
	) -> Result<(), StorageError> {
		for new_key_agreement_key in new_key_agreement_keys {
			let new_key_agreement_id = utils::calculate_key_id::<T>(&new_key_agreement_key.into());
			self.public_keys
				.try_insert(
					new_key_agreement_id,
					DidPublicKeyDetails {
						key: new_key_agreement_key.into(),
						block_number,
					},
				)
				.map_err(|_| StorageError::MaxPublicKeysPerDidKeyIdentifierExceeded)?;
			self.key_agreement_keys
				.try_insert(new_key_agreement_id)
				.map_err(|_| StorageError::MaxTotalKeyAgreementKeysExceeded)?;
		}
		Ok(())
	}

	/// Update the DID attestation key.
	///
	/// The old key is not removed from the set of verification keys, hence
	/// it can still be used to verify past attestations.
	/// The new key is added to the set of verification keys.
	pub fn update_attestation_key(
		&mut self,
		new_attestation_key: DidVerificationKey,
		block_number: BlockNumberOf<T>,
	) -> Result<(), StorageError> {
		let new_attestation_key_id = utils::calculate_key_id::<T>(&new_attestation_key.clone().into());
		self.attestation_key = Some(new_attestation_key_id);
		self.public_keys
			.try_insert(
				new_attestation_key_id,
				DidPublicKeyDetails {
					key: new_attestation_key.into(),
					block_number,
				},
			)
			.map_err(|_| StorageError::MaxPublicKeysPerDidKeyIdentifierExceeded)?;
		Ok(())
	}

	/// Delete the DID attestation key.
	///
	/// Once deleted, it cannot be used to write new attestations anymore.
	/// The old key is not removed from the set of verification keys, hence
	/// it can still be used to verify past attestations.
	pub fn delete_attestation_key(&mut self) {
		self.attestation_key = None;
	}

	/// Update the DID delegation key.
	///
	/// The old key is deleted from the set of verification keys if it is
	/// not used in any other part of the DID. The new key is added to the
	/// set of verification keys.
	pub fn update_delegation_key(
		&mut self,
		new_delegation_key: DidVerificationKey,
		block_number: BlockNumberOf<T>,
	) -> Result<(), StorageError> {
		let old_delegation_key_id = self.delegation_key;
		let new_delegation_key_id = utils::calculate_key_id::<T>(&new_delegation_key.clone().into());
		self.delegation_key = Some(new_delegation_key_id);
		if let Some(old_delegation_key) = old_delegation_key_id {
			self.remove_key_if_unused(&old_delegation_key);
		}
		self.public_keys
			.try_insert(
				new_delegation_key_id,
				DidPublicKeyDetails {
					key: new_delegation_key.into(),
					block_number,
				},
			)
			.map_err(|_| StorageError::MaxPublicKeysPerDidKeyIdentifierExceeded)?;
		Ok(())
	}

	/// Delete the DID delegation key.
	///
	/// Once deleted, it cannot be used to write new delegations anymore.
	/// The key is also removed from the set of verification keys if it not
	/// used anywhere else in the DID.
	pub fn delete_delegation_key(&mut self) {
		if let Some(old_delegation_key_id) = self.delegation_key {
			self.delegation_key = None;
			self.remove_key_if_unused(&old_delegation_key_id);
		}
	}

	/// Deletes a public key from the set of public keys stored on chain.
	/// Additionally, if the public key to remove is among the key agreement
	/// keys, it also eliminates it from there.
	///
	/// When deleting a public key, the following conditions are verified:
	/// - 1. the set of keys to delete does not contain any of the currently
	///   active verification keys, i.e., authentication, attestation, and
	///   delegation key, i.e., only key agreement keys and past attestation
	///   keys can be deleted.
	/// - 2. the set of keys to delete contains key IDs that are not currently
	///   stored on chain
	fn remove_public_keys(&mut self, key_ids: &BTreeSet<KeyIdOf<T>>) -> Result<(), StorageError> {
		// Consider the currently active authentication, attestation, and delegation key
		// as forbidden to delete. They can be deleted with the right operation for the
		// respective fields in the DidUpdateOperation.
		let mut forbidden_verification_key_ids = BTreeSet::new();
		forbidden_verification_key_ids.insert(self.authentication_key);
		if let Some(attestation_key_id) = self.attestation_key {
			forbidden_verification_key_ids.insert(attestation_key_id);
		}
		if let Some(delegation_key_id) = self.delegation_key {
			forbidden_verification_key_ids.insert(delegation_key_id);
		}

		for key_id in key_ids.iter() {
			// Check for condition 1.
			ensure!(
				!forbidden_verification_key_ids.contains(key_id),
				StorageError::CurrentlyActiveKey
			);
			// Check for condition 2.
			self.public_keys
				.remove(key_id)
				.ok_or(StorageError::VerificationKeyNotPresent)?;
			// Also remove from the set of key agreement keys, if present.
			self.key_agreement_keys.remove(key_id);
		}

		Ok(())
	}

	// Remove a key from the map of public keys if none of the other keys, i.e.,
	// authentication, key agreement, attestation, or delegation, is referencing it.
	fn remove_key_if_unused(&mut self, key_id: &KeyIdOf<T>) {
		if self.authentication_key != *key_id
			&& self.attestation_key != Some(*key_id)
			&& self.delegation_key != Some(*key_id)
			&& !self.key_agreement_keys.contains(key_id)
		{
			self.public_keys.remove(key_id);
		}
	}

	pub fn get_authentication_key_id(&self) -> KeyIdOf<T> {
		self.authentication_key
	}

	pub fn get_key_agreement_keys_ids(&self) -> &BoundedBTreeSet<KeyIdOf<T>, T::MaxTotalKeyAgreementKeys> {
		&self.key_agreement_keys
	}

	pub fn get_attestation_key_id(&self) -> &Option<KeyIdOf<T>> {
		&self.attestation_key
	}

	pub fn get_delegation_key_id(&self) -> &Option<KeyIdOf<T>> {
		&self.delegation_key
	}

	pub fn get_public_keys(
		&self,
	) -> &BoundedBTreeMap<KeyIdOf<T>, DidPublicKeyDetails<T>, T::MaxPublicKeysPerDidKeyIdentifier> {
		&self.public_keys
	}

	/// Returns a reference to a specific verification key given the type of
	/// the key needed.
	pub fn get_verification_key_for_key_type(
		&self,
		key_type: DidVerificationKeyRelationship,
	) -> Option<&DidVerificationKey> {
		let key_id = match key_type {
			DidVerificationKeyRelationship::AssertionMethod => self.attestation_key,
			DidVerificationKeyRelationship::Authentication => Some(self.authentication_key),
			DidVerificationKeyRelationship::CapabilityDelegation => self.delegation_key,
			_ => None,
		}?;
		let key_details = self.public_keys.get(&key_id)?;
		if let DidPublicKey::PublicVerificationKey(key) = &key_details.key {
			Some(key)
		} else {
			// The case of something different than a verification key should never happen.
			None
		}
	}

	/// Increase the tx counter of the DID.
	pub fn increase_tx_counter(&mut self) -> Result<(), StorageError> {
		self.last_tx_counter = self
			.last_tx_counter
			.checked_add(1)
			.ok_or(StorageError::MaxTxCounterValue)?;
		Ok(())
	}

	/// Returns the last used tx counter for the DID.
	pub fn get_tx_counter_value(&self) -> u64 {
		self.last_tx_counter
	}

	/// Set the DID tx counter to an arbitrary value.
	#[cfg(any(feature = "mock", test))]
	pub fn set_tx_counter(&mut self, value: u64) {
		self.last_tx_counter = value;
	}
}

pub(crate) type KeyAgreementKeys<T> = BoundedBTreeSet<DidEncryptionKey, <T as Config>::MaxTotalKeyAgreementKeys>;

/// The details of a new DID to create.
#[derive(Clone, Decode, Encode, PartialEq)]
pub struct DidCreationDetails<T: Config> {
	/// The DID identifier. It has to be unique.
	pub did: DidIdentifierOf<T>,
	/// The new key agreement keys.
	pub new_key_agreement_keys: KeyAgreementKeys<T>,
	/// \[OPTIONAL\] The new attestation key.
	pub new_attestation_key: Option<DidVerificationKey>,
	/// \[OPTIONAL\] The new delegation key.
	pub new_delegation_key: Option<DidVerificationKey>,
<<<<<<< HEAD
	/// \[OPTIONAL\] The URL containing the DID endpoints description.
	pub new_endpoint_url: Option<Url<T>>,
}

// required because BoundedTreeSet does not implement Debug outside of std
impl<T: Config> fmt::Debug for DidCreationDetails<T> {
	fn fmt(&self, f: &mut fmt::Formatter<'_>) -> fmt::Result {
		f.debug_struct("DidCreationDetails")
			.field("did", &self.did)
			.field(
				"new_key_agreement_keys",
				&self.new_key_agreement_keys.clone().into_inner(),
			)
			.field("new_attestation_key", &self.new_attestation_key)
			.field("new_delegation_key", &self.new_delegation_key)
			.field("new_endpoint_url", &self.new_endpoint_url)
			.finish()
	}
=======
	/// \[OPTIONAL\] The service endpoints publicly exposed.
	pub new_service_endpoints: Option<ServiceEndpoints>,
>>>>>>> e3f676fc
}

/// The details to update a DID.
#[derive(Clone, Decode, Encode, PartialEq)]
pub struct DidUpdateDetails<T: Config> {
	/// \[OPTIONAL\] The new authentication key.
	pub new_authentication_key: Option<DidVerificationKey>,
	/// A new set of key agreement keys to add to the ones already stored.
	pub new_key_agreement_keys: KeyAgreementKeys<T>,
	/// \[OPTIONAL\] The attestation key update action.
	pub attestation_key_update: DidFragmentUpdateAction<DidVerificationKey>,
	/// \[OPTIONAL\] The delegation key update action.
	pub delegation_key_update: DidFragmentUpdateAction<DidVerificationKey>,
	/// The set of old attestation keys to remove, given their identifiers.
	/// If the operation also replaces the current attestation key, it will
	/// not be considered for removal in this operation, so it is not
	/// possible to specify it for removal in this set.
<<<<<<< HEAD
	pub public_keys_to_remove: BoundedBTreeSet<KeyIdOf<T>, T::MaxOldAttestationKeys>,
	/// \[OPTIONAL\] The new endpoint URL.
	pub new_endpoint_url: Option<Url<T>>,
}

// required because BoundedTreeSet does not implement Debug outside of std]
impl<T: Config> fmt::Debug for DidUpdateDetails<T> {
	fn fmt(&self, f: &mut fmt::Formatter<'_>) -> fmt::Result {
		f.debug_struct("DidUpdateDetails")
			.field("new_authentication_key", &self.new_authentication_key)
			.field(
				"new_key_agreement_keys",
				&self.new_key_agreement_keys.clone().into_inner(),
			)
			.field("attestation_key_update", &self.attestation_key_update)
			.field("delegation_key_update", &self.delegation_key_update)
			.field(
				"public_keys_to_remove",
				&self.public_keys_to_remove.clone().into_inner(),
			)
			.field("new_endpoint_url", &self.new_endpoint_url)
			.finish()
	}
=======
	pub public_keys_to_remove: BTreeSet<KeyIdOf<T>>,
	/// The update action on the service endpoints information.
	pub service_endpoints_update: DidFragmentUpdateAction<ServiceEndpoints>,
>>>>>>> e3f676fc
}

#[derive(Clone, Debug, Decode, Encode, PartialEq, Eq)]
pub struct ServiceEndpoints {
	pub content_hash: Hash,
	pub urls: Vec<Url>,
	pub content_type: ContentType,
}

impl ServiceEndpoints {
	pub(crate) fn validate_against_config_limits<T: Config>(&self) -> Result<(), InputError> {
		ensure!(
			self.urls.len() <= T::MaxEndpointUrlsCount::get().saturated_into::<usize>(),
			InputError::MaxUrlsCountExceeded
		);
		ensure!(
			// Throws InputError::MaxUrlLengthExceeded if any URL is longer than the max allowed size.
			!self
				.urls
				.iter()
				.any(|url| { url.len() > T::MaxUrlLength::get().saturated_into::<usize>() }),
			InputError::MaxUrlLengthExceeded
		);
		Ok(())
	}
}

/// Possible actions on a DID fragment (e.g, a verification key or the endpoint
/// services) within a [DidUpdateOperation].
#[derive(Copy, Clone, Decode, Debug, Encode, Eq, PartialEq)]
pub enum DidFragmentUpdateAction<FragmentType> {
	/// Do not change the DID fragment.
	Ignore,
	/// Change the DID fragment to the new one provided.
	Change(FragmentType),
	/// Delete the DID fragment.
	Delete,
}

// Return the ignore operation by default
impl<FragmentType> Default for DidFragmentUpdateAction<FragmentType> {
	fn default() -> Self {
		Self::Ignore
	}
}

/// Trait for extrinsic DID-based authorization.
///
/// The trait allows
/// [DidAuthorizedCallOperations](DidAuthorizedCallOperation) wrapping an
/// extrinsic to specify what DID key to use to perform signature validation
/// over the byte-encoded operation. A result of None indicates that the
/// extrinsic does not support DID-based authorization.
pub trait DeriveDidCallAuthorizationVerificationKeyRelationship {
	/// The type of the verification key to be used to validate the
	/// wrapped extrinsic.
	fn derive_verification_key_relationship(&self) -> Option<DidVerificationKeyRelationship>;

	// Return a call to dispatch in order to test the pallet proxy feature.
	#[cfg(feature = "runtime-benchmarks")]
	fn get_call_for_did_call_benchmark() -> Self;
}

/// A DID operation that wraps other extrinsic calls, allowing those
/// extrinsic to have a DID origin and perform DID-based authorization upon
/// their invocation.
#[derive(Clone, Debug, Decode, Encode, PartialEq)]
pub struct DidAuthorizedCallOperation<T: Config> {
	/// The DID identifier.
	pub did: DidIdentifierOf<T>,
	/// The DID tx counter.
	pub tx_counter: u64,
	/// The extrinsic call to authorize with the DID.
	pub call: DidCallableOf<T>,
}

/// Wrapper around a [DidAuthorizedCallOperation].
///
/// It contains additional information about the type of DID key to used for
/// authorization.
#[derive(Clone, Debug, PartialEq)]
pub struct DidAuthorizedCallOperationWithVerificationRelationship<T: Config> {
	/// The wrapped [DidAuthorizedCallOperation].
	pub operation: DidAuthorizedCallOperation<T>,
	/// The type of DID key to use for authorization.
	pub verification_key_relationship: DidVerificationKeyRelationship,
}

impl<T: Config> core::ops::Deref for DidAuthorizedCallOperationWithVerificationRelationship<T> {
	type Target = DidAuthorizedCallOperation<T>;

	fn deref(&self) -> &Self::Target {
		&self.operation
	}
}

// Opaque implementation.
// [DidAuthorizedCallOperationWithVerificationRelationship] encodes to
// [DidAuthorizedCallOperation].
impl<T: Config> WrapperTypeEncode for DidAuthorizedCallOperationWithVerificationRelationship<T> {}<|MERGE_RESOLUTION|>--- conflicted
+++ resolved
@@ -17,11 +17,11 @@
 // If you feel like getting in touch with us, you can do so at info@botlabs.org
 
 use codec::{Decode, Encode, WrapperTypeEncode};
-<<<<<<< HEAD
-use frame_support::storage::{bounded_btree_map::BoundedBTreeMap, bounded_btree_set::BoundedBTreeSet};
-=======
+use frame_support::{
+	storage::{bounded_btree_map::BoundedBTreeMap, bounded_btree_set::BoundedBTreeSet},
+	BoundedVec,
+};
 use kilt_primitives::Hash;
->>>>>>> e3f676fc
 use sp_core::{ecdsa, ed25519, sr25519};
 use sp_runtime::traits::Verify;
 use sp_std::{collections::btree_set::BTreeSet, convert::TryInto, fmt};
@@ -231,11 +231,7 @@
 	pub(crate) authentication_key: KeyIdOf<T>,
 	/// The set of the key agreement key IDs, which can be used to encrypt
 	/// data addressed to the DID subject.
-<<<<<<< HEAD
-	key_agreement_keys: BoundedBTreeSet<KeyIdOf<T>, T::MaxTotalKeyAgreementKeys>,
-=======
-	pub(crate) key_agreement_keys: BTreeSet<KeyIdOf<T>>,
->>>>>>> e3f676fc
+	pub(crate) key_agreement_keys: BoundedBTreeSet<KeyIdOf<T>, T::MaxTotalKeyAgreementKeys>,
 	/// \[OPTIONAL\] The ID of the delegation key, used to verify the
 	/// signatures of the delegations created by the DID subject.
 	pub(crate) delegation_key: Option<KeyIdOf<T>>,
@@ -251,17 +247,10 @@
 	/// the old attestation keys that have been rotated, i.e., they cannot
 	/// be used to create new attestations but can still be used to verify
 	/// previously issued attestations.
-<<<<<<< HEAD
-	public_keys: BoundedBTreeMap<KeyIdOf<T>, DidPublicKeyDetails<T>, T::MaxPublicKeysPerDidKeyIdentifier>,
-	/// \[OPTIONAL\] The URL pointing to the service endpoints the DID
-	/// subject publicly exposes.
-	pub endpoint_url: Option<Url<T>>,
-=======
-	pub(crate) public_keys: BTreeMap<KeyIdOf<T>, DidPublicKeyDetails<T>>,
+	pub(crate) public_keys: BoundedBTreeMap<KeyIdOf<T>, DidPublicKeyDetails<T>, T::MaxPublicKeysPerDidKeyIdentifier>,
 	/// \[OPTIONAL\] The service endpoint details the DID
 	/// subject publicly exposes.
-	pub service_endpoints: Option<ServiceEndpoints>,
->>>>>>> e3f676fc
+	pub service_endpoints: Option<ServiceEndpoints<T>>,
 	/// The counter used to avoid replay attacks, which is checked and
 	/// updated upon each DID operation involving with the subject as the
 	/// creator.
@@ -272,16 +261,10 @@
 	/// Creates a new instance of DID details with the minimum information,
 	/// i.e., an authentication key and the block creation time.
 	///
-<<<<<<< HEAD
-	/// The tx counter is set by default to 0.
+	/// The tx counter is automatically set to 0.
 	pub fn new(authentication_key: DidVerificationKey, block_number: BlockNumberOf<T>) -> Result<Self, StorageError> {
 		let mut public_keys =
 			BoundedBTreeMap::<KeyIdOf<T>, DidPublicKeyDetails<T>, T::MaxPublicKeysPerDidKeyIdentifier>::new();
-=======
-	/// The tx counter is automatically set to 0.
-	pub fn new(authentication_key: DidVerificationKey, block_number: BlockNumberOf<T>) -> Self {
-		let mut public_keys: BTreeMap<KeyIdOf<T>, DidPublicKeyDetails<T>> = BTreeMap::new();
->>>>>>> e3f676fc
 		let authentication_key_id = utils::calculate_key_id::<T>(&authentication_key.clone().into());
 		public_keys
 			.try_insert(
@@ -316,7 +299,7 @@
 		);
 
 		if let Some(ref service_endpoints) = details.new_service_endpoints {
-			service_endpoints.validate_against_config_limits::<T>()?;
+			service_endpoints.validate_against_config_limits()?;
 		}
 
 		let current_block_number = <frame_system::Pallet<T>>::block_number();
@@ -356,18 +339,10 @@
 			InputError::MaxVerificationKeysToRemoveLimitExceeded
 		);
 
-<<<<<<< HEAD
-		if let Some(ref endpoint_url) = update_details.new_endpoint_url {
-			ensure!(
-				endpoint_url.len() <= T::MaxUrlLength::get().saturated_into::<usize>(),
-				InputError::MaxUrlLengthExceeded
-			);
-=======
 		if let DidFragmentUpdateAction::Change(ref service_endpoints) = update_details.service_endpoints_update {
 			service_endpoints
-				.validate_against_config_limits::<T>()
+				.validate_against_config_limits()
 				.map_err(DidError::InputError)?;
->>>>>>> e3f676fc
 		}
 
 		let current_block_number = <frame_system::Pallet<T>>::block_number();
@@ -389,13 +364,8 @@
 			DidFragmentUpdateAction::Delete => {
 				self.delete_attestation_key();
 			}
-<<<<<<< HEAD
-			DidVerificationKeyUpdateAction::Change(new_attestation_key) => {
+			DidFragmentUpdateAction::Change(new_attestation_key) => {
 				self.update_attestation_key(new_attestation_key, current_block_number)?;
-=======
-			DidFragmentUpdateAction::Change(new_attestation_key) => {
-				self.update_attestation_key(new_attestation_key, current_block_number);
->>>>>>> e3f676fc
 			}
 			// Nothing happens.
 			DidFragmentUpdateAction::Ignore => {}
@@ -406,13 +376,8 @@
 			DidFragmentUpdateAction::Delete => {
 				self.delete_delegation_key();
 			}
-<<<<<<< HEAD
-			DidVerificationKeyUpdateAction::Change(new_delegation_key) => {
+			DidFragmentUpdateAction::Change(new_delegation_key) => {
 				self.update_delegation_key(new_delegation_key, current_block_number)?;
-=======
-			DidFragmentUpdateAction::Change(new_delegation_key) => {
-				self.update_delegation_key(new_delegation_key, current_block_number);
->>>>>>> e3f676fc
 			}
 			// Nothing happens.
 			DidFragmentUpdateAction::Ignore => {}
@@ -688,9 +653,8 @@
 	pub new_attestation_key: Option<DidVerificationKey>,
 	/// \[OPTIONAL\] The new delegation key.
 	pub new_delegation_key: Option<DidVerificationKey>,
-<<<<<<< HEAD
-	/// \[OPTIONAL\] The URL containing the DID endpoints description.
-	pub new_endpoint_url: Option<Url<T>>,
+	/// \[OPTIONAL\] The service endpoints publicly exposed.
+	pub new_service_endpoints: Option<ServiceEndpoints<T>>,
 }
 
 // required because BoundedTreeSet does not implement Debug outside of std
@@ -704,13 +668,9 @@
 			)
 			.field("new_attestation_key", &self.new_attestation_key)
 			.field("new_delegation_key", &self.new_delegation_key)
-			.field("new_endpoint_url", &self.new_endpoint_url)
+			.field("new_service_endpoints", &self.new_service_endpoints)
 			.finish()
 	}
-=======
-	/// \[OPTIONAL\] The service endpoints publicly exposed.
-	pub new_service_endpoints: Option<ServiceEndpoints>,
->>>>>>> e3f676fc
 }
 
 /// The details to update a DID.
@@ -728,13 +688,12 @@
 	/// If the operation also replaces the current attestation key, it will
 	/// not be considered for removal in this operation, so it is not
 	/// possible to specify it for removal in this set.
-<<<<<<< HEAD
 	pub public_keys_to_remove: BoundedBTreeSet<KeyIdOf<T>, T::MaxOldAttestationKeys>,
-	/// \[OPTIONAL\] The new endpoint URL.
-	pub new_endpoint_url: Option<Url<T>>,
-}
-
-// required because BoundedTreeSet does not implement Debug outside of std]
+	/// The update action on the service endpoints information.
+	pub service_endpoints_update: DidFragmentUpdateAction<ServiceEndpoints<T>>,
+}
+
+// required because BoundedTreeSet does not implement Debug outside of std
 impl<T: Config> fmt::Debug for DidUpdateDetails<T> {
 	fn fmt(&self, f: &mut fmt::Formatter<'_>) -> fmt::Result {
 		f.debug_struct("DidUpdateDetails")
@@ -749,25 +708,31 @@
 				"public_keys_to_remove",
 				&self.public_keys_to_remove.clone().into_inner(),
 			)
-			.field("new_endpoint_url", &self.new_endpoint_url)
+			.field("service_endpoints_update", &self.service_endpoints_update)
 			.finish()
 	}
-=======
-	pub public_keys_to_remove: BTreeSet<KeyIdOf<T>>,
-	/// The update action on the service endpoints information.
-	pub service_endpoints_update: DidFragmentUpdateAction<ServiceEndpoints>,
->>>>>>> e3f676fc
-}
-
-#[derive(Clone, Debug, Decode, Encode, PartialEq, Eq)]
-pub struct ServiceEndpoints {
+}
+
+#[derive(Clone, Decode, Encode, PartialEq)]
+pub struct ServiceEndpoints<T: Config> {
 	pub content_hash: Hash,
-	pub urls: Vec<Url>,
+	pub urls: BoundedVec<Url<T>, T::MaxEndpointUrlsCount>,
 	pub content_type: ContentType,
 }
 
-impl ServiceEndpoints {
-	pub(crate) fn validate_against_config_limits<T: Config>(&self) -> Result<(), InputError> {
+// required because BoundedTreeSet does not implement Debug outside of std
+impl<T: Config> fmt::Debug for ServiceEndpoints<T> {
+	fn fmt(&self, f: &mut fmt::Formatter<'_>) -> fmt::Result {
+		f.debug_struct("ServiceEndpoints")
+			.field("content_hash", &self.content_hash)
+			.field("urls", &self.urls.clone().into_inner())
+			.field("content_type", &self.content_type)
+			.finish()
+	}
+}
+
+impl<T: Config> ServiceEndpoints<T> {
+	pub(crate) fn validate_against_config_limits(&self) -> Result<(), InputError> {
 		ensure!(
 			self.urls.len() <= T::MaxEndpointUrlsCount::get().saturated_into::<usize>(),
 			InputError::MaxUrlsCountExceeded
