// KILT Blockchain – https://botlabs.org
// Copyright (C) 2019-2021 BOTLabs GmbH

// The KILT Blockchain is free software: you can redistribute it and/or modify
// it under the terms of the GNU General Public License as published by
// the Free Software Foundation, either version 3 of the License, or
// (at your option) any later version.

// The KILT Blockchain is distributed in the hope that it will be useful,
// but WITHOUT ANY WARRANTY; without even the implied warranty of
// MERCHANTABILITY or FITNESS FOR A PARTICULAR PURPOSE.  See the
// GNU General Public License for more details.

// You should have received a copy of the GNU General Public License
// along with this program.  If not, see <https://www.gnu.org/licenses/>.

// If you feel like getting in touch with us, you can do so at info@botlabs.org

use codec::{Decode, Encode, WrapperTypeEncode};
use frame_support::storage::{bounded_btree_map::BoundedBTreeMap, bounded_btree_set::BoundedBTreeSet};
use sp_core::{ecdsa, ed25519, sr25519};
use sp_runtime::traits::Verify;
use sp_std::{collections::btree_set::BTreeSet, convert::TryInto, fmt};

use crate::*;

/// Types of verification keys a DID can control.
#[derive(Clone, Decode, Debug, Encode, Eq, Ord, PartialEq, PartialOrd)]
pub enum DidVerificationKey {
	/// An Ed25519 public key.
	Ed25519(ed25519::Public),
	/// A Sr25519 public key.
	Sr25519(sr25519::Public),
	/// An ECDSA public key.
	Ecdsa(ecdsa::Public),
}

impl DidVerificationKey {
	/// Verify a DID signature using one of the DID keys.
	pub fn verify_signature(&self, payload: &Payload, signature: &DidSignature) -> Result<(), SignatureError> {
		match (self, signature) {
			(DidVerificationKey::Ed25519(public_key), DidSignature::Ed25519(sig)) => {
				ensure!(sig.verify(payload, public_key), SignatureError::InvalidSignature);
				Ok(())
			}
			// Follows same process as above, but using a Sr25519 instead
			(DidVerificationKey::Sr25519(public_key), DidSignature::Sr25519(sig)) => {
				ensure!(sig.verify(payload, public_key), SignatureError::InvalidSignature);
				Ok(())
			}
			(DidVerificationKey::Ecdsa(public_key), DidSignature::Ecdsa(sig)) => {
				ensure!(sig.verify(payload, public_key), SignatureError::InvalidSignature);
				Ok(())
			}
			_ => Err(SignatureError::InvalidSignatureFormat),
		}
	}
}

impl From<ed25519::Public> for DidVerificationKey {
	fn from(key: ed25519::Public) -> Self {
		DidVerificationKey::Ed25519(key)
	}
}

impl From<sr25519::Public> for DidVerificationKey {
	fn from(key: sr25519::Public) -> Self {
		DidVerificationKey::Sr25519(key)
	}
}

impl From<ecdsa::Public> for DidVerificationKey {
	fn from(key: ecdsa::Public) -> Self {
		DidVerificationKey::Ecdsa(key)
	}
}

/// Types of encryption keys a DID can control.
#[derive(Clone, Copy, Decode, Debug, Encode, Eq, Ord, PartialEq, PartialOrd)]
pub enum DidEncryptionKey {
	/// An X25519 public key.
	X25519([u8; 32]),
}

/// A general public key under the control of the DID.
#[derive(Clone, Decode, Debug, Encode, Eq, Ord, PartialEq, PartialOrd)]
pub enum DidPublicKey {
	/// A verification key, used to generate and verify signatures.
	PublicVerificationKey(DidVerificationKey),
	/// An encryption key, used to encrypt and decrypt payloads.
	PublicEncryptionKey(DidEncryptionKey),
}

impl From<DidVerificationKey> for DidPublicKey {
	fn from(verification_key: DidVerificationKey) -> Self {
		Self::PublicVerificationKey(verification_key)
	}
}

impl From<DidEncryptionKey> for DidPublicKey {
	fn from(encryption_key: DidEncryptionKey) -> Self {
		Self::PublicEncryptionKey(encryption_key)
	}
}

/// Verification methods a verification key can
/// fulfil, according to the [DID specification](https://w3c.github.io/did-spec-registries/#verification-relationships).
#[derive(Clone, Copy, Debug, Decode, Encode, PartialEq, Eq)]
pub enum DidVerificationKeyRelationship {
	/// Key used to authenticate all the DID operations.
	Authentication,
	/// Key used to write and revoke delegations on chain.
	CapabilityDelegation,
	/// Not used for now.
	CapabilityInvocation,
	/// Key used to write and revoke attestations on chain.
	AssertionMethod,
}

/// Types of signatures supported by this pallet.
#[derive(Clone, Decode, Debug, Encode, Eq, PartialEq)]
pub enum DidSignature {
	/// A Ed25519 signature.
	Ed25519(ed25519::Signature),
	/// A Sr25519 signature.
	Sr25519(sr25519::Signature),
	/// An Ecdsa signature.
	Ecdsa(ecdsa::Signature),
}

impl From<ed25519::Signature> for DidSignature {
	fn from(sig: ed25519::Signature) -> Self {
		DidSignature::Ed25519(sig)
	}
}

impl From<sr25519::Signature> for DidSignature {
	fn from(sig: sr25519::Signature) -> Self {
		DidSignature::Sr25519(sig)
	}
}

impl From<ecdsa::Signature> for DidSignature {
	fn from(sig: ecdsa::Signature) -> Self {
		DidSignature::Ecdsa(sig)
	}
}

pub trait DidVerifiableIdentifier {
	/// Allows a verifiable identifier to verify a signature it produces and
	/// return the public key
	/// associated with the identifier.
	fn verify_and_recover_signature(
		&self,
		payload: &Payload,
		signature: &DidSignature,
	) -> Result<DidVerificationKey, SignatureError>;
}

// TODO: did not manage to implement this trait in the kilt_primitives crate due
// to some circular dependency problems.
impl DidVerifiableIdentifier for kilt_primitives::DidIdentifier {
	fn verify_and_recover_signature(
		&self,
		payload: &Payload,
		signature: &DidSignature,
	) -> Result<DidVerificationKey, SignatureError> {
		// So far, either the raw Ed25519/Sr25519 public key or the Blake2-256 hashed
		// ECDSA public key.
		let raw_public_key: &[u8; 32] = self.as_ref();
		match *signature {
			DidSignature::Ed25519(_) => {
				// from_raw simply converts a byte array into a public key with no particular
				// validations
				let ed25519_did_key = DidVerificationKey::Ed25519(ed25519::Public::from_raw(*raw_public_key));
				ed25519_did_key
					.verify_signature(payload, signature)
					.map(|_| ed25519_did_key)
			}
			DidSignature::Sr25519(_) => {
				let sr25519_did_key = DidVerificationKey::Sr25519(sr25519::Public::from_raw(*raw_public_key));
				sr25519_did_key
					.verify_signature(payload, signature)
					.map(|_| sr25519_did_key)
			}
			DidSignature::Ecdsa(ref signature) => {
				let ecdsa_signature: [u8; 65] = signature
					.encode()
					.try_into()
					.map_err(|_| SignatureError::InvalidSignature)?;
				// ECDSA uses blake2-256 hashing algorihtm for signatures, so we hash the given
				// message to recover the public key.
				let hashed_message = sp_io::hashing::blake2_256(payload);
				let recovered_pk: [u8; 33] =
					sp_io::crypto::secp256k1_ecdsa_recover_compressed(&ecdsa_signature, &hashed_message)
						.map_err(|_| SignatureError::InvalidSignature)?;
				let hashed_recovered_pk = sp_io::hashing::blake2_256(&recovered_pk);
				// The hashed recovered public key must be equal to the AccountId32 value, which
				// is the hashed key.
				ensure!(&hashed_recovered_pk == raw_public_key, SignatureError::InvalidSignature);
				// Safe to reconstruct the public key using the recovered value from
				// secp256k1_ecdsa_recover_compressed
				Ok(DidVerificationKey::from(ecdsa::Public(recovered_pk)))
			}
		}
	}
}

/// Details of a public key, which includes the key value and the
/// block number at which it was set.
///
/// It is currently used to keep track of all the past and current
/// attestation keys a DID might control.
#[derive(Clone, Debug, Decode, Encode, PartialEq)]
pub struct DidPublicKeyDetails<T: Config> {
	/// A public key the DID controls.
	pub key: DidPublicKey,
	/// The block number in which the verification key was added to the DID.
	pub block_number: BlockNumberOf<T>,
}

/// The details associated to a DID identity.
#[derive(Clone, Decode, Encode, PartialEq)]
pub struct DidDetails<T: Config> {
	/// The ID of the authentication key, used to authenticate DID-related
	/// operations.
	authentication_key: KeyIdOf<T>,
	/// The set of the key agreement key IDs, which can be used to encrypt
	/// data addressed to the DID subject.
	key_agreement_keys: BoundedBTreeSet<KeyIdOf<T>, T::MaxTotalKeyAgreementKeys>,
	/// \[OPTIONAL\] The ID of the delegation key, used to verify the
	/// signatures of the delegations created by the DID subject.
	delegation_key: Option<KeyIdOf<T>>,
	/// \[OPTIONAL\] The ID of the attestation key, used to verify the
	/// signatures of the attestations created by the DID subject.
	attestation_key: Option<KeyIdOf<T>>,
	/// The map of public keys, with the key label as
	/// the key map and the tuple (key, addition_block_number) as the map
	/// value.
	/// The map includes all the keys under the control of the DID subject,
	/// including the ones currently used for authentication, key agreement,
	/// attestation, and delegation. Other than those, the map also contains
	/// the old attestation keys that have been rotated, i.e., they cannot
	/// be used to create new attestations but can still be used to verify
	/// previously issued attestations.
	public_keys: BoundedBTreeMap<KeyIdOf<T>, DidPublicKeyDetails<T>, T::MaxPublicKeysPerDidKeyIdentifier>,
	/// \[OPTIONAL\] The URL pointing to the service endpoints the DID
	/// subject publicly exposes.
	pub endpoint_url: Option<Url>,
	/// The counter used to avoid replay attacks, which is checked and
	/// updated upon each DID operation involving with the subject as the
	/// creator.
	pub(crate) last_tx_counter: u64,
}

impl<T: Config> DidDetails<T> {
	/// Creates a new instance of DID details with the minimum information,
	/// i.e., an authentication key and the block creation time.
	///
	/// The tx counter is set by default to 0.
	pub fn new(authentication_key: DidVerificationKey, block_number: BlockNumberOf<T>) -> Result<Self, StorageError> {
		let mut public_keys =
			BoundedBTreeMap::<KeyIdOf<T>, DidPublicKeyDetails<T>, T::MaxPublicKeysPerDidKeyIdentifier>::new();
		let authentication_key_id = utils::calculate_key_id::<T>(&authentication_key.clone().into());
		public_keys
			.try_insert(
				authentication_key_id,
				DidPublicKeyDetails {
					key: authentication_key.into(),
					block_number,
				},
			)
			.map_err(|_| StorageError::MaxPublicKeysPerDidKeyIdentifierExceeded)?;
		Ok(Self {
			authentication_key: authentication_key_id,
			key_agreement_keys: BoundedBTreeSet::<KeyIdOf<T>, T::MaxTotalKeyAgreementKeys>::new(),
			attestation_key: None,
			delegation_key: None,
			endpoint_url: None,
			public_keys,
			last_tx_counter: 0u64,
		})
	}

	// Creates a new DID entry from [DidUpdateDetails] and a given authentication
	// key.
	pub fn from_creation_details(
		details: DidCreationDetails<T>,
		new_auth_key: DidVerificationKey,
	) -> Result<Self, InputError> {
		ensure!(
			details.new_key_agreement_keys.len()
				<= <<T as Config>::MaxNewKeyAgreementKeys>::get().saturated_into::<usize>(),
			InputError::MaxKeyAgreementKeysLimitExceeded
		);

		if let Some(ref endpoint_url) = details.new_endpoint_url {
			ensure!(
				endpoint_url.len() <= T::MaxUrlLength::get().saturated_into::<usize>(),
				InputError::MaxUrlLengthExceeded
			);
		}

		let current_block_number = <frame_system::Pallet<T>>::block_number();

		// Creates a new DID with the given authentication key.
		let mut new_did_details = DidDetails::new(new_auth_key, current_block_number);

		new_did_details.add_key_agreement_keys(details.new_key_agreement_keys, current_block_number);

		if let Some(attesation_key) = details.new_attestation_key {
			new_did_details.update_attestation_key(attesation_key, current_block_number);
		}

		if let Some(delegation_key) = details.new_delegation_key {
			new_did_details.update_delegation_key(delegation_key, current_block_number);
		}

		new_did_details.endpoint_url = details.new_endpoint_url;

		Ok(new_did_details)
	}

	// Updates a DID entry by applying the changes in the [DidUpdateDetails].
	//
	// The operation fails with a [DidError] if the update details instructs to
	// delete a verification key that is not associated with the DID.
	pub fn apply_update_details(&mut self, update_details: DidUpdateDetails<T>) -> Result<(), DidError> {
		ensure!(
			update_details.new_key_agreement_keys.len()
				<= <<T as Config>::MaxNewKeyAgreementKeys>::get().saturated_into::<usize>(),
			DidError::InputError(InputError::MaxKeyAgreementKeysLimitExceeded)
		);

		ensure!(
			update_details.public_keys_to_remove.len()
				<= <<T as Config>::MaxVerificationKeysToRevoke>::get().saturated_into::<usize>(),
			DidError::InputError(InputError::MaxVerificationKeysToRemoveLimitExceeded)
		);

		if let Some(ref endpoint_url) = update_details.new_endpoint_url {
			ensure!(
				endpoint_url.len() <= T::MaxUrlLength::get().saturated_into::<usize>(),
				DidError::InputError(InputError::MaxUrlLengthExceeded)
			);
		}

		let current_block_number = <frame_system::Pallet<T>>::block_number();

		// Remove specified public keys.
		self.remove_public_keys(&update_details.public_keys_to_remove)
			.map_err(DidError::StorageError)?;

		// Update the authentication key, if needed.
		if let Some(new_authentication_key) = update_details.new_authentication_key {
			self.update_authentication_key(new_authentication_key, current_block_number);
		}

		// Add any new key agreement keys.
		self.add_key_agreement_keys(update_details.new_key_agreement_keys, current_block_number);

		// Update/remove the attestation key, if needed.
		match update_details.attestation_key_update {
			DidVerificationKeyUpdateAction::Delete => {
				self.delete_attestation_key();
			}
			DidVerificationKeyUpdateAction::Change(new_attestation_key) => {
				self.update_attestation_key(new_attestation_key, current_block_number);
			}
			// Nothing happens.
			DidVerificationKeyUpdateAction::Ignore => {}
		}

		// Update/remove the delegation key, if needed.
		match update_details.delegation_key_update {
			DidVerificationKeyUpdateAction::Delete => {
				self.delete_delegation_key();
			}
			DidVerificationKeyUpdateAction::Change(new_delegation_key) => {
				self.update_delegation_key(new_delegation_key, current_block_number);
			}
			// Nothing happens.
			DidVerificationKeyUpdateAction::Ignore => {}
		}

		// Update URL, if needed.
		if let Some(new_endpoint_url) = update_details.new_endpoint_url {
			self.endpoint_url = Some(new_endpoint_url);
		}

		Ok(())
	}

	/// Update the DID authentication key.
	///
	/// The old key is deleted from the set of verification keys if it is
	/// not used in any other part of the DID. The new key is added to the
	/// set of verification keys.
	pub fn update_authentication_key(
		&mut self,
		new_authentication_key: DidVerificationKey,
		block_number: BlockNumberOf<T>,
	) -> Result<(), StorageError> {
		let old_authentication_key_id = self.authentication_key;
		let new_authentication_key_id = utils::calculate_key_id::<T>(&new_authentication_key.clone().into());
		self.authentication_key = new_authentication_key_id;
		// Remove old key ID from public keys, if not used anymore.
		self.remove_key_if_unused(&old_authentication_key_id);
		// Add new key ID to public keys. If a key with the same ID is already present,
		// the result is simply that the block number is updated.
		self.public_keys
			.try_insert(
				new_authentication_key_id,
				DidPublicKeyDetails {
					key: new_authentication_key.into(),
					block_number,
				},
			)
			.map_err(|_| StorageError::MaxPublicKeysPerDidKeyIdentifierExceeded)?;
		Ok(())
	}

	/// Add new key agreement keys to the DID.
	///
	/// The new keys are added to the set of verification keys.
	pub fn add_key_agreement_keys(
		&mut self,
		new_key_agreement_keys: BoundedBTreeSet<DidEncryptionKey, T::MaxTotalKeyAgreementKeys>,
		block_number: BlockNumberOf<T>,
	) -> Result<(), StorageError> {
		for new_key_agreement_key in new_key_agreement_keys {
			let new_key_agreement_id = utils::calculate_key_id::<T>(&new_key_agreement_key.into());
			self.public_keys
				.try_insert(
					new_key_agreement_id,
					DidPublicKeyDetails {
						key: new_key_agreement_key.into(),
						block_number,
					},
				)
				.map_err(|_| StorageError::MaxPublicKeysPerDidKeyIdentifierExceeded)?;
			self.key_agreement_keys
				.try_insert(new_key_agreement_id)
				.map_err(|_| StorageError::MaxTotalKeyAgreementKeysExceeded)?;
		}
		Ok(())
	}

	/// Update the DID attestation key.
	///
	/// The old key is not removed from the set of verification keys, hence
	/// it can still be used to verify past attestations.
	/// The new key is added to the set of verification keys.
	pub fn update_attestation_key(
		&mut self,
		new_attestation_key: DidVerificationKey,
		block_number: BlockNumberOf<T>,
	) -> Result<(), StorageError> {
		let new_attestation_key_id = utils::calculate_key_id::<T>(&new_attestation_key.clone().into());
		self.attestation_key = Some(new_attestation_key_id);
		self.public_keys
			.try_insert(
				new_attestation_key_id,
				DidPublicKeyDetails {
					key: new_attestation_key.into(),
					block_number,
				},
			)
			.map_err(|_| StorageError::MaxPublicKeysPerDidKeyIdentifierExceeded)?;
		Ok(())
	}

	/// Delete the DID attestation key.
	///
	/// Once deleted, it cannot be used to write new attestations anymore.
	/// The old key is not removed from the set of verification keys, hence
	/// it can still be used to verify past attestations.
	pub fn delete_attestation_key(&mut self) {
		self.attestation_key = None;
	}

	/// Update the DID delegation key.
	///
	/// The old key is deleted from the set of verification keys if it is
	/// not used in any other part of the DID. The new key is added to the
	/// set of verification keys.
	pub fn update_delegation_key(
		&mut self,
		new_delegation_key: DidVerificationKey,
		block_number: BlockNumberOf<T>,
	) -> Result<(), StorageError> {
		let old_delegation_key_id = self.delegation_key;
		let new_delegation_key_id = utils::calculate_key_id::<T>(&new_delegation_key.clone().into());
		self.delegation_key = Some(new_delegation_key_id);
		if let Some(old_delegation_key) = old_delegation_key_id {
			self.remove_key_if_unused(&old_delegation_key);
		}
		self.public_keys
			.try_insert(
				new_delegation_key_id,
				DidPublicKeyDetails {
					key: new_delegation_key.into(),
					block_number,
				},
			)
			.map_err(|_| StorageError::MaxPublicKeysPerDidKeyIdentifierExceeded)?;
		Ok(())
	}

	/// Delete the DID delegation key.
	///
	/// Once deleted, it cannot be used to write new delegations anymore.
	/// The key is also removed from the set of verification keys if it not
	/// used anywhere else in the DID.
	pub fn delete_delegation_key(&mut self) {
		if let Some(old_delegation_key_id) = self.delegation_key {
			self.delegation_key = None;
			self.remove_key_if_unused(&old_delegation_key_id);
		}
	}

	/// Deletes a public key from the set of public keys stored on chain.
	/// Additionally, if the public key to remove is among the key agreement
	/// keys, it also eliminates it from there.
	///
	/// When deleting a public key, the following conditions are verified:
	/// - 1. the set of keys to delete does not contain any of the currently
	///   active verification keys, i.e., authentication, attestation, and
	///   delegation key, i.e., only key agreement keys and past attestation
	///   keys can be deleted.
	/// - 2. the set of keys to delete contains key IDs that are not currently
	///   stored on chain
	fn remove_public_keys(&mut self, key_ids: &BTreeSet<KeyIdOf<T>>) -> Result<(), StorageError> {
		// Consider the currently active authentication, attestation, and delegation key
		// as forbidden to delete. They can be deleted with the right operation for the
		// respective fields in the DidUpdateOperation.
		let mut forbidden_verification_key_ids = BTreeSet::new();
		forbidden_verification_key_ids.insert(self.authentication_key);
		if let Some(attestation_key_id) = self.attestation_key {
			forbidden_verification_key_ids.insert(attestation_key_id);
		}
		if let Some(delegation_key_id) = self.delegation_key {
			forbidden_verification_key_ids.insert(delegation_key_id);
		}

		for key_id in key_ids.iter() {
			// Check for condition 1.
			ensure!(
				!forbidden_verification_key_ids.contains(key_id),
				StorageError::CurrentlyActiveKey
			);
			// Check for condition 2.
			self.public_keys
				.remove(key_id)
				.ok_or(StorageError::VerificationKeyNotPresent)?;
			// Also remove from the set of key agreement keys, if present.
			self.key_agreement_keys.remove(key_id);
		}

		Ok(())
	}

	// Remove a key from the map of public keys if none of the other keys, i.e.,
	// authentication, key agreement, attestation, or delegation, is referencing it.
	fn remove_key_if_unused(&mut self, key_id: &KeyIdOf<T>) {
		if self.authentication_key != *key_id
			&& self.attestation_key != Some(*key_id)
			&& self.delegation_key != Some(*key_id)
			&& !self.key_agreement_keys.contains(key_id)
		{
			self.public_keys.remove(key_id);
		}
	}

	pub fn get_authentication_key_id(&self) -> KeyIdOf<T> {
		self.authentication_key
	}

	pub fn get_key_agreement_keys_ids(&self) -> &BoundedBTreeSet<KeyIdOf<T>, T::MaxTotalKeyAgreementKeys> {
		&self.key_agreement_keys
	}

	pub fn get_attestation_key_id(&self) -> &Option<KeyIdOf<T>> {
		&self.attestation_key
	}

	pub fn get_delegation_key_id(&self) -> &Option<KeyIdOf<T>> {
		&self.delegation_key
	}

	pub fn get_public_keys(
		&self,
	) -> &BoundedBTreeMap<KeyIdOf<T>, DidPublicKeyDetails<T>, T::MaxPublicKeysPerDidKeyIdentifier> {
		&self.public_keys
	}

	/// Returns a reference to a specific verification key given the type of
	/// the key needed.
	pub fn get_verification_key_for_key_type(
		&self,
		key_type: DidVerificationKeyRelationship,
	) -> Option<&DidVerificationKey> {
		let key_id = match key_type {
			DidVerificationKeyRelationship::AssertionMethod => self.attestation_key,
			DidVerificationKeyRelationship::Authentication => Some(self.authentication_key),
			DidVerificationKeyRelationship::CapabilityDelegation => self.delegation_key,
			_ => None,
		}?;
		let key_details = self.public_keys.get(&key_id)?;
		if let DidPublicKey::PublicVerificationKey(key) = &key_details.key {
			Some(key)
		} else {
			// The case of something different than a verification key should never happen.
			None
		}
	}

	/// Increase the tx counter of the DID.
	pub fn increase_tx_counter(&mut self) -> Result<(), StorageError> {
		self.last_tx_counter = self
			.last_tx_counter
			.checked_add(1)
			.ok_or(StorageError::MaxTxCounterValue)?;
		Ok(())
	}

	/// Returns the last used tx counter for the DID.
	pub fn get_tx_counter_value(&self) -> u64 {
		self.last_tx_counter
	}

	/// Set the DID tx counter to an arbitrary value.
	#[cfg(any(feature = "mock", test))]
	pub fn set_tx_counter(&mut self, value: u64) {
		self.last_tx_counter = value;
	}
}

<<<<<<< HEAD
impl<T: Config> TryFrom<(DidCreationOperation<T>, DidVerificationKey)> for DidDetails<T> {
	type Error = DidError;

	fn try_from(new_details: (DidCreationOperation<T>, DidVerificationKey)) -> Result<Self, Self::Error> {
		let (op, new_auth_key) = new_details;

		ensure!(
			op.new_key_agreement_keys.len() <= <<T as Config>::MaxNewKeyAgreementKeys>::get().saturated_into::<usize>(),
			InputError::MaxKeyAgreementKeysLimitExceeded
		);

		if let Some(ref endpoint_url) = op.new_endpoint_url {
			ensure!(
				endpoint_url.len() <= T::MaxUrlLength::get().saturated_into::<usize>(),
				InputError::MaxUrlLengthExceeded
			);
		}

		let current_block_number = <frame_system::Pallet<T>>::block_number();

		// Creates a new DID with the given authentication key.
		let mut new_did_details = DidDetails::new(new_auth_key, current_block_number)?;

		new_did_details.add_key_agreement_keys(op.new_key_agreement_keys, current_block_number)?;

		if let Some(attestation_key) = op.new_attestation_key {
			new_did_details.update_attestation_key(attestation_key, current_block_number)?;
		}

		if let Some(delegation_key) = op.new_delegation_key {
			new_did_details.update_delegation_key(delegation_key, current_block_number)?;
		}

		new_did_details.endpoint_url = op.new_endpoint_url;

		Ok(new_did_details)
	}
}

// Generates a new DID entry starting from the current one stored in the
// storage and by applying the changes in the [DidUpdateOperation].
//
// The operation fails with a [DidError] if the update operation instructs to
// delete a verification key that is not associated with the DID.
//
// Please note that this method does not perform any checks regarding
// the validity of the [DidUpdateOperation] signature nor whether the nonce
// provided is valid.
impl<T: Config> TryFrom<(DidDetails<T>, DidUpdateOperation<T>)> for DidDetails<T> {
	type Error = DidError;

	fn try_from((old_details, update_operation): (DidDetails<T>, DidUpdateOperation<T>)) -> Result<Self, Self::Error> {
		ensure!(
			update_operation.new_key_agreement_keys.len()
				<= <<T as Config>::MaxNewKeyAgreementKeys>::get().saturated_into::<usize>(),
			InputError::MaxKeyAgreementKeysLimitExceeded
		);

		ensure!(
			update_operation.public_keys_to_remove.len()
				<= <<T as Config>::MaxVerificationKeysToRevoke>::get().saturated_into::<usize>(),
			InputError::MaxVerificationKeysToRemoveLimitExceeded
		);

		if let Some(ref endpoint_url) = update_operation.new_endpoint_url {
			ensure!(
				endpoint_url.len() <= T::MaxUrlLength::get().saturated_into::<usize>(),
				InputError::MaxUrlLengthExceeded
			);
		}

		let current_block_number = <frame_system::Pallet<T>>::block_number();

		let mut new_details = old_details;

		// Remove specified public keys.
		new_details
			.remove_public_keys(&update_operation.public_keys_to_remove)
			.map_err(DidError::StorageError)?;

		// Update the authentication key, if needed.
		if let Some(new_authentication_key) = update_operation.new_authentication_key {
			new_details.update_authentication_key(new_authentication_key, current_block_number)?;
		}

		// Add any new key agreement keys.
		new_details.add_key_agreement_keys(update_operation.new_key_agreement_keys, current_block_number)?;

		// Update/remove the attestation key, if needed.
		match update_operation.attestation_key_update {
			DidVerificationKeyUpdateAction::Delete => {
				new_details.delete_attestation_key();
			}
			DidVerificationKeyUpdateAction::Change(new_attestation_key) => {
				new_details.update_attestation_key(new_attestation_key, current_block_number);
			}
			// Nothing happens.
			DidVerificationKeyUpdateAction::Ignore => {}
		}

		// Update/remove the delegation key, if needed.
		match update_operation.delegation_key_update {
			DidVerificationKeyUpdateAction::Delete => {
				new_details.delete_delegation_key();
			}
			DidVerificationKeyUpdateAction::Change(new_delegation_key) => {
				new_details.update_delegation_key(new_delegation_key, current_block_number)?;
			}
			// Nothing happens.
			DidVerificationKeyUpdateAction::Ignore => {}
		}

		// Update URL, if needed.
		if let Some(new_endpoint_url) = update_operation.new_endpoint_url {
			new_details.endpoint_url = Some(new_endpoint_url);
		}

		// Update DID counter.
		new_details.last_tx_counter = update_operation.tx_counter;

		Ok(new_details)
	}
}

/// An operation that requires DID authentication.
pub trait DidOperation<T: Config>: Encode {
	/// The type of the verification key to be used to validate the
	/// operation.
	fn get_verification_key_relationship(&self) -> DidVerificationKeyRelationship;
	/// The DID identifier of the subject.
	fn get_did(&self) -> &DidIdentifierOf<T>;
	/// The operation tx counter, used to protect against replay attacks.
	fn get_tx_counter(&self) -> u64;
}

/// Trait for extrinsic DID-based authorization.
///
/// The trait allows
/// [DidAuthorizedCallOperations](DidAuthorizedCallOperation) wrapping an
/// extrinsic to specify what DID key to use to perform signature validation
/// over the byte-encoded operation. A result of None indicates that the
/// extrinsic does not support DID-based authorization.
pub trait DeriveDidCallAuthorizationVerificationKeyRelationship {
	/// The type of the verification key to be used to validate the
	/// wrapped extrinsic.
	fn derive_verification_key_relationship(&self) -> Option<DidVerificationKeyRelationship>;

	// Return a call to dispatch in order to test the pallet proxy feature.
	#[cfg(feature = "runtime-benchmarks")]
	fn get_call_for_did_call_benchmark() -> Self;
}

/// An operation to create a new DID.
///
/// The struct implements the [DidOperation] trait, and as such it must
/// contain information about the caller's DID, the type of DID key
/// required to verify the operation signature, and the tx counter to
/// protect against replay attacks.
#[derive(Clone, Decode, Encode, PartialEq)]
pub struct DidCreationOperation<T: Config> {
=======
/// The details of a new DID to create.
#[derive(Clone, Debug, Decode, Encode, PartialEq)]
pub struct DidCreationDetails<T: Config> {
>>>>>>> f67c2f8a
	/// The DID identifier. It has to be unique.
	pub did: DidIdentifierOf<T>,
	/// The new key agreement keys.
	pub new_key_agreement_keys: BoundedBTreeSet<DidEncryptionKey, T::MaxTotalKeyAgreementKeys>,
	/// \[OPTIONAL\] The new attestation key.
	pub new_attestation_key: Option<DidVerificationKey>,
	/// \[OPTIONAL\] The new delegation key.
	pub new_delegation_key: Option<DidVerificationKey>,
	/// \[OPTIONAL\] The URL containing the DID endpoints description.
	pub new_endpoint_url: Option<Url>,
}

<<<<<<< HEAD
impl<T: Config> DidOperation<T> for DidCreationOperation<T> {
	// Not really used for creations.
	fn get_verification_key_relationship(&self) -> DidVerificationKeyRelationship {
		DidVerificationKeyRelationship::Authentication
	}

	fn get_did(&self) -> &DidIdentifierOf<T> {
		&self.did
	}

	// Irrelevant for creation operations.
	fn get_tx_counter(&self) -> u64 {
		0u64
	}
}

// required because BoundedTreeSet does not implement Debug outside of std
// FIXME: Can we derive Debug and use custom impl only in std?
// #[cfg(not(feature = "std"))]
impl<T: Config> fmt::Debug for DidCreationOperation<T> {
	fn fmt(&self, f: &mut fmt::Formatter<'_>) -> fmt::Result {
		f.debug_tuple("DidCreationOperation")
			.field(&self.did)
			.field(&self.new_key_agreement_keys.clone().into_inner())
			.field(&self.new_attestation_key)
			.field(&self.new_delegation_key)
			.field(&self.new_endpoint_url)
			.finish()
	}
}

/// An operation to update a DID.
///
/// The struct implements the [DidOperation] trait, and as such it must
/// contain information about the caller's DID, the type of DID key
/// required to verify the operation signature, and the tx counter to
/// protect against replay attacks.
#[derive(Clone, Decode, Encode, PartialEq)]
pub struct DidUpdateOperation<T: Config> {
	/// The DID identifier.
	pub did: DidIdentifierOf<T>,
=======
/// The details to update a DID.
#[derive(Clone, Debug, Decode, Encode, PartialEq)]
pub struct DidUpdateDetails<T: Config> {
>>>>>>> f67c2f8a
	/// \[OPTIONAL\] The new authentication key.
	pub new_authentication_key: Option<DidVerificationKey>,
	/// A new set of key agreement keys to add to the ones already stored.
	pub new_key_agreement_keys: BoundedBTreeSet<DidEncryptionKey, T::MaxTotalKeyAgreementKeys>,
	/// \[OPTIONAL\] The attestation key update action.
	pub attestation_key_update: DidVerificationKeyUpdateAction,
	/// \[OPTIONAL\] The delegation key update action.
	pub delegation_key_update: DidVerificationKeyUpdateAction,
	/// The set of old attestation keys to remove, given their identifiers.
	/// If the operation also replaces the current attestation key, it will
	/// not be considered for removal in this operation, so it is not
	/// possible to specify it for removal in this set.
	pub public_keys_to_remove: BoundedBTreeSet<KeyIdOf<T>, T::MaxOldAttestationKeys>,
	/// \[OPTIONAL\] The new endpoint URL.
	pub new_endpoint_url: Option<Url>,
<<<<<<< HEAD
	/// The DID tx counter.
	pub tx_counter: u64,
}

// required because BoundedTreeSet does not implement Debug outside of std
// FIXME: Can we derive Debug and use custom impl only in std?
// #[cfg(not(feature = "std"))]
impl<T: Config> fmt::Debug for DidUpdateOperation<T> {
	fn fmt(&self, f: &mut fmt::Formatter<'_>) -> fmt::Result {
		f.debug_tuple("DidUpdateOperation")
			.field(&self.did)
			.field(&self.new_key_agreement_keys.clone().into_inner())
			.field(&self.attestation_key_update)
			.field(&self.delegation_key_update)
			.field(&self.public_keys_to_remove.clone().into_inner())
			.field(&self.new_endpoint_url)
			.field(&self.tx_counter)
			.finish()
	}
}

impl<T: Config> DidOperation<T> for DidUpdateOperation<T> {
	fn get_verification_key_relationship(&self) -> DidVerificationKeyRelationship {
		DidVerificationKeyRelationship::Authentication
	}

	fn get_did(&self) -> &DidIdentifierOf<T> {
		&self.did
	}

	fn get_tx_counter(&self) -> u64 {
		self.tx_counter
	}
=======
>>>>>>> f67c2f8a
}

/// Possible actions on a DID verification key within a
/// [DidUpdateOperation].
#[derive(Clone, Decode, Debug, Encode, Eq, Ord, PartialEq, PartialOrd)]
pub enum DidVerificationKeyUpdateAction {
	/// Do not change the verification key.
	Ignore,
	/// Change the verification key to the new one provided.
	Change(DidVerificationKey),
	/// Delete the verification key.
	Delete,
}

// Return the ignore operation by default
impl Default for DidVerificationKeyUpdateAction {
	fn default() -> Self {
		Self::Ignore
	}
}

/// Trait for extrinsic DID-based authorization.
///
/// The trait allows
/// [DidAuthorizedCallOperations](DidAuthorizedCallOperation) wrapping an
/// extrinsic to specify what DID key to use to perform signature validation
/// over the byte-encoded operation. A result of None indicates that the
/// extrinsic does not support DID-based authorization.
pub trait DeriveDidCallAuthorizationVerificationKeyRelationship {
	/// The type of the verification key to be used to validate the
	/// wrapped extrinsic.
	fn derive_verification_key_relationship(&self) -> Option<DidVerificationKeyRelationship>;

	// Return a call to dispatch in order to test the pallet proxy feature.
	#[cfg(feature = "runtime-benchmarks")]
	fn get_call_for_did_call_benchmark() -> Self;
}

/// A DID operation that wraps other extrinsic calls, allowing those
/// extrinsic to have a DID origin and perform DID-based authorization upon
/// their invocation.
#[derive(Clone, Debug, Decode, Encode, PartialEq)]
pub struct DidAuthorizedCallOperation<T: Config> {
	/// The DID identifier.
	pub did: DidIdentifierOf<T>,
	/// The DID tx counter.
	pub tx_counter: u64,
	/// The extrinsic call to authorize with the DID.
	pub call: DidCallableOf<T>,
}

/// Wrapper around a [DidAuthorizedCallOperation].
///
/// It contains additional information about the type of DID key to used for
/// authorization.
#[derive(Clone, Debug, PartialEq)]
pub struct DidAuthorizedCallOperationWithVerificationRelationship<T: Config> {
	/// The wrapped [DidAuthorizedCallOperation].
	pub operation: DidAuthorizedCallOperation<T>,
	/// The type of DID key to use for authorization.
	pub verification_key_relationship: DidVerificationKeyRelationship,
}

impl<T: Config> core::ops::Deref for DidAuthorizedCallOperationWithVerificationRelationship<T> {
	type Target = DidAuthorizedCallOperation<T>;

	fn deref(&self) -> &Self::Target {
		&self.operation
	}
}

// Opaque implementation.
// [DidAuthorizedCallOperationWithVerificationRelationship] encodes to
// [DidAuthorizedCallOperation].
impl<T: Config> WrapperTypeEncode for DidAuthorizedCallOperationWithVerificationRelationship<T> {}<|MERGE_RESOLUTION|>--- conflicted
+++ resolved
@@ -287,7 +287,7 @@
 	pub fn from_creation_details(
 		details: DidCreationDetails<T>,
 		new_auth_key: DidVerificationKey,
-	) -> Result<Self, InputError> {
+	) -> Result<Self, DidError> {
 		ensure!(
 			details.new_key_agreement_keys.len()
 				<= <<T as Config>::MaxNewKeyAgreementKeys>::get().saturated_into::<usize>(),
@@ -304,16 +304,16 @@
 		let current_block_number = <frame_system::Pallet<T>>::block_number();
 
 		// Creates a new DID with the given authentication key.
-		let mut new_did_details = DidDetails::new(new_auth_key, current_block_number);
-
-		new_did_details.add_key_agreement_keys(details.new_key_agreement_keys, current_block_number);
+		let mut new_did_details = DidDetails::new(new_auth_key, current_block_number)?;
+
+		new_did_details.add_key_agreement_keys(details.new_key_agreement_keys, current_block_number)?;
 
 		if let Some(attesation_key) = details.new_attestation_key {
-			new_did_details.update_attestation_key(attesation_key, current_block_number);
+			new_did_details.update_attestation_key(attesation_key, current_block_number)?;
 		}
 
 		if let Some(delegation_key) = details.new_delegation_key {
-			new_did_details.update_delegation_key(delegation_key, current_block_number);
+			new_did_details.update_delegation_key(delegation_key, current_block_number)?;
 		}
 
 		new_did_details.endpoint_url = details.new_endpoint_url;
@@ -329,19 +329,19 @@
 		ensure!(
 			update_details.new_key_agreement_keys.len()
 				<= <<T as Config>::MaxNewKeyAgreementKeys>::get().saturated_into::<usize>(),
-			DidError::InputError(InputError::MaxKeyAgreementKeysLimitExceeded)
+			InputError::MaxKeyAgreementKeysLimitExceeded
 		);
 
 		ensure!(
 			update_details.public_keys_to_remove.len()
 				<= <<T as Config>::MaxVerificationKeysToRevoke>::get().saturated_into::<usize>(),
-			DidError::InputError(InputError::MaxVerificationKeysToRemoveLimitExceeded)
+			InputError::MaxVerificationKeysToRemoveLimitExceeded
 		);
 
 		if let Some(ref endpoint_url) = update_details.new_endpoint_url {
 			ensure!(
 				endpoint_url.len() <= T::MaxUrlLength::get().saturated_into::<usize>(),
-				DidError::InputError(InputError::MaxUrlLengthExceeded)
+				InputError::MaxUrlLengthExceeded
 			);
 		}
 
@@ -353,11 +353,11 @@
 
 		// Update the authentication key, if needed.
 		if let Some(new_authentication_key) = update_details.new_authentication_key {
-			self.update_authentication_key(new_authentication_key, current_block_number);
+			self.update_authentication_key(new_authentication_key, current_block_number)?;
 		}
 
 		// Add any new key agreement keys.
-		self.add_key_agreement_keys(update_details.new_key_agreement_keys, current_block_number);
+		self.add_key_agreement_keys(update_details.new_key_agreement_keys, current_block_number)?;
 
 		// Update/remove the attestation key, if needed.
 		match update_details.attestation_key_update {
@@ -365,7 +365,7 @@
 				self.delete_attestation_key();
 			}
 			DidVerificationKeyUpdateAction::Change(new_attestation_key) => {
-				self.update_attestation_key(new_attestation_key, current_block_number);
+				self.update_attestation_key(new_attestation_key, current_block_number)?;
 			}
 			// Nothing happens.
 			DidVerificationKeyUpdateAction::Ignore => {}
@@ -377,7 +377,7 @@
 				self.delete_delegation_key();
 			}
 			DidVerificationKeyUpdateAction::Change(new_delegation_key) => {
-				self.update_delegation_key(new_delegation_key, current_block_number);
+				self.update_delegation_key(new_delegation_key, current_block_number)?;
 			}
 			// Nothing happens.
 			DidVerificationKeyUpdateAction::Ignore => {}
@@ -636,172 +636,9 @@
 	}
 }
 
-<<<<<<< HEAD
-impl<T: Config> TryFrom<(DidCreationOperation<T>, DidVerificationKey)> for DidDetails<T> {
-	type Error = DidError;
-
-	fn try_from(new_details: (DidCreationOperation<T>, DidVerificationKey)) -> Result<Self, Self::Error> {
-		let (op, new_auth_key) = new_details;
-
-		ensure!(
-			op.new_key_agreement_keys.len() <= <<T as Config>::MaxNewKeyAgreementKeys>::get().saturated_into::<usize>(),
-			InputError::MaxKeyAgreementKeysLimitExceeded
-		);
-
-		if let Some(ref endpoint_url) = op.new_endpoint_url {
-			ensure!(
-				endpoint_url.len() <= T::MaxUrlLength::get().saturated_into::<usize>(),
-				InputError::MaxUrlLengthExceeded
-			);
-		}
-
-		let current_block_number = <frame_system::Pallet<T>>::block_number();
-
-		// Creates a new DID with the given authentication key.
-		let mut new_did_details = DidDetails::new(new_auth_key, current_block_number)?;
-
-		new_did_details.add_key_agreement_keys(op.new_key_agreement_keys, current_block_number)?;
-
-		if let Some(attestation_key) = op.new_attestation_key {
-			new_did_details.update_attestation_key(attestation_key, current_block_number)?;
-		}
-
-		if let Some(delegation_key) = op.new_delegation_key {
-			new_did_details.update_delegation_key(delegation_key, current_block_number)?;
-		}
-
-		new_did_details.endpoint_url = op.new_endpoint_url;
-
-		Ok(new_did_details)
-	}
-}
-
-// Generates a new DID entry starting from the current one stored in the
-// storage and by applying the changes in the [DidUpdateOperation].
-//
-// The operation fails with a [DidError] if the update operation instructs to
-// delete a verification key that is not associated with the DID.
-//
-// Please note that this method does not perform any checks regarding
-// the validity of the [DidUpdateOperation] signature nor whether the nonce
-// provided is valid.
-impl<T: Config> TryFrom<(DidDetails<T>, DidUpdateOperation<T>)> for DidDetails<T> {
-	type Error = DidError;
-
-	fn try_from((old_details, update_operation): (DidDetails<T>, DidUpdateOperation<T>)) -> Result<Self, Self::Error> {
-		ensure!(
-			update_operation.new_key_agreement_keys.len()
-				<= <<T as Config>::MaxNewKeyAgreementKeys>::get().saturated_into::<usize>(),
-			InputError::MaxKeyAgreementKeysLimitExceeded
-		);
-
-		ensure!(
-			update_operation.public_keys_to_remove.len()
-				<= <<T as Config>::MaxVerificationKeysToRevoke>::get().saturated_into::<usize>(),
-			InputError::MaxVerificationKeysToRemoveLimitExceeded
-		);
-
-		if let Some(ref endpoint_url) = update_operation.new_endpoint_url {
-			ensure!(
-				endpoint_url.len() <= T::MaxUrlLength::get().saturated_into::<usize>(),
-				InputError::MaxUrlLengthExceeded
-			);
-		}
-
-		let current_block_number = <frame_system::Pallet<T>>::block_number();
-
-		let mut new_details = old_details;
-
-		// Remove specified public keys.
-		new_details
-			.remove_public_keys(&update_operation.public_keys_to_remove)
-			.map_err(DidError::StorageError)?;
-
-		// Update the authentication key, if needed.
-		if let Some(new_authentication_key) = update_operation.new_authentication_key {
-			new_details.update_authentication_key(new_authentication_key, current_block_number)?;
-		}
-
-		// Add any new key agreement keys.
-		new_details.add_key_agreement_keys(update_operation.new_key_agreement_keys, current_block_number)?;
-
-		// Update/remove the attestation key, if needed.
-		match update_operation.attestation_key_update {
-			DidVerificationKeyUpdateAction::Delete => {
-				new_details.delete_attestation_key();
-			}
-			DidVerificationKeyUpdateAction::Change(new_attestation_key) => {
-				new_details.update_attestation_key(new_attestation_key, current_block_number);
-			}
-			// Nothing happens.
-			DidVerificationKeyUpdateAction::Ignore => {}
-		}
-
-		// Update/remove the delegation key, if needed.
-		match update_operation.delegation_key_update {
-			DidVerificationKeyUpdateAction::Delete => {
-				new_details.delete_delegation_key();
-			}
-			DidVerificationKeyUpdateAction::Change(new_delegation_key) => {
-				new_details.update_delegation_key(new_delegation_key, current_block_number)?;
-			}
-			// Nothing happens.
-			DidVerificationKeyUpdateAction::Ignore => {}
-		}
-
-		// Update URL, if needed.
-		if let Some(new_endpoint_url) = update_operation.new_endpoint_url {
-			new_details.endpoint_url = Some(new_endpoint_url);
-		}
-
-		// Update DID counter.
-		new_details.last_tx_counter = update_operation.tx_counter;
-
-		Ok(new_details)
-	}
-}
-
-/// An operation that requires DID authentication.
-pub trait DidOperation<T: Config>: Encode {
-	/// The type of the verification key to be used to validate the
-	/// operation.
-	fn get_verification_key_relationship(&self) -> DidVerificationKeyRelationship;
-	/// The DID identifier of the subject.
-	fn get_did(&self) -> &DidIdentifierOf<T>;
-	/// The operation tx counter, used to protect against replay attacks.
-	fn get_tx_counter(&self) -> u64;
-}
-
-/// Trait for extrinsic DID-based authorization.
-///
-/// The trait allows
-/// [DidAuthorizedCallOperations](DidAuthorizedCallOperation) wrapping an
-/// extrinsic to specify what DID key to use to perform signature validation
-/// over the byte-encoded operation. A result of None indicates that the
-/// extrinsic does not support DID-based authorization.
-pub trait DeriveDidCallAuthorizationVerificationKeyRelationship {
-	/// The type of the verification key to be used to validate the
-	/// wrapped extrinsic.
-	fn derive_verification_key_relationship(&self) -> Option<DidVerificationKeyRelationship>;
-
-	// Return a call to dispatch in order to test the pallet proxy feature.
-	#[cfg(feature = "runtime-benchmarks")]
-	fn get_call_for_did_call_benchmark() -> Self;
-}
-
-/// An operation to create a new DID.
-///
-/// The struct implements the [DidOperation] trait, and as such it must
-/// contain information about the caller's DID, the type of DID key
-/// required to verify the operation signature, and the tx counter to
-/// protect against replay attacks.
+/// The details of a new DID to create.
 #[derive(Clone, Decode, Encode, PartialEq)]
-pub struct DidCreationOperation<T: Config> {
-=======
-/// The details of a new DID to create.
-#[derive(Clone, Debug, Decode, Encode, PartialEq)]
 pub struct DidCreationDetails<T: Config> {
->>>>>>> f67c2f8a
 	/// The DID identifier. It has to be unique.
 	pub did: DidIdentifierOf<T>,
 	/// The new key agreement keys.
@@ -814,27 +651,10 @@
 	pub new_endpoint_url: Option<Url>,
 }
 
-<<<<<<< HEAD
-impl<T: Config> DidOperation<T> for DidCreationOperation<T> {
-	// Not really used for creations.
-	fn get_verification_key_relationship(&self) -> DidVerificationKeyRelationship {
-		DidVerificationKeyRelationship::Authentication
-	}
-
-	fn get_did(&self) -> &DidIdentifierOf<T> {
-		&self.did
-	}
-
-	// Irrelevant for creation operations.
-	fn get_tx_counter(&self) -> u64 {
-		0u64
-	}
-}
-
 // required because BoundedTreeSet does not implement Debug outside of std
 // FIXME: Can we derive Debug and use custom impl only in std?
 // #[cfg(not(feature = "std"))]
-impl<T: Config> fmt::Debug for DidCreationOperation<T> {
+impl<T: Config> fmt::Debug for DidCreationDetails<T> {
 	fn fmt(&self, f: &mut fmt::Formatter<'_>) -> fmt::Result {
 		f.debug_tuple("DidCreationOperation")
 			.field(&self.did)
@@ -846,21 +666,9 @@
 	}
 }
 
-/// An operation to update a DID.
-///
-/// The struct implements the [DidOperation] trait, and as such it must
-/// contain information about the caller's DID, the type of DID key
-/// required to verify the operation signature, and the tx counter to
-/// protect against replay attacks.
+/// The details to update a DID.
 #[derive(Clone, Decode, Encode, PartialEq)]
-pub struct DidUpdateOperation<T: Config> {
-	/// The DID identifier.
-	pub did: DidIdentifierOf<T>,
-=======
-/// The details to update a DID.
-#[derive(Clone, Debug, Decode, Encode, PartialEq)]
 pub struct DidUpdateDetails<T: Config> {
->>>>>>> f67c2f8a
 	/// \[OPTIONAL\] The new authentication key.
 	pub new_authentication_key: Option<DidVerificationKey>,
 	/// A new set of key agreement keys to add to the ones already stored.
@@ -876,42 +684,22 @@
 	pub public_keys_to_remove: BoundedBTreeSet<KeyIdOf<T>, T::MaxOldAttestationKeys>,
 	/// \[OPTIONAL\] The new endpoint URL.
 	pub new_endpoint_url: Option<Url>,
-<<<<<<< HEAD
-	/// The DID tx counter.
-	pub tx_counter: u64,
 }
 
 // required because BoundedTreeSet does not implement Debug outside of std
 // FIXME: Can we derive Debug and use custom impl only in std?
 // #[cfg(not(feature = "std"))]
-impl<T: Config> fmt::Debug for DidUpdateOperation<T> {
+impl<T: Config> fmt::Debug for DidUpdateDetails<T> {
 	fn fmt(&self, f: &mut fmt::Formatter<'_>) -> fmt::Result {
 		f.debug_tuple("DidUpdateOperation")
-			.field(&self.did)
+			.field(&self.new_authentication_key)
 			.field(&self.new_key_agreement_keys.clone().into_inner())
 			.field(&self.attestation_key_update)
 			.field(&self.delegation_key_update)
 			.field(&self.public_keys_to_remove.clone().into_inner())
 			.field(&self.new_endpoint_url)
-			.field(&self.tx_counter)
 			.finish()
 	}
-}
-
-impl<T: Config> DidOperation<T> for DidUpdateOperation<T> {
-	fn get_verification_key_relationship(&self) -> DidVerificationKeyRelationship {
-		DidVerificationKeyRelationship::Authentication
-	}
-
-	fn get_did(&self) -> &DidIdentifierOf<T> {
-		&self.did
-	}
-
-	fn get_tx_counter(&self) -> u64 {
-		self.tx_counter
-	}
-=======
->>>>>>> f67c2f8a
 }
 
 /// Possible actions on a DID verification key within a
