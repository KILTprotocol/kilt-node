--- conflicted
+++ resolved
@@ -16,15 +16,19 @@
 
 // If you feel like getting in touch with us, you can do so at info@botlabs.org
 
-<<<<<<< HEAD
-=======
+#[cfg(not(feature = "runtime-benchmarks"))]
+use crate::{DidRawOrigin, EnsureDidOrigin};
+
 use frame_support::{
 	parameter_types,
-	traits::{Currency, OnUnbalanced, ReservableCurrency},
+	traits::{
+		fungible::{Balanced, Credit, MutateHold},
+		OnUnbalanced,
+	},
 	weights::constants::RocksDbWeight,
 };
 use frame_system::EnsureSigned;
-use pallet_balances::NegativeImbalance;
+use pallet_balances::Pallet as PalletBalance;
 use parity_scale_codec::{Decode, Encode};
 use scale_info::TypeInfo;
 use sp_core::{ecdsa, ed25519, sr25519, Pair};
@@ -35,7 +39,6 @@
 };
 use sp_std::vec::Vec;
 
->>>>>>> a86cf6a6
 use crate::{
 	self as did,
 	did_details::{
@@ -48,25 +51,6 @@
 	utils as crate_utils, AccountIdOf, Config, CurrencyOf, DidBlacklist, DidEndpointsCount, HoldReason, KeyIdOf,
 	ServiceEndpoints,
 };
-#[cfg(not(feature = "runtime-benchmarks"))]
-use crate::{DidRawOrigin, EnsureDidOrigin};
-use frame_support::{
-	parameter_types,
-	traits::{
-		fungible::{Balanced, Credit, MutateHold},
-		OnUnbalanced,
-	},
-	weights::constants::RocksDbWeight,
-};
-use frame_system::EnsureSigned;
-use pallet_balances::Pallet as PalletBalance;
-use sp_core::{ecdsa, ed25519, sr25519, Pair};
-use sp_runtime::{
-	testing::{Header, H256},
-	traits::{BlakeTwo256, IdentifyAccount, IdentityLookup, Verify},
-	MultiSignature, MultiSigner, SaturatedConversion,
-};
-use sp_std::vec::Vec;
 
 pub(crate) type UncheckedExtrinsic = frame_system::mocking::MockUncheckedExtrinsic<Test>;
 pub(crate) type Block = frame_system::mocking::MockBlock<Test>;
