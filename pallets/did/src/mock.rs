--- conflicted
+++ resolved
@@ -459,15 +459,6 @@
 		self
 	}
 
-<<<<<<< HEAD
-	#[must_use]
-	pub fn with_storage_version(mut self, storage_version: DidStorageVersion) -> Self {
-		self.storage_version = storage_version;
-		self
-	}
-
-=======
->>>>>>> b81cf11f
 	pub fn build(self, ext: Option<sp_io::TestExternalities>) -> sp_io::TestExternalities {
 		let mut ext = if let Some(ext) = ext {
 			ext
