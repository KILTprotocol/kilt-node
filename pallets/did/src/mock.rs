--- conflicted
+++ resolved
@@ -17,32 +17,19 @@
 // If you feel like getting in touch with us, you can do so at info@botlabs.org
 
 #![allow(clippy::from_over_into)]
-<<<<<<< HEAD
-=======
-#![allow(unused_must_use)]
-
-use frame_support::{parameter_types, weights::constants::RocksDbWeight};
-use frame_system::EnsureSigned;
-use kilt_primitives::Hash;
-use sp_core::{ecdsa, ed25519, sr25519, Pair};
-use sp_keystore::{testing::KeyStore, KeystoreExt};
-use sp_runtime::{
-	testing::Header,
-	traits::{BlakeTwo256, IdentifyAccount, IdentityLookup, Verify},
-	MultiSigner,
-};
-use sp_std::{collections::btree_set::BTreeSet, convert::TryInto, sync::Arc};
->>>>>>> e3f676fc
 
 use crate::*;
 use did_details::*;
-use frame_support::storage::bounded_btree_set::BoundedBTreeSet;
+use frame_support::{storage::bounded_btree_set::BoundedBTreeSet, BoundedVec};
+use kilt_primitives::Hash;
 use sp_std::{
 	collections::btree_set::BTreeSet,
 	convert::{TryFrom, TryInto},
+	vec,
 };
 
 pub(crate) const DEFAULT_URL_SCHEME: [u8; 8] = *b"https://";
+const DEFAULT_SERVICE_ENDPOINT_HASH_SEED: u64 = 200u64;
 
 pub fn get_key_agreement_keys<T: Config>(n_keys: u32) -> KeyAgreementKeys<T> {
 	BoundedBTreeSet::try_from(
@@ -79,15 +66,25 @@
 	.expect("Failed to convert get_public_keys to BoundedBTreeSet")
 }
 
-<<<<<<< HEAD
 // Assumes that the length of the URL is larger than 8 (length of the prefix https://)
-pub fn get_url_endpoint<T: Config>(length: u32) -> Url<T> {
+pub fn get_service_endpoints<T: Config>(count: u32, length: u32) -> ServiceEndpoints<T> {
 	let total_length = usize::try_from(length).expect("Failed to convert URL max length value to usize value.");
+	let total_count = usize::try_from(count).expect("Failed to convert number (count) of URLs to usize value.");
 	let mut url_encoded_string = DEFAULT_URL_SCHEME.to_vec();
 	url_encoded_string.resize(total_length, b'0');
-	Url::<T>::Http(
+	let url = Url::<T>::Http(
 		HttpUrl::try_from(url_encoded_string.as_ref()).expect("Failed to create default URL with provided length."),
-	)
+	);
+
+	ServiceEndpoints::<T> {
+		#[cfg(not(feature = "std"))]
+		content_hash: Hash::default(),
+		#[cfg(feature = "std")]
+		content_hash: Hash::from_low_u64_be(DEFAULT_SERVICE_ENDPOINT_HASH_SEED),
+		urls: BoundedVec::<Url<T>, T::MaxEndpointUrlsCount>::try_from(vec![url; total_count])
+			.expect("Exceeded max endpoint urls when creating service endpoints"),
+		content_type: ContentType::ApplicationJson,
+	}
 }
 
 pub fn generate_base_did_creation_details<T: Config>(did: DidIdentifierOf<T>) -> DidCreationDetails<T> {
@@ -96,75 +93,32 @@
 		new_key_agreement_keys: BoundedBTreeSet::new(),
 		new_attestation_key: None,
 		new_delegation_key: None,
-		new_endpoint_url: None,
-	}
-=======
-parameter_types! {
-	pub const MaxNewKeyAgreementKeys: u32 = 10u32;
-	pub const MaxVerificationKeysToRevoke: u32 = 10u32;
-	pub const MaxUrlLength: u32 = 200u32;
-	pub const MaxEndpointUrlsCount: u32 = 3u32;
-}
-
-impl Config for Test {
-	type DidIdentifier = TestDidIdentifier;
-	type Origin = Origin;
-	type Call = Call;
-	type EnsureOrigin = EnsureSigned<TestDidIdentifier>;
-	type Event = ();
-	type MaxNewKeyAgreementKeys = MaxNewKeyAgreementKeys;
-	type MaxUrlLength = MaxUrlLength;
-	type MaxEndpointUrlsCount = MaxEndpointUrlsCount;
-	type MaxVerificationKeysToRevoke = MaxVerificationKeysToRevoke;
-	type WeightInfo = ();
->>>>>>> e3f676fc
+		new_service_endpoints: None,
+	}
 }
 
 pub fn generate_base_did_update_details<T: Config>() -> DidUpdateDetails<T> {
 	DidUpdateDetails {
 		new_authentication_key: None,
 		new_key_agreement_keys: BoundedBTreeSet::new(),
-		attestation_key_update: DidVerificationKeyUpdateAction::default(),
-		delegation_key_update: DidVerificationKeyUpdateAction::default(),
-		new_endpoint_url: None,
+		attestation_key_update: DidFragmentUpdateAction::default(),
+		delegation_key_update: DidFragmentUpdateAction::default(),
+		service_endpoints_update: DidFragmentUpdateAction::default(),
 		public_keys_to_remove: BoundedBTreeSet::new(),
 	}
 }
 
-<<<<<<< HEAD
 pub fn generate_base_did_details<T: Config>(authentication_key: DidVerificationKey) -> DidDetails<T> {
 	DidDetails::new(authentication_key, BlockNumberOf::<T>::default())
 		.expect("Failed to generate new DidDetails from auth_key due to BoundedBTreeSet bound")
-=======
-#[cfg(test)]
-pub(crate) const DEFAULT_ACCOUNT: kilt_primitives::AccountId = kilt_primitives::AccountId::new([0u8; 32]);
-
-const DEFAULT_AUTH_SEED: [u8; 32] = [4u8; 32];
-const ALTERNATIVE_AUTH_SEED: [u8; 32] = [40u8; 32];
-const DEFAULT_ENC_SEED: [u8; 32] = [5u8; 32];
-const ALTERNATIVE_ENC_SEED: [u8; 32] = [50u8; 32];
-const DEFAULT_ATT_SEED: [u8; 32] = [6u8; 32];
-const ALTERNATIVE_ATT_SEED: [u8; 32] = [60u8; 32];
-const DEFAULT_DEL_SEED: [u8; 32] = [7u8; 32];
-const ALTERNATIVE_DEL_SEED: [u8; 32] = [70u8; 32];
-const DEFAULT_URL_SCHEME: [u8; 8] = *b"https://";
-const DEFAULT_SERVICE_ENDPOINT_HASH_SEED: u64 = 200u64;
-
-pub fn get_did_identifier_from_ed25519_key(public_key: ed25519::Public) -> TestDidIdentifier {
-	MultiSigner::from(public_key).into_account()
->>>>>>> e3f676fc
 }
 
 #[cfg(any(feature = "std", test))]
 pub mod std {
 	#![allow(dead_code)]
-	/// FIXME: Why does clippy not realize the complained functions are used in
-	/// the test?
-
-	#[cfg(feature = "runtime-benchmarks")]
+
+	use frame_support::{parameter_types, weights::constants::RocksDbWeight};
 	use frame_system::EnsureSigned;
-
-	use frame_support::{parameter_types, weights::constants::RocksDbWeight};
 	use sp_core::{ecdsa, ed25519, sr25519, Pair};
 	use sp_keystore::{testing::KeyStore, KeystoreExt};
 	use sp_runtime::{
@@ -241,16 +195,15 @@
 		pub const MaxTotalKeyAgreementKeys: u32 = 1000;
 		#[derive(Debug, Clone, PartialEq)]
 		pub const MaxOldAttestationKeys: u32 = 100;
+		#[derive(Debug, Clone, PartialEq)]
+		pub const MaxEndpointUrlsCount: u32 = 3u32;
 	}
 
 	impl Config for Test {
 		type DidIdentifier = TestDidIdentifier;
 		type Origin = Origin;
 		type Call = Call;
-		#[cfg(feature = "runtime-benchmarks")]
 		type EnsureOrigin = EnsureSigned<TestDidIdentifier>;
-		#[cfg(not(feature = "runtime-benchmarks"))]
-		type EnsureOrigin = did::EnsureDidOrigin<TestDidIdentifier>;
 		type Event = ();
 		type MaxNewKeyAgreementKeys = MaxNewKeyAgreementKeys;
 		type MaxTotalKeyAgreementKeys = MaxTotalKeyAgreementKeys;
@@ -258,6 +211,7 @@
 		type MaxPublicKeysPerDidKeyIdentifier = MaxPublicKeysPerDidKeyIdentifier;
 		type MaxVerificationKeysToRevoke = MaxVerificationKeysToRevoke;
 		type MaxUrlLength = MaxUrlLength;
+		type MaxEndpointUrlsCount = MaxEndpointUrlsCount;
 		type WeightInfo = ();
 	}
 
@@ -319,7 +273,6 @@
 		}
 	}
 
-<<<<<<< HEAD
 	pub fn get_x25519_encryption_key(default: bool) -> DidEncryptionKey {
 		if default {
 			DidEncryptionKey::X25519(DEFAULT_ENC_SEED)
@@ -334,51 +287,14 @@
 		} else {
 			ed25519::Pair::from_seed(&ALTERNATIVE_ATT_SEED)
 		}
-=======
-// Assumes that the length of the URL is larger than 8 (length of the prefix https://)
-pub fn get_service_endpoints(count: u32, length: u32) -> ServiceEndpoints {
-	let total_length = usize::try_from(length).expect("Failed to convert URL max length value to usize value.");
-	let total_count = usize::try_from(count).expect("Failed to convert number (count) of URLs to usize value.");
-	let mut url_encoded_string = DEFAULT_URL_SCHEME.to_vec();
-	url_encoded_string.resize(total_length, b'0');
-	let url = Url::Http(
-		HttpUrl::try_from(url_encoded_string.as_ref()).expect("Failed to create default URL with provided length."),
-	);
-
-	ServiceEndpoints {
-		content_hash: Hash::from_low_u64_be(DEFAULT_SERVICE_ENDPOINT_HASH_SEED),
-		urls: vec![url; total_count],
-		content_type: ContentType::ApplicationJson,
-	}
-}
-
-pub fn generate_base_did_creation_details(did: TestDidIdentifier) -> did::DidCreationDetails<Test> {
-	DidCreationDetails {
-		did,
-		new_key_agreement_keys: BTreeSet::new(),
-		new_attestation_key: None,
-		new_delegation_key: None,
-		new_service_endpoints: None,
->>>>>>> e3f676fc
-	}
-
-<<<<<<< HEAD
+	}
+
 	pub fn get_sr25519_attestation_key(default: bool) -> sr25519::Pair {
 		if default {
 			sr25519::Pair::from_seed(&DEFAULT_ATT_SEED)
 		} else {
 			sr25519::Pair::from_seed(&ALTERNATIVE_ATT_SEED)
 		}
-=======
-pub fn generate_base_did_update_details() -> did::DidUpdateDetails<Test> {
-	DidUpdateDetails {
-		new_authentication_key: None,
-		new_key_agreement_keys: BTreeSet::new(),
-		attestation_key_update: DidFragmentUpdateAction::default(),
-		delegation_key_update: DidFragmentUpdateAction::default(),
-		service_endpoints_update: DidFragmentUpdateAction::default(),
-		public_keys_to_remove: BTreeSet::new(),
->>>>>>> e3f676fc
 	}
 
 	pub fn get_ecdsa_attestation_key(default: bool) -> ecdsa::Pair {
@@ -460,7 +376,6 @@
 			}
 		}
 
-<<<<<<< HEAD
 		// Always return a System::remark() extrinsic call
 		#[cfg(feature = "runtime-benchmarks")]
 		fn get_call_for_did_call_benchmark() -> Self {
@@ -485,19 +400,6 @@
 				tx_counter: 1u64,
 			},
 			verification_key_relationship: verification_key_required,
-=======
-#[derive(Clone)]
-pub struct ExtBuilder {
-	dids_stored: Vec<(TestDidIdentifier, did::DidDetails<Test>)>,
-	storage_version: DidStorageVersion,
-}
-
-impl Default for ExtBuilder {
-	fn default() -> Self {
-		Self {
-			dids_stored: vec![],
-			storage_version: DidStorageVersion::default(),
->>>>>>> e3f676fc
 		}
 	}
 
@@ -506,44 +408,29 @@
 		env_logger::builder().is_test(true).try_init();
 	}
 
-<<<<<<< HEAD
 	#[derive(Clone)]
 	pub struct ExtBuilder {
 		dids_stored: Vec<(TestDidIdentifier, did::DidDetails<Test>)>,
-	}
-=======
-	pub fn with_storage_version(mut self, storage_version: DidStorageVersion) -> Self {
-		self.storage_version = storage_version;
-		self
-	}
-
-	pub fn build(self, ext: Option<sp_io::TestExternalities>) -> sp_io::TestExternalities {
-		let mut ext = if let Some(ext) = ext {
-			ext
-		} else {
-			let storage = frame_system::GenesisConfig::default().build_storage::<Test>().unwrap();
-			sp_io::TestExternalities::new(storage)
-		};
->>>>>>> e3f676fc
+		storage_version: DidStorageVersion,
+	}
 
 	impl Default for ExtBuilder {
 		fn default() -> Self {
-			Self { dids_stored: vec![] }
-		}
-<<<<<<< HEAD
-=======
-
-		ext.execute_with(|| {
-			did::StorageVersion::<Test>::set(self.storage_version);
-		});
-
-		ext
->>>>>>> e3f676fc
+			Self {
+				dids_stored: vec![],
+				storage_version: DidStorageVersion::default(),
+			}
+		}
 	}
 
 	impl ExtBuilder {
 		pub fn with_dids(mut self, dids: Vec<(TestDidIdentifier, did::DidDetails<Test>)>) -> Self {
 			self.dids_stored = dids;
+			self
+		}
+
+		pub fn with_storage_version(mut self, storage_version: DidStorageVersion) -> Self {
+			self.storage_version = storage_version;
 			self
 		}
 
@@ -563,6 +450,10 @@
 				});
 			}
 
+			ext.execute_with(|| {
+				did::StorageVersion::<Test>::set(self.storage_version);
+			});
+
 			ext
 		}
 
