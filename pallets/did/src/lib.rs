--- conflicted
+++ resolved
@@ -372,16 +372,10 @@
 /// storage and by applying the changes in the DidUpdateOperation. The operation
 /// fails with a DidError if the update operation instructs to delete a
 /// verification key that is not associated with the DID or if the operation
-<<<<<<< HEAD
-/// counter is not larger than the one stored on chain. !!! To note that this
-/// method does not perform any checks regarding the validity of the
-/// DidUpdateOperation signature.
-=======
 /// counter is not larger than the one stored on chain.
 ///
 /// Please note that this method does not perform any checks regarding
 /// the validity of the DidUpdateOperation signature.
->>>>>>> 5b583fed
 impl<DidIdentifier> TryFrom<(DidDetails, DidUpdateOperation<DidIdentifier>)> for DidDetails
 where
 	DidIdentifier: Parameter + Encode + Decode + Debug,
