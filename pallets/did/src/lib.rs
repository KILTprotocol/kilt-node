// KILT Blockchain – https://botlabs.org
// Copyright (C) 2019-2023 BOTLabs GmbH

// The KILT Blockchain is free software: you can redistribute it and/or modify
// it under the terms of the GNU General Public License as published by
// the Free Software Foundation, either version 3 of the License, or
// (at your option) any later version.

// The KILT Blockchain is distributed in the hope that it will be useful,
// but WITHOUT ANY WARRANTY; without even the implied warranty of
// MERCHANTABILITY or FITNESS FOR A PARTICULAR PURPOSE.  See the
// GNU General Public License for more details.

// You should have received a copy of the GNU General Public License
// along with this program.  If not, see <https://www.gnu.org/licenses/>.

// If you feel like getting in touch with us, you can do so at info@botlabs.org

//! # DID Pallet
//!
//! Provides W3C-compliant DID functionalities. A DID identifier is derived from
//! a KILT address and must be verifiable, i.e., must be able to generate
//! digital signatures that can be verified starting from a raw payload, its
//! signature, and the signer identifier. Currently, the DID pallet supports the
//! following types of keys: Ed25519, Sr25519, and Ecdsa for signing keys, and
//! X25519 for encryption keys.
//!
//! - [`Config`]
//! - [`Call`]
//! - [`Origin`]
//! - [`Pallet`]
//!
//! ### Terminology
//!
//! Each DID identifier is mapped to a set of keys, which in KILT are used for
//! different purposes.
//!
//! - One **authentication key**: used to sign and authorise DID-management
//!   operations (e.g., the update of some keys or the deletion of the whole
//!   DID). This is required to always be present as otherwise the DID becomes
//!   unusable since no operation signature can be verified anymore.
//!
//! - Zero or more **key agreement keys**: used by other parties that want to
//!   interact with the DID subject to perform ECDH and encrypt information
//!   addressed to the DID subject.
//!
//! - Zero or one **delegation key**: used to sign and authorise the creation of
//!   new delegation nodes on the KILT blockchain. In case no delegation key is
//!   present, the DID subject cannot write new delegations on the KILT
//!   blockchain. For more info, check the [delegation
//!   pallet](../../delegation/).
//!
//! - Zero or one **attestation key**: used to sign and authorise the creation
//!   of new attested claims on the KILT blockchain. In case no attestation key
//!   is present, the DID subject cannot write new attested claims on the KILT
//!   blockchain. For more info, check the [attestation
//!   pallet](../../attestation/).
//!
//! - A set of **public keys**: includes at least the previous keys in addition
//!   to any past attestation key that has been rotated but not entirely
//!   revoked.
//!
//! - A set of **service endpoints**: pointing to the description of the
//!   services the DID subject exposes. For more information, check the W3C DID
//!   Core specification.
//!
//! - A **transaction counter**: acts as a nonce to avoid replay or signature
//!   forgery attacks. Each time a DID-signed transaction is executed, the
//!   counter is incremented.
//!
//! ## Assumptions
//!
//! - The maximum number of new key agreement keys that can be specified in a
//!   creation or update operation is bounded by `MaxNewKeyAgreementKeys`.
//! - After it is generated and signed by a client, a DID-authorised operation
//!   can be submitted for evaluation anytime between the time the operation is
//!   created and [MaxBlocksTxValidity] blocks after that. After this time has
//!   elapsed, the operation is considered invalid.

#![cfg_attr(not(feature = "std"), no_std)]
#![allow(clippy::unused_unit)]
#![recursion_limit = "256"]

#[cfg(feature = "runtime-benchmarks")]
pub mod benchmarking;
pub mod default_weights;
pub mod did_details;
pub mod errors;
pub mod migrations;
pub mod origin;
pub mod service_endpoints;

#[cfg(test)]
mod mock;
#[cfg(any(feature = "runtime-benchmarks", test, feature = "mock"))]
pub mod mock_utils;
#[cfg(test)]
mod tests;

#[cfg(any(feature = "try-runtime", test))]
mod try_state;

mod signature;
mod utils;

pub use crate::{
	default_weights::WeightInfo,
	did_details::{
		DeriveDidCallAuthorizationVerificationKeyRelationship, DeriveDidCallKeyRelationshipResult,
		DidAuthorizedCallOperationWithVerificationRelationship, DidSignature, DidVerificationKeyRelationship,
		RelationshipDeriveError,
	},
	origin::{DidRawOrigin, EnsureDidOrigin},
	pallet::*,
	signature::DidSignatureVerify,
};

use errors::{DidError, InputError, SignatureError, StorageError};

use frame_support::{
	dispatch::{DispatchError, DispatchResult, Dispatchable, GetDispatchInfo, PostDispatchInfo},
	ensure,
	storage::types::StorageMap,
	traits::{Get, OnUnbalanced},
	Parameter,
};
use frame_system::ensure_signed;
use parity_scale_codec::Encode;
use sp_runtime::{
	traits::{Saturating, Zero},
	SaturatedConversion,
};
use sp_std::{boxed::Box, fmt::Debug, prelude::Clone};

#[cfg(feature = "runtime-benchmarks")]
use frame_system::RawOrigin;

#[frame_support::pallet]
pub mod pallet {
	use super::*;
	use did_details::DidCreationDetails;
	use frame_support::{
		pallet_prelude::*,
		traits::{
			fungible::{Balanced, Credit, Inspect, MutateHold},
			tokens::{Fortitude, Precision, Preservation},
			StorageVersion,
		},
	};
	use frame_system::pallet_prelude::*;
	use kilt_support::{
		traits::{BalanceMigrationManager, CallSources, StorageDepositCollector},
		Deposit,
	};
	use service_endpoints::DidEndpoint;
	use sp_runtime::traits::{BadOrigin, IdentifyAccount};

	use crate::{
		did_details::{
			DeriveDidCallAuthorizationVerificationKeyRelationship, DidAuthorizedCallOperation, DidDetails,
			DidEncryptionKey, DidSignature, DidVerifiableIdentifier, DidVerificationKey, RelationshipDeriveError,
		},
		service_endpoints::{utils as service_endpoints_utils, ServiceEndpointId},
	};

	/// The current storage version.
	const STORAGE_VERSION: StorageVersion = StorageVersion::new(4);

	/// Reference to a payload of data of variable size.
	pub type Payload = [u8];

	/// Type for a DID key identifier.
	pub type KeyIdOf<T> = <T as frame_system::Config>::Hash;

	/// Type for a DID subject identifier.
	pub type DidIdentifierOf<T> = <T as Config>::DidIdentifier;

	/// Type for a Kilt account identifier.
	pub type AccountIdOf<T> = <T as frame_system::Config>::AccountId;

	/// Type for a block number.
	pub type BlockNumberOf<T> = <T as frame_system::Config>::BlockNumber;

	/// Type for a runtime extrinsic callable under DID-based authorisation.
	pub type DidCallableOf<T> = <T as Config>::RuntimeCall;

	/// Type for origin that supports a DID sender.
	#[pallet::origin]
	pub type Origin<T> = DidRawOrigin<DidIdentifierOf<T>, AccountIdOf<T>>;

	pub type BalanceOf<T> = <CurrencyOf<T> as Inspect<AccountIdOf<T>>>::Balance;
	pub(crate) type CurrencyOf<T> = <T as Config>::Currency;
	pub(crate) type CreditOf<T> = Credit<<T as frame_system::Config>::AccountId, <T as Config>::Currency>;

	#[pallet::composite_enum]
	pub enum HoldReason {
		Deposit,
	}

	pub(crate) type DidCreationDetailsOf<T> =
		DidCreationDetails<DidIdentifierOf<T>, AccountIdOf<T>, <T as Config>::MaxNewKeyAgreementKeys, DidEndpoint<T>>;

	pub(crate) type DidAuthorizedCallOperationOf<T> =
		DidAuthorizedCallOperation<DidIdentifierOf<T>, DidCallableOf<T>, BlockNumberOf<T>, AccountIdOf<T>, u64>;

	#[pallet::config]
	pub trait Config: frame_system::Config + Debug {
		/// Type for a dispatchable call that can be proxied through the DID
		/// pallet to support DID-based authorisation.
		type RuntimeCall: Parameter
			+ Dispatchable<PostInfo = PostDispatchInfo, RuntimeOrigin = <Self as Config>::RuntimeOrigin>
			+ GetDispatchInfo
			+ DeriveDidCallAuthorizationVerificationKeyRelationship;

		/// Type for a DID subject identifier.
		type DidIdentifier: Parameter
			+ DidVerifiableIdentifier<AccountIdOf<Self>>
			+ MaxEncodedLen
			+ From<AccountIdOf<Self>>;

		/// Origin type expected by the proxied dispatchable calls.
		#[cfg(not(feature = "runtime-benchmarks"))]
		type RuntimeOrigin: From<DidRawOrigin<DidIdentifierOf<Self>, AccountIdOf<Self>>>;
		#[cfg(feature = "runtime-benchmarks")]
		type RuntimeOrigin: From<RawOrigin<DidIdentifierOf<Self>>>;

		/// The origin check for all DID calls inside this pallet.
		type EnsureOrigin: EnsureOrigin<
			<Self as frame_system::Config>::RuntimeOrigin,
			Success = <Self as Config>::OriginSuccess,
		>;

		/// The return type when the DID origin check was successful.
		type OriginSuccess: CallSources<AccountIdOf<Self>, DidIdentifierOf<Self>>;

		/// Overarching event type.
		type RuntimeEvent: From<Event<Self>> + IsType<<Self as frame_system::Config>::RuntimeEvent>;

		type RuntimeHoldReason: From<HoldReason>;

		/// The currency that is used to reserve funds for each did.
		type Currency: Balanced<AccountIdOf<Self>> + MutateHold<AccountIdOf<Self>, Reason = Self::RuntimeHoldReason>;

		/// The amount of balance that will be taken for each DID as a deposit
		/// to incentivise fair use of the on chain storage. The deposits
		/// increase by the amount of used keys and service endpoints. The
		/// deposit can be reclaimed when the DID is deleted.
		#[pallet::constant]
		type BaseDeposit: Get<BalanceOf<Self>>;

		/// The amount of balance that will be taken for each service endpoint
		/// as a deposit to incentivise fair use of the on chain storage. The
		/// deposit can be reclaimed when the service endpoint is removed or the
		/// DID deleted.
		#[pallet::constant]
		type ServiceEndpointDeposit: Get<BalanceOf<Self>>;

		/// The amount of balance that will be taken for each added key as a
		/// deposit to incentivise fair use of the on chain storage.
		#[pallet::constant]
		type KeyDeposit: Get<BalanceOf<Self>>;

		/// The amount of balance that will be taken for each DID as a fee to
		/// incentivise fair use of the on chain storage. The fee will not get
		/// refunded when the DID is deleted.
		#[pallet::constant]
		type Fee: Get<BalanceOf<Self>>;

		/// The logic for handling the fee.
		type FeeCollector: OnUnbalanced<CreditOf<Self>>;

		/// Maximum number of total public keys which can be stored per DID key
		/// identifier. This includes the ones currently used for
		/// authentication, key agreement, attestation, and delegation.
		#[pallet::constant]
		type MaxPublicKeysPerDid: Get<u32> + Clone;

		/// Maximum number of key agreement keys that can be added in a creation
		/// operation.
		#[pallet::constant]
		type MaxNewKeyAgreementKeys: Get<u32> + Parameter;

		/// Maximum number of total key agreement keys that can be stored for a
		/// DID subject.
		///
		/// Should be greater than `MaxNewKeyAgreementKeys`.
		#[pallet::constant]
		type MaxTotalKeyAgreementKeys: Get<u32> + Debug + Clone + PartialEq;

		/// The maximum number of blocks a DID-authorized operation is
		/// considered valid after its creation.
		#[pallet::constant]
		type MaxBlocksTxValidity: Get<BlockNumberOf<Self>>;

		/// The maximum number of services that can be stored under a DID.
		#[pallet::constant]
		type MaxNumberOfServicesPerDid: Get<u32>;

		/// The maximum length of a service ID.
		#[pallet::constant]
		type MaxServiceIdLength: Get<u32>;

		/// The maximum length of a service type description.
		#[pallet::constant]
		type MaxServiceTypeLength: Get<u32>;

		/// The maximum number of a types description for a service endpoint.
		#[pallet::constant]
		type MaxNumberOfTypesPerService: Get<u32>;

		/// The maximum length of a service URL.
		#[pallet::constant]
		type MaxServiceUrlLength: Get<u32>;

		/// The maximum number of a URLs for a service endpoint.
		#[pallet::constant]
		type MaxNumberOfUrlsPerService: Get<u32>;

		/// Weight information for extrinsics in this pallet.
		type WeightInfo: WeightInfo;

		/// Migration manager to handle new created entries
		type BalanceMigrationManager: BalanceMigrationManager<AccountIdOf<Self>, BalanceOf<Self>>;
	}

	#[pallet::pallet]
	#[pallet::storage_version(STORAGE_VERSION)]
	pub struct Pallet<T>(_);

	/// DIDs stored on chain.
	///
	/// It maps from a DID identifier to the DID details.
	#[pallet::storage]
	#[pallet::getter(fn get_did)]
	pub type Did<T> = StorageMap<_, Blake2_128Concat, DidIdentifierOf<T>, DidDetails<T>>;

	/// Service endpoints associated with DIDs.
	///
	/// It maps from (DID identifier, service ID) to the service details.
	#[pallet::storage]
	#[pallet::getter(fn get_service_endpoints)]
	pub type ServiceEndpoints<T> =
		StorageDoubleMap<_, Twox64Concat, DidIdentifierOf<T>, Blake2_128Concat, ServiceEndpointId<T>, DidEndpoint<T>>;

	/// Counter of service endpoints for each DID.
	///
	/// It maps from (DID identifier) to a 32-bit counter.
	#[pallet::storage]
	pub(crate) type DidEndpointsCount<T> = StorageMap<_, Blake2_128Concat, DidIdentifierOf<T>, u32, ValueQuery>;

	/// The set of DIDs that have been deleted and cannot therefore be created
	/// again for security reasons.
	///
	/// It maps from a DID identifier to a unit tuple, for the sake of tracking
	/// DID identifiers.
	#[pallet::storage]
	#[pallet::getter(fn get_deleted_did)]
	pub(crate) type DidBlacklist<T> = StorageMap<_, Blake2_128Concat, DidIdentifierOf<T>, ()>;

	#[pallet::event]
	#[pallet::generate_deposit(pub(super) fn deposit_event)]
	pub enum Event<T: Config> {
		/// A new DID has been created.
		/// \[transaction signer, DID identifier\]
		DidCreated(AccountIdOf<T>, DidIdentifierOf<T>),
		/// A DID has been updated.
		/// \[DID identifier\]
		DidUpdated(DidIdentifierOf<T>),
		/// A DID has been deleted.
		/// \[DID identifier\]
		DidDeleted(DidIdentifierOf<T>),
		/// A DID-authorised call has been executed.
		/// \[DID caller, dispatch result\]
		DidCallDispatched(DidIdentifierOf<T>, DispatchResult),
	}

	#[pallet::error]
	pub enum Error<T> {
		/// The DID operation signature is not in the format the verification
		/// key expects.
		InvalidSignatureFormat,
		/// The DID operation signature is invalid for the payload and the
		/// verification key provided.
		InvalidSignature,
		/// The DID with the given identifier is already present on chain.
		AlreadyExists,
		/// No DID with the given identifier is present on chain.
		NotFound,
		/// One or more verification keys referenced are not stored in the set
		/// of verification keys.
		VerificationKeyNotFound,
		/// The DID operation nonce is not equal to the current DID nonce + 1.
		InvalidNonce,
		/// The called extrinsic does not support DID authorisation.
		UnsupportedDidAuthorizationCall,
		/// The call had parameters that conflicted with each other
		/// or were invalid.
		InvalidDidAuthorizationCall,
		/// A number of new key agreement keys greater than the maximum allowed
		/// has been provided.
		MaxNewKeyAgreementKeysLimitExceeded,
		/// The maximum number of public keys for this DID key identifier has
		/// been reached.
		MaxPublicKeysExceeded,
		/// The maximum number of key agreements has been reached for the DID
		/// subject.
		MaxKeyAgreementKeysExceeded,
		/// The DID call was submitted by the wrong account
		BadDidOrigin,
		/// The block number provided in a DID-authorized operation is invalid.
		TransactionExpired,
		/// The DID has already been previously deleted.
		AlreadyDeleted,
		/// Only the owner of the deposit can reclaim its reserved balance.
		NotOwnerOfDeposit,
		/// The origin is unable to reserve the deposit and pay the fee.
		UnableToPayFees,
		/// The maximum number of service endpoints for a DID has been exceeded.
		MaxNumberOfServicesExceeded,
		/// The service endpoint ID exceeded the maximum allowed length.
		MaxServiceIdLengthExceeded,
		/// One of the service endpoint types exceeded the maximum allowed
		/// length.
		MaxServiceTypeLengthExceeded,
		/// The maximum number of types for a service endpoint has been
		/// exceeded.
		MaxNumberOfTypesPerServiceExceeded,
		/// One of the service endpoint URLs exceeded the maximum allowed
		/// length.
		MaxServiceUrlLengthExceeded,
		/// The maximum number of URLs for a service endpoint has been exceeded.
		MaxNumberOfUrlsPerServiceExceeded,
		/// A service with the provided ID is already present for the given DID.
		ServiceAlreadyExists,
		/// A service with the provided ID is not present under the given DID.
		ServiceNotFound,
		/// One of the service endpoint details contains non-ASCII characters.
		InvalidServiceEncoding,
		/// The number of service endpoints stored under the DID is larger than
		/// the number of endpoints to delete.
		MaxStoredEndpointsCountExceeded,
		/// An error that is not supposed to take place, yet it happened.
		Internal,
	}

	impl<T> From<DidError> for Error<T> {
		fn from(error: DidError) -> Self {
			match error {
				DidError::Storage(storage_error) => Self::from(storage_error),
				DidError::Signature(operation_error) => Self::from(operation_error),
				DidError::Input(input_error) => Self::from(input_error),
				DidError::Internal => Self::Internal,
				DidError::Deposit(_) => Self::UnableToPayFees,
			}
		}
	}

	impl<T> From<StorageError> for Error<T> {
		fn from(error: StorageError) -> Self {
			match error {
				StorageError::NotFound(errors::NotFoundKind::Did) => Self::NotFound,
				StorageError::NotFound(errors::NotFoundKind::Key(_)) => Self::VerificationKeyNotFound,
				StorageError::AlreadyExists => Self::AlreadyExists,
				StorageError::MaxPublicKeysExceeded => Self::MaxPublicKeysExceeded,
				StorageError::MaxTotalKeyAgreementKeysExceeded => Self::MaxKeyAgreementKeysExceeded,
				StorageError::AlreadyDeleted => Self::AlreadyDeleted,
			}
		}
	}

	impl<T> From<SignatureError> for Error<T> {
		fn from(error: SignatureError) -> Self {
			match error {
				SignatureError::InvalidData => Self::InvalidSignature,
				SignatureError::InvalidFormat => Self::InvalidSignatureFormat,
				SignatureError::InvalidNonce => Self::InvalidNonce,
				SignatureError::TransactionExpired => Self::TransactionExpired,
			}
		}
	}

	impl<T> From<InputError> for Error<T> {
		fn from(error: InputError) -> Self {
			match error {
				InputError::MaxKeyAgreementKeysLimitExceeded => Self::MaxNewKeyAgreementKeysLimitExceeded,
				InputError::MaxIdLengthExceeded => Self::MaxServiceIdLengthExceeded,
				InputError::MaxServicesCountExceeded => Self::MaxNumberOfServicesExceeded,
				InputError::MaxTypeCountExceeded => Self::MaxNumberOfTypesPerServiceExceeded,
				InputError::MaxTypeLengthExceeded => Self::MaxServiceTypeLengthExceeded,
				InputError::MaxUrlCountExceeded => Self::MaxNumberOfUrlsPerServiceExceeded,
				InputError::MaxUrlLengthExceeded => Self::MaxServiceUrlLengthExceeded,
				InputError::InvalidEncoding => Self::InvalidServiceEncoding,
			}
		}
	}

	impl<T> From<RelationshipDeriveError> for Error<T> {
		fn from(error: RelationshipDeriveError) -> Self {
			match error {
				RelationshipDeriveError::InvalidCallParameter => Self::InvalidDidAuthorizationCall,
				RelationshipDeriveError::NotCallableByDid => Self::UnsupportedDidAuthorizationCall,
			}
		}
	}

	#[pallet::hooks]
	impl<T: Config> Hooks<BlockNumberFor<T>> for Pallet<T> {
		#[cfg(feature = "try-runtime")]
		fn try_state(_n: BlockNumberFor<T>) -> Result<(), sp_runtime::TryRuntimeError> {
			crate::try_state::do_try_state::<T>()
		}
	}

	#[pallet::call]
	impl<T: Config> Pallet<T>
	where
		T::AccountId: AsRef<[u8; 32]> + From<[u8; 32]>,
	{
		/// Store a new DID on chain, after verifying that the creation
		/// operation has been signed by the KILT account associated with the
		/// identifier of the DID being created and that a DID with the same
		/// identifier has not previously existed on (and then deleted from) the
		/// chain.
		///
		/// There must be no DID information stored on chain under the same DID
		/// identifier.
		///
		/// The new keys added with this operation are stored under the DID
		/// identifier along with the block number in which the operation was
		/// executed.
		///
		/// The dispatch origin can be any KILT account with enough funds to
		/// execute the extrinsic and it does not have to be tied in any way to
		/// the KILT account identifying the DID subject.
		///
		/// Emits `DidCreated`.
		///
		/// # <weight>
		/// - The transaction's complexity is mainly dependent on the number of
		///   new key agreement keys and the number of new service endpoints
		///   included in the operation.
		/// ---------
		/// Weight: O(K) + O(N) where K is the number of new key agreement
		/// keys bounded by `MaxNewKeyAgreementKeys`, while N is the number of
		/// new service endpoints bounded by `MaxNumberOfServicesPerDid`.
		/// - Reads: [Origin Account], Did, DidBlacklist
		/// - Writes: Did (with K new key agreement keys), ServiceEndpoints
		///   (with N new service endpoints), DidEndpointsCount
		/// # </weight>
		#[pallet::call_index(0)]
		#[pallet::weight({
			let new_key_agreement_keys = details.new_key_agreement_keys.len().saturated_into::<u32>();
			// We only consider the number of new endpoints.
			let new_services_count = details.new_service_details.len().saturated_into::<u32>();

			let ed25519_weight = <T as pallet::Config>::WeightInfo::create_ed25519_keys(
				new_key_agreement_keys,
				new_services_count,
			);
			let sr25519_weight = <T as pallet::Config>::WeightInfo::create_sr25519_keys(
				new_key_agreement_keys,
				new_services_count,
			);
			let ecdsa_weight = <T as pallet::Config>::WeightInfo::create_ecdsa_keys(
				new_key_agreement_keys,
				new_services_count,
			);

			ed25519_weight.max(sr25519_weight).max(ecdsa_weight)
		})]
		pub fn create(
			origin: OriginFor<T>,
			details: Box<DidCreationDetailsOf<T>>,
			signature: DidSignature,
		) -> DispatchResult {
			let sender = ensure_signed(origin)?;
			let did_identifier = details.did.clone();

			ensure!(sender == details.submitter, BadOrigin);

			let account_did_auth_key = did_identifier
				.verify_and_recover_signature(&details.encode(), &signature)
				.map_err(Error::<T>::from)?;

			// Validate all the size constraints for the service endpoints.
			let input_service_endpoints = details.new_service_details.clone();
			service_endpoints_utils::validate_new_service_endpoints(&input_service_endpoints)
				.map_err(Error::<T>::from)?;

			input_service_endpoints.iter().for_each(|service| {
				ServiceEndpoints::<T>::insert(&did_identifier, &service.id, service.clone());
			});
			DidEndpointsCount::<T>::insert(&did_identifier, input_service_endpoints.len().saturated_into::<u32>());

<<<<<<< HEAD
			let did_entry = DidDetails::from_creation_details(*details.clone(), account_did_auth_key, &did_identifier)
				.map_err(Error::<T>::from)?;

			DidDepositCollector::<T>::create_deposit(details.submitter, did_entry.deposit.amount)
				.map_err(|_e| Error::<T>::UnableToPayFees)?;

			<T as Config>::BalanceMigrationManager::exclude_key_from_migration(&Did::<T>::hashed_key_for(
				&did_identifier,
			));

			Did::<T>::insert(&did_identifier, did_entry.clone());
=======
			let mut did_entry =
				DidDetails::new_with_creation_details(*details, account_did_auth_key).map_err(Error::<T>::from)?;
			did_entry.deposit.amount =
				did_entry.calculate_deposit(input_service_endpoints.len().saturated_into::<u32>());
>>>>>>> 8e36fb26

			log::debug!("Creating DID {:?}", &did_identifier);

			Self::try_insert_did(did_identifier, did_entry, sender)?;

			Ok(())
		}

		/// Update the DID authentication key.
		///
		/// The old key is deleted from the set of public keys if it is
		/// not used in any other part of the DID. The new key is added to the
		/// set of public keys.
		///
		/// The dispatch origin must be a DID origin proxied via the
		/// `submit_did_call` extrinsic.
		///
		/// Emits `DidUpdated`.
		///
		/// # <weight>
		/// Weight: O(1)
		/// - Reads: [Origin Account], Did
		/// - Writes: Did
		/// # </weight>
		#[pallet::call_index(1)]
		#[pallet::weight(<T as pallet::Config>::WeightInfo::set_ed25519_authentication_key().max(<T as pallet::Config>::WeightInfo::set_sr25519_authentication_key()).max(<T as pallet::Config>::WeightInfo::set_ecdsa_authentication_key()))]
		pub fn set_authentication_key(
			origin: OriginFor<T>,
			new_key: DidVerificationKey<AccountIdOf<T>>,
		) -> DispatchResult {
			let did_subject = T::EnsureOrigin::ensure_origin(origin)?.subject();
			let mut did_details = Did::<T>::get(&did_subject).ok_or(Error::<T>::NotFound)?;

			log::debug!(
				"Setting new authentication key {:?} for DID {:?}",
				&new_key,
				&did_subject
			);

			did_details
				.update_authentication_key(new_key, frame_system::Pallet::<T>::block_number())
				.map_err(Error::<T>::from)?;

			Self::try_update_did(&did_subject, did_details)?;
			log::debug!("Authentication key set");

			Self::deposit_event(Event::DidUpdated(did_subject));
			Ok(())
		}

		/// Set or update the DID delegation key.
		///
		/// If an old key existed, it is deleted from the set of public keys if
		/// it is not used in any other part of the DID. The new key is added to
		/// the set of public keys.
		///
		/// The dispatch origin must be a DID origin proxied via the
		/// `submit_did_call` extrinsic.
		///
		/// Emits `DidUpdated`.
		///
		/// # <weight>
		/// Weight: O(1)
		/// - Reads: [Origin Account], Did
		/// - Writes: Did
		/// # </weight>
		#[pallet::call_index(2)]
		#[pallet::weight(<T as pallet::Config>::WeightInfo::set_ed25519_delegation_key().max(<T as pallet::Config>::WeightInfo::set_sr25519_delegation_key()).max(<T as pallet::Config>::WeightInfo::set_ecdsa_delegation_key()))]
		pub fn set_delegation_key(origin: OriginFor<T>, new_key: DidVerificationKey<AccountIdOf<T>>) -> DispatchResult {
			let did_subject = T::EnsureOrigin::ensure_origin(origin)?.subject();
			let mut did_details = Did::<T>::get(&did_subject).ok_or(Error::<T>::NotFound)?;

			log::debug!("Setting new delegation key {:?} for DID {:?}", &new_key, &did_subject);
			did_details
				.update_delegation_key(new_key, frame_system::Pallet::<T>::block_number())
				.map_err(Error::<T>::from)?;

			Self::try_update_did(&did_subject, did_details)?;
			log::debug!("Delegation key set");

			Self::deposit_event(Event::DidUpdated(did_subject));
			Ok(())
		}

		/// Remove the DID delegation key.
		///
		/// The old key is deleted from the set of public keys if
		/// it is not used in any other part of the DID.
		///
		/// The dispatch origin must be a DID origin proxied via the
		/// `submit_did_call` extrinsic.
		///
		/// Emits `DidUpdated`.
		///
		/// # <weight>
		/// Weight: O(1)
		/// - Reads: [Origin Account], Did
		/// - Writes: Did
		/// # </weight>
		#[pallet::call_index(3)]
		#[pallet::weight(<T as pallet::Config>::WeightInfo::remove_ed25519_delegation_key().max(<T as pallet::Config>::WeightInfo::remove_sr25519_delegation_key()).max(<T as pallet::Config>::WeightInfo::remove_ecdsa_delegation_key()))]
		pub fn remove_delegation_key(origin: OriginFor<T>) -> DispatchResult {
			let did_subject = T::EnsureOrigin::ensure_origin(origin)?.subject();
			let mut did_details = Did::<T>::get(&did_subject).ok_or(Error::<T>::NotFound)?;

			log::debug!("Removing delegation key for DID {:?}", &did_subject);
			did_details.remove_delegation_key().map_err(Error::<T>::from)?;

			Self::try_update_did(&did_subject, did_details)?;
			log::debug!("Delegation key removed");

			Self::deposit_event(Event::DidUpdated(did_subject));
			Ok(())
		}

		/// Set or update the DID attestation key.
		///
		/// If an old key existed, it is deleted from the set of public keys if
		/// it is not used in any other part of the DID. The new key is added to
		/// the set of public keys.
		///
		/// The dispatch origin must be a DID origin proxied via the
		/// `submit_did_call` extrinsic.
		///
		/// Emits `DidUpdated`.
		///
		/// # <weight>
		/// Weight: O(1)
		/// - Reads: [Origin Account], Did
		/// - Writes: Did
		/// # </weight>
		#[pallet::call_index(4)]
		#[pallet::weight(<T as pallet::Config>::WeightInfo::set_ed25519_attestation_key().max(<T as pallet::Config>::WeightInfo::set_sr25519_attestation_key()).max(<T as pallet::Config>::WeightInfo::set_ecdsa_attestation_key()))]
		pub fn set_attestation_key(
			origin: OriginFor<T>,
			new_key: DidVerificationKey<AccountIdOf<T>>,
		) -> DispatchResult {
			let did_subject = T::EnsureOrigin::ensure_origin(origin)?.subject();
			let mut did_details = Did::<T>::get(&did_subject).ok_or(Error::<T>::NotFound)?;

			log::debug!("Setting new attestation key {:?} for DID {:?}", &new_key, &did_subject);
			did_details
				.update_attestation_key(new_key, frame_system::Pallet::<T>::block_number())
				.map_err(Error::<T>::from)?;

			Self::try_update_did(&did_subject, did_details)?;
			log::debug!("Attestation key set");

			Self::deposit_event(Event::DidUpdated(did_subject));
			Ok(())
		}

		/// Remove the DID attestation key.
		///
		/// The old key is deleted from the set of public keys if
		/// it is not used in any other part of the DID.
		///
		/// The dispatch origin must be a DID origin proxied via the
		/// `submit_did_call` extrinsic.
		///
		/// Emits `DidUpdated`.
		///
		/// # <weight>
		/// Weight: O(1)
		/// - Reads: [Origin Account], Did
		/// - Writes: Did
		/// # </weight>
		#[pallet::call_index(5)]
		#[pallet::weight(<T as pallet::Config>::WeightInfo::remove_ed25519_attestation_key().max(<T as pallet::Config>::WeightInfo::remove_sr25519_attestation_key()).max(<T as pallet::Config>::WeightInfo::remove_ecdsa_attestation_key()))]
		pub fn remove_attestation_key(origin: OriginFor<T>) -> DispatchResult {
			let did_subject = T::EnsureOrigin::ensure_origin(origin)?.subject();
			let mut did_details = Did::<T>::get(&did_subject).ok_or(Error::<T>::NotFound)?;

			log::debug!("Removing attestation key for DID {:?}", &did_subject);
			did_details.remove_attestation_key().map_err(Error::<T>::from)?;

			Self::try_update_did(&did_subject, did_details)?;
			log::debug!("Attestation key removed");

			Self::deposit_event(Event::DidUpdated(did_subject));
			Ok(())
		}

		/// Add a single new key agreement key to the DID.
		///
		/// The new key is added to the set of public keys.
		///
		/// The dispatch origin must be a DID origin proxied via the
		/// `submit_did_call` extrinsic.
		///
		/// Emits `DidUpdated`.
		///
		/// # <weight>
		/// Weight: O(1)
		/// - Reads: [Origin Account], Did
		/// - Writes: Did
		/// # </weight>
		#[pallet::call_index(6)]
		#[pallet::weight(<T as pallet::Config>::WeightInfo::add_ed25519_key_agreement_key().max(<T as pallet::Config>::WeightInfo::add_sr25519_key_agreement_key()).max(<T as pallet::Config>::WeightInfo::add_ecdsa_key_agreement_key()))]
		pub fn add_key_agreement_key(origin: OriginFor<T>, new_key: DidEncryptionKey) -> DispatchResult {
			let did_subject = T::EnsureOrigin::ensure_origin(origin)?.subject();
			let mut did_details = Did::<T>::get(&did_subject).ok_or(Error::<T>::NotFound)?;

			log::debug!("Adding new key agreement key {:?} for DID {:?}", &new_key, &did_subject);
			did_details
				.add_key_agreement_key(new_key, frame_system::Pallet::<T>::block_number())
				.map_err(Error::<T>::from)?;

			Self::try_update_did(&did_subject, did_details)?;
			log::debug!("Key agreement key set");

			Self::deposit_event(Event::DidUpdated(did_subject));
			Ok(())
		}

		/// Remove a DID key agreement key from both its set of key agreement
		/// keys and as well as its public keys.
		///
		/// The dispatch origin must be a DID origin proxied via the
		/// `submit_did_call` extrinsic.
		///
		/// Emits `DidUpdated`.
		///
		/// # <weight>
		/// Weight: O(1)
		/// - Reads: [Origin Account], Did
		/// - Writes: Did
		/// # </weight>
		#[pallet::call_index(7)]
		#[pallet::weight(<T as pallet::Config>::WeightInfo::remove_ed25519_key_agreement_key().max(<T as pallet::Config>::WeightInfo::remove_sr25519_key_agreement_key()).max(<T as pallet::Config>::WeightInfo::remove_ecdsa_key_agreement_key()))]
		pub fn remove_key_agreement_key(origin: OriginFor<T>, key_id: KeyIdOf<T>) -> DispatchResult {
			let did_subject = T::EnsureOrigin::ensure_origin(origin)?.subject();
			let mut did_details = Did::<T>::get(&did_subject).ok_or(Error::<T>::NotFound)?;

			log::debug!("Removing key agreement key for DID {:?}", &did_subject);
			did_details.remove_key_agreement_key(key_id).map_err(Error::<T>::from)?;

			Self::try_update_did(&did_subject, did_details)?;
			log::debug!("Key agreement key removed");

			Self::deposit_event(Event::DidUpdated(did_subject));
			Ok(())
		}

		/// Add a new service endpoint under the given DID.
		///
		/// The dispatch origin must be a DID origin proxied via the
		/// `submit_did_call` extrinsic.
		///
		/// Emits `DidUpdated`.
		///
		/// # <weight>
		/// Weight: O(1)
		/// - Reads: [Origin Account], Did, ServiceEndpoints, DidEndpointsCount
		/// - Writes: Did, ServiceEndpoints, DidEndpointsCount
		/// # </weight>
		#[pallet::call_index(8)]
		#[pallet::weight(<T as pallet::Config>::WeightInfo::add_service_endpoint())]
		pub fn add_service_endpoint(origin: OriginFor<T>, service_endpoint: DidEndpoint<T>) -> DispatchResult {
			let did_subject = T::EnsureOrigin::ensure_origin(origin)?.subject();

			service_endpoint
				.validate_against_constraints()
				.map_err(Error::<T>::from)?;

			// Verify that the DID is present.
			let did_details = Did::<T>::get(&did_subject).ok_or(Error::<T>::NotFound)?;

			let currently_stored_endpoints_count = DidEndpointsCount::<T>::get(&did_subject);

			// Verify that there are less than the maximum limit of services stored.
			ensure!(
				currently_stored_endpoints_count < T::MaxNumberOfServicesPerDid::get(),
				Error::<T>::MaxNumberOfServicesExceeded
			);

			ServiceEndpoints::<T>::try_mutate(
				&did_subject,
				service_endpoint.id.clone(),
				|existing_service| -> Result<(), Error<T>> {
					ensure!(existing_service.is_none(), Error::<T>::ServiceAlreadyExists);
					*existing_service = Some(service_endpoint);
					Ok(())
				},
			)?;
			DidEndpointsCount::<T>::insert(&did_subject, currently_stored_endpoints_count.saturating_add(1));

			Self::try_update_did(&did_subject, did_details)?;

			Self::deposit_event(Event::DidUpdated(did_subject));

			Ok(())
		}

		/// Remove the service with the provided ID from the DID.
		///
		/// The dispatch origin must be a DID origin proxied via the
		/// `submit_did_call` extrinsic.
		///
		/// Emits `DidUpdated`.
		///
		/// # <weight>
		/// Weight: O(1)
		/// - Reads: [Origin Account], ServiceEndpoints, DidEndpointsCount
		/// - Writes: Did, ServiceEndpoints, DidEndpointsCount
		/// # </weight>
		#[pallet::call_index(9)]
		#[pallet::weight(<T as pallet::Config>::WeightInfo::remove_service_endpoint())]
		pub fn remove_service_endpoint(origin: OriginFor<T>, service_id: ServiceEndpointId<T>) -> DispatchResult {
			let did_subject = T::EnsureOrigin::ensure_origin(origin)?.subject();

			let did_details = Did::<T>::get(&did_subject).ok_or(Error::<T>::NotFound)?;

			ensure!(
				ServiceEndpoints::<T>::take(&did_subject, &service_id).is_some(),
				Error::<T>::ServiceNotFound
			);

			// Decrease the endpoints counter or delete the entry if it reaches 0.
			DidEndpointsCount::<T>::mutate_exists(&did_subject, |existing_endpoint_count| {
				let new_value = existing_endpoint_count.unwrap_or_default().saturating_sub(1);
				if new_value.is_zero() {
					*existing_endpoint_count = None;
				} else {
					*existing_endpoint_count = Some(new_value);
				}
			});

			Self::try_update_did(&did_subject, did_details)?;

			Self::deposit_event(Event::DidUpdated(did_subject));

			Ok(())
		}

		/// Delete a DID from the chain and all information associated with it,
		/// after verifying that the delete operation has been signed by the DID
		/// subject using the authentication key currently stored on chain.
		///
		/// The referenced DID identifier must be present on chain before the
		/// delete operation is evaluated.
		///
		/// After it is deleted, a DID with the same identifier cannot be
		/// re-created ever again.
		///
		/// As the result of the deletion, all traces of the DID are removed
		/// from the storage, which results in the invalidation of all
		/// attestations issued by the DID subject.
		///
		/// The dispatch origin must be a DID origin proxied via the
		/// `submit_did_call` extrinsic.
		///
		/// Emits `DidDeleted`.
		///
		/// # <weight>
		/// Weight: O(1)
		/// - Reads: [Origin Account], Did
		/// - Kills: Did entry associated to the DID identifier
		/// # </weight>
		#[pallet::call_index(10)]
		#[pallet::weight(<T as pallet::Config>::WeightInfo::delete(*endpoints_to_remove))]
		pub fn delete(origin: OriginFor<T>, endpoints_to_remove: u32) -> DispatchResult {
			let source = T::EnsureOrigin::ensure_origin(origin)?;
			let did_subject = source.subject();

			Pallet::<T>::delete_did(did_subject, endpoints_to_remove)
		}

		/// Reclaim a deposit for a DID. This will delete the DID and all
		/// information associated with it, after verifying that the caller is
		/// the owner of the deposit.
		///
		/// The referenced DID identifier must be present on chain before the
		/// delete operation is evaluated.
		///
		/// After it is deleted, a DID with the same identifier cannot be
		/// re-created ever again.
		///
		/// As the result of the deletion, all traces of the DID are removed
		/// from the storage, which results in the invalidation of all
		/// attestations issued by the DID subject.
		///
		/// Emits `DidDeleted`.
		///
		/// # <weight>
		/// Weight: O(1)
		/// - Reads: [Origin Account], Did
		/// - Kills: Did entry associated to the DID identifier
		/// # </weight>
		#[pallet::call_index(11)]
		#[pallet::weight(<T as pallet::Config>::WeightInfo::reclaim_deposit(*endpoints_to_remove))]
		pub fn reclaim_deposit(
			origin: OriginFor<T>,
			did_subject: DidIdentifierOf<T>,
			endpoints_to_remove: u32,
		) -> DispatchResult {
			let source = ensure_signed(origin)?;
			let did_entry = Did::<T>::get(&did_subject).ok_or(Error::<T>::NotFound)?;

			ensure!(did_entry.deposit.owner == source, Error::<T>::NotOwnerOfDeposit);

			Pallet::<T>::delete_did(did_subject, endpoints_to_remove)
		}

		/// Proxy a dispatchable call of another runtime extrinsic that
		/// supports a DID origin.
		///
		/// The referenced DID identifier must be present on chain before the
		/// operation is dispatched.
		///
		/// A call submitted through this extrinsic must be signed with the
		/// right DID key, depending on the call. This information is provided
		/// by the `DidAuthorizedCallOperation` parameter, which specifies the
		/// DID subject acting as the origin of the call, the DID's tx counter
		/// (nonce), the dispatchable to call in case signature verification
		/// succeeds, the type of DID key to use to verify the operation
		/// signature, and the block number the operation was targeting for
		/// inclusion, when it was created and signed.
		///
		/// In case the signature is incorrect, the nonce is not valid, the
		/// required key is not present for the specified DID, or the block
		/// specified is too old the verification fails and the call is not
		/// dispatched. Otherwise, the call is properly dispatched with a
		/// `DidOrigin` origin indicating the DID subject.
		///
		/// A successful dispatch operation results in the tx counter associated
		/// with the given DID to be incremented, to mitigate replay attacks.
		///
		/// The dispatch origin can be any KILT account with enough funds to
		/// execute the extrinsic and it does not have to be tied in any way to
		/// the KILT account identifying the DID subject.
		///
		/// Emits `DidCallDispatched`.
		///
		/// # <weight>
		/// Weight: O(1) + weight of the dispatched call
		/// - Reads: [Origin Account], Did
		/// - Writes: Did
		/// # </weight>
		#[allow(clippy::boxed_local)]
		#[pallet::call_index(12)]
		#[pallet::weight({
			let di = did_call.call.get_dispatch_info();
			let max_sig_weight = <T as pallet::Config>::WeightInfo::submit_did_call_ed25519_key()
			.max(<T as pallet::Config>::WeightInfo::submit_did_call_sr25519_key())
			.max(<T as pallet::Config>::WeightInfo::submit_did_call_ecdsa_key());

			(max_sig_weight.saturating_add(di.weight), di.class)
		})]
		pub fn submit_did_call(
			origin: OriginFor<T>,
			did_call: Box<DidAuthorizedCallOperationOf<T>>,
			signature: DidSignature,
		) -> DispatchResultWithPostInfo {
			let who = ensure_signed(origin)?;
			ensure!(did_call.submitter == who, Error::<T>::BadDidOrigin);

			let did_identifier = did_call.did.clone();

			// Compute the right DID verification key to use to verify the operation
			// signature
			let verification_key_relationship = did_call
				.call
				.derive_verification_key_relationship()
				.map_err(Error::<T>::from)?;

			// Wrap the operation in the expected structure, specifying the key retrieved
			let wrapped_operation = DidAuthorizedCallOperationWithVerificationRelationship {
				operation: *did_call,
				verification_key_relationship,
			};

			Self::verify_did_operation_signature_and_increase_nonce(&wrapped_operation, &signature)
				.map_err(Error::<T>::from)?;

			log::debug!("Dispatch call from DID {:?}", did_identifier);

			// Dispatch the referenced [Call] instance and return its result
			let DidAuthorizedCallOperation { did, call, .. } = wrapped_operation.operation;

			#[cfg(not(feature = "runtime-benchmarks"))]
			let result = call.dispatch(
				DidRawOrigin {
					id: did,
					submitter: who,
				}
				.into(),
			);
			#[cfg(feature = "runtime-benchmarks")]
			let result = call.dispatch(RawOrigin::Signed(did).into());

			let dispatch_event_payload = result.map(|_| ()).map_err(|e| e.error);

			Self::deposit_event(Event::DidCallDispatched(did_identifier, dispatch_event_payload));

			result
		}

		/// Changes the deposit owner.
		///
		/// The balance that is reserved by the current deposit owner will be
		/// freed and balance of the new deposit owner will get reserved.
		///
		/// The subject of the call must be the did owner.
		/// The sender of the call will be the new deposit owner.
		#[pallet::call_index(13)]
		#[pallet::weight(<T as pallet::Config>::WeightInfo::change_deposit_owner())]
		pub fn change_deposit_owner(origin: OriginFor<T>) -> DispatchResult {
			let source = <T as Config>::EnsureOrigin::ensure_origin(origin)?;
			let subject = source.subject();
			let sender = source.sender();

			DidDepositCollector::<T>::change_deposit_owner::<<T as Config>::BalanceMigrationManager>(&subject, sender)?;

			Ok(())
		}

		/// Updates the deposit amount to the current deposit rate.
		///
		/// The sender must be the deposit owner.
		#[pallet::call_index(14)]
		#[pallet::weight(<T as pallet::Config>::WeightInfo::update_deposit())]
		pub fn update_deposit(origin: OriginFor<T>, did: DidIdentifierOf<T>) -> DispatchResult {
			let sender = ensure_signed(origin)?;
			let did_entry = Did::<T>::get(&did).ok_or(Error::<T>::NotFound)?;
			ensure!(did_entry.deposit.owner == sender, Error::<T>::BadDidOrigin);

			Self::try_update_did(&did, did_entry)?;
			Ok(())
		}

		/// Proxy a dispatchable call of another runtime extrinsic that
		/// supports a DID origin.
		///
		/// The referenced DID identifier must be present on chain before the
		/// operation is dispatched.
		///
		/// A call submitted through this extrinsic must be signed with the
		/// right DID key, depending on the call. In contrast to the
		/// `submit_did_call` extrinsic, this call doesn't separate the sender
		/// from the DID subject. The key that must be used for this DID call
		/// is required to also be a valid account with enough balance to pay
		/// for fees.
		///
		/// The dispatch origin must be a KILT account with enough funds to
		/// execute the extrinsic and must correspond to the required DID
		/// Verification Key.
		///
		/// Emits `DidCallDispatched`.
		#[allow(clippy::boxed_local)]
		#[pallet::call_index(15)]
		#[pallet::weight({
			let dispatch_info = call.get_dispatch_info();

			(<T as pallet::Config>::WeightInfo::dispatch_as().saturating_add(dispatch_info.weight), dispatch_info.class)
		})]
		pub fn dispatch_as(
			origin: OriginFor<T>,
			did_identifier: DidIdentifierOf<T>,
			call: Box<DidCallableOf<T>>,
		) -> DispatchResultWithPostInfo {
			let who = ensure_signed(origin)?;

			let verification_key_relationship =
				call.derive_verification_key_relationship().map_err(Error::<T>::from)?;

			Pallet::<T>::verify_account_authorization(&did_identifier, &who, verification_key_relationship)
				.map_err(Error::<T>::from)?;

			log::debug!("Dispatch call from DID {:?}", did_identifier);

			#[cfg(not(feature = "runtime-benchmarks"))]
			let result = call.dispatch(
				DidRawOrigin {
					id: did_identifier.clone(),
					submitter: who,
				}
				.into(),
			);
			#[cfg(feature = "runtime-benchmarks")]
			let result = call.dispatch(RawOrigin::Signed(did_identifier.clone()).into());

			let dispatch_event_payload = result.map(|_| ()).map_err(|e| e.error);

			Self::deposit_event(Event::DidCallDispatched(did_identifier, dispatch_event_payload));

			result
		}

		/// Store a new DID on chain.
		///
		/// The DID identifier is derived from the account ID that submits this
		/// call. The authentication key must correspond to the account ID that
		/// submitted this call. For accounts that use the ed25519 and sr25519
		/// schema, the authentication key must be of the
		/// `DidVerificationKey::Ed25519` or `DidVerificationKey::Sr25519`
		/// variant and contains the public key. For Ecdsa accounts, the
		/// `DidVerificationKey::Ecdsa` variant is calculated by hashing the
		/// Ecdsa public key.
		///
		/// If this call is dispatched by an account id that doesn't correspond
		/// to a public private key pair, the `DidVerificationKey::Account`
		/// variant shall be used (Multisig, Pure Proxy, Governance origins).
		/// The resulting DID can NOT be used for signing data and is therefore
		/// limited to onchain activities.
		///
		/// There must be no DID information stored on chain under the same DID
		/// identifier. This call will fail if there exists a DID with the same
		/// identifier or if a DID with the same identifier existed and was
		/// deleted.
		///
		/// The origin for this account must be funded and provide the required
		/// deposit and fee.
		///
		/// Emits `DidCreated`.
		#[pallet::call_index(16)]
		#[pallet::weight(<T as pallet::Config>::WeightInfo::create_from_account())]
		pub fn create_from_account(
			origin: OriginFor<T>,
			authentication_key: DidVerificationKey<AccountIdOf<T>>,
		) -> DispatchResult {
			let sender = ensure_signed(origin)?;
			let did_identifier: DidIdentifierOf<T> = sender.clone().into();

			log::debug!("Creating DID {:?}", &did_identifier);

			let current_block_number = frame_system::Pallet::<T>::block_number();
			let did_entry =
				DidDetails::new(authentication_key, current_block_number, sender.clone()).map_err(Error::<T>::from)?;

			Self::try_insert_did(did_identifier, did_entry, sender)?;

			Ok(())
		}
	}

	impl<T: Config> Pallet<T>
	where
		T::AccountId: AsRef<[u8; 32]> + From<[u8; 32]>,
	{
		/// Try creating a DID.
		///
		/// # Errors
		///
		/// * When the DID was deleted, this function returns a `AlreadyDeleted`
		///   error.
		/// * When the DID already exists, this function returns a
		///   `AlreadyExists` error.
		/// * When the [sender] doesn't have enough free balance, this function
		///   returns a `UnableToPayFees` error.
		pub fn try_insert_did(
			did_identifier: DidIdentifierOf<T>,
			did_entry: DidDetails<T>,
			sender: AccountIdOf<T>,
		) -> DispatchResult {
			// Make sure that DIDs cannot be created again after they have been deleted.
			ensure!(
				!DidBlacklist::<T>::contains_key(&did_identifier),
				Error::<T>::AlreadyDeleted
			);

			// There has to be no other DID with the same identifier already saved on chain,
			// otherwise generate a AlreadyExists error.
			ensure!(!Did::<T>::contains_key(&did_identifier), Error::<T>::AlreadyExists);

			// Collect fee
			let imbalance: CreditOf<T> = <T::Currency as Balanced<AccountIdOf<T>>>::withdraw(
				&did_entry.deposit.owner,
				T::Fee::get(),
				Precision::Exact,
				Preservation::Preserve,
				Fortitude::Polite,
			)
			.map_err(|_| Error::<T>::UnableToPayFees)?;
			T::FeeCollector::on_unbalanced(imbalance);

			DidDepositCollector::<T>::create_deposit(sender.clone(), did_entry.deposit.amount)
				.map_err(|_| Error::<T>::UnableToPayFees)?;

			Did::<T>::insert(&did_identifier, did_entry);

			Pallet::<T>::deposit_event(Event::DidCreated(sender, did_identifier));

			Ok(())
		}

		/// Try updating the DID.
		///
		/// # Errors
		///
		/// This can fail when the deposit owner doesn't have enough free
		/// balance.
		pub fn try_update_did(did_identifier: &DidIdentifierOf<T>, mut did_details: DidDetails<T>) -> DispatchResult {
			Self::try_update_deposit(&mut did_details, did_identifier)?;
			Did::<T>::insert(did_identifier, did_details);

			Ok(())
		}

		fn try_update_deposit(did_details: &mut DidDetails<T>, did_subject: &DidIdentifierOf<T>) -> DispatchResult {
			let endpoint_count = DidEndpointsCount::<T>::get(did_subject);
			let new_required_deposit = did_details.calculate_deposit(endpoint_count);

			match new_required_deposit.cmp(&did_details.deposit.amount) {
				core::cmp::Ordering::Greater => {
					let deposit_to_reserve = new_required_deposit.saturating_sub(did_details.deposit.amount);
					DidDepositCollector::<T>::create_deposit(did_details.deposit.clone().owner, deposit_to_reserve)?;
					did_details.deposit.amount = did_details.deposit.amount.saturating_add(deposit_to_reserve);
				}
				core::cmp::Ordering::Less => {
					let deposit_to_release = did_details.deposit.amount.saturating_sub(new_required_deposit);

					DidDepositCollector::<T>::free_deposit(Deposit {
						owner: did_details.deposit.owner.clone(),
						amount: deposit_to_release,
					})?;
					did_details.deposit.amount = did_details.deposit.amount.saturating_sub(deposit_to_release);
				}
				_ => (),
			};
			Ok(())
		}

		/// Verify the validity (i.e., nonce, signature and mortality) of a
		/// DID-authorized operation and, if valid, update the DID state with
		/// the latest nonce.
		pub fn verify_did_operation_signature_and_increase_nonce(
			operation: &DidAuthorizedCallOperationWithVerificationRelationship<T>,
			signature: &DidSignature,
		) -> Result<(), DidError> {
			// Check that the tx has not expired.
			Self::validate_block_number_value(operation.block_number)?;

			let mut did_details =
				Did::<T>::get(&operation.did).ok_or(StorageError::NotFound(errors::NotFoundKind::Did))?;

			Self::validate_counter_value(operation.tx_counter, &did_details)?;
			// Increase the tx counter as soon as it is considered valid, no matter if the
			// signature is valid or not.
			did_details.increase_tx_counter();
			Self::verify_payload_signature_with_did_key_type(
				&operation.encode(),
				signature,
				&did_details,
				operation.verification_key_relationship,
			)?;

			Did::<T>::insert(&operation.did, did_details);

			Ok(())
		}

		/// Verify that [account] is authorized to dispatch DID calls on behave
		/// of [did_identifier].
		///
		/// # Errors
		///
		/// This function returns an error if the did was not found, the
		/// verification key was not found or the account didn't match the
		/// verification key.
		pub fn verify_account_authorization(
			did_identifier: &DidIdentifierOf<T>,
			submitter_account: &AccountIdOf<T>,
			verification_key_relationship: DidVerificationKeyRelationship,
		) -> Result<(), DidError> {
			let did_details = Did::<T>::get(did_identifier).ok_or(StorageError::NotFound(errors::NotFoundKind::Did))?;

			let verification_key = did_details
				.get_verification_key_for_key_type(verification_key_relationship)
				.ok_or_else(|| {
					DidError::Storage(StorageError::NotFound(errors::NotFoundKind::Key(
						verification_key_relationship.into(),
					)))
				})?;

			if submitter_account == &verification_key.clone().into_account() {
				Ok(())
			} else {
				Err(DidError::Signature(SignatureError::InvalidData))
			}
		}

		/// Check if the provided block number is valid,
		/// i.e., if the current blockchain block is in the inclusive range
		/// [operation_block_number, operation_block_number +
		/// MaxBlocksTxValidity].
		fn validate_block_number_value(block_number: BlockNumberOf<T>) -> Result<(), DidError> {
			let current_block_number = frame_system::Pallet::<T>::block_number();
			let allowed_range = block_number..=block_number.saturating_add(T::MaxBlocksTxValidity::get());

			ensure!(
				allowed_range.contains(&current_block_number),
				DidError::Signature(SignatureError::TransactionExpired)
			);

			Ok(())
		}

		/// Verify the validity of a DID-authorized operation nonce.
		/// To be valid, the nonce must be equal to the one currently stored +
		/// 1. This is to avoid quickly "consuming" all the possible values for
		/// the counter, as that would result in the DID being unusable, since
		/// we do not have yet any mechanism in place to wrap the counter value
		/// around when the limit is reached.
		fn validate_counter_value(counter: u64, did_details: &DidDetails<T>) -> Result<(), DidError> {
			// Verify that the operation counter is equal to the stored one + 1,
			// possibly wrapping around when u64::MAX is reached.
			let expected_nonce_value = did_details.last_tx_counter.wrapping_add(1);
			ensure!(
				counter == expected_nonce_value,
				DidError::Signature(SignatureError::InvalidNonce)
			);

			Ok(())
		}

		/// Verify a generic payload signature using a given DID verification
		/// key type.
		pub fn verify_payload_signature_with_did_key_type(
			payload: &Payload,
			signature: &DidSignature,
			did_details: &DidDetails<T>,
			key_type: DidVerificationKeyRelationship,
		) -> Result<(), DidError> {
			// Retrieve the needed verification key from the DID details, or generate an
			// error if there is no key of the type required
			let verification_key = did_details
				.get_verification_key_for_key_type(key_type)
				.ok_or_else(|| DidError::Storage(StorageError::NotFound(errors::NotFoundKind::Key(key_type.into()))))?;

			// Verify that the signature matches the expected format, otherwise generate
			// an error
			verification_key
				.verify_signature(payload, signature)
				.map_err(DidError::Signature)
		}

		/// Deletes DID details from storage, including its linked service
		/// endpoints, adds the identifier to the blacklisted DIDs and frees the
		/// deposit.
		pub(crate) fn delete_did(did_subject: DidIdentifierOf<T>, endpoints_to_remove: u32) -> DispatchResult {
			let current_endpoints_count = DidEndpointsCount::<T>::get(&did_subject);
			ensure!(
				current_endpoints_count <= endpoints_to_remove,
				Error::<T>::MaxStoredEndpointsCountExceeded
			);

			// This one can fail, albeit this should **never** be the case as we check for
			// the preconditions above.
			// If some items are remaining (e.g. a continuation cursor exists), it means
			// that there were more than the counter stored in `DidEndpointsCount`, and that
			// should never happen.
			if ServiceEndpoints::<T>::clear_prefix(&did_subject, current_endpoints_count, None)
				.maybe_cursor
				.is_some()
			{
				return Err(Error::<T>::Internal.into());
			};

			// `take` calls `kill` internally
			let did_entry = Did::<T>::take(&did_subject).ok_or(Error::<T>::NotFound)?;

			DidEndpointsCount::<T>::remove(&did_subject);

			let is_key_migrated =
				<T as Config>::BalanceMigrationManager::is_key_migrated(&Did::<T>::hashed_key_for(did_subject.clone()));
			if is_key_migrated {
				DidDepositCollector::<T>::free_deposit(did_entry.deposit)?;
			} else {
				<T as Config>::BalanceMigrationManager::release_reserved_deposit(
					&did_entry.deposit.owner,
					&did_entry.deposit.amount,
				)
			}
			// Mark as deleted to prevent potential replay-attacks of re-adding a previously
			// deleted DID.
			DidBlacklist::<T>::insert(&did_subject, ());

			log::debug!("Deleting DID {:?}", did_subject);

			Self::deposit_event(Event::DidDeleted(did_subject));

			Ok(())
		}
	}

	pub(crate) struct DidDepositCollector<T: Config>(PhantomData<T>);
	impl<T: Config> StorageDepositCollector<AccountIdOf<T>, DidIdentifierOf<T>, T::RuntimeHoldReason>
		for DidDepositCollector<T>
	{
		type Currency = <T as Config>::Currency;
		type Reason = HoldReason;

		fn reason() -> Self::Reason {
			HoldReason::Deposit
		}

		fn get_hashed_key(key: &DidIdentifierOf<T>) -> Result<sp_std::vec::Vec<u8>, DispatchError> {
			Ok(Did::<T>::hashed_key_for(key))
		}

		fn deposit(
			key: &DidIdentifierOf<T>,
		) -> Result<Deposit<AccountIdOf<T>, <Self::Currency as Inspect<AccountIdOf<T>>>::Balance>, DispatchError> {
			let did_entry = Did::<T>::get(key).ok_or(Error::<T>::NotFound)?;
			Ok(did_entry.deposit)
		}

		fn deposit_amount(key: &DidIdentifierOf<T>) -> <Self::Currency as Inspect<AccountIdOf<T>>>::Balance {
			let did_entry = Did::<T>::get(key);
			match did_entry {
				Some(entry) => {
					let endpoint_count = DidEndpointsCount::<T>::get(key);
					entry.calculate_deposit(endpoint_count)
				}
				// If there is no entry return 0
				_ => Zero::zero(),
			}
		}

		fn store_deposit(
			key: &DidIdentifierOf<T>,
			deposit: Deposit<AccountIdOf<T>, <Self::Currency as Inspect<AccountIdOf<T>>>::Balance>,
		) -> Result<(), DispatchError> {
			let did_entry = Did::<T>::get(key).ok_or(Error::<T>::NotFound)?;
			Did::<T>::insert(key, DidDetails { deposit, ..did_entry });

			Ok(())
		}
	}
}<|MERGE_RESOLUTION|>--- conflicted
+++ resolved
@@ -592,24 +592,10 @@
 			});
 			DidEndpointsCount::<T>::insert(&did_identifier, input_service_endpoints.len().saturated_into::<u32>());
 
-<<<<<<< HEAD
-			let did_entry = DidDetails::from_creation_details(*details.clone(), account_did_auth_key, &did_identifier)
-				.map_err(Error::<T>::from)?;
-
-			DidDepositCollector::<T>::create_deposit(details.submitter, did_entry.deposit.amount)
-				.map_err(|_e| Error::<T>::UnableToPayFees)?;
-
-			<T as Config>::BalanceMigrationManager::exclude_key_from_migration(&Did::<T>::hashed_key_for(
-				&did_identifier,
-			));
-
-			Did::<T>::insert(&did_identifier, did_entry.clone());
-=======
 			let mut did_entry =
 				DidDetails::new_with_creation_details(*details, account_did_auth_key).map_err(Error::<T>::from)?;
 			did_entry.deposit.amount =
 				did_entry.calculate_deposit(input_service_endpoints.len().saturated_into::<u32>());
->>>>>>> 8e36fb26
 
 			log::debug!("Creating DID {:?}", &did_identifier);
 
@@ -1289,6 +1275,10 @@
 			DidDepositCollector::<T>::create_deposit(sender.clone(), did_entry.deposit.amount)
 				.map_err(|_| Error::<T>::UnableToPayFees)?;
 
+			<T as Config>::BalanceMigrationManager::exclude_key_from_migration(&Did::<T>::hashed_key_for(
+				&did_identifier,
+			));
+
 			Did::<T>::insert(&did_identifier, did_entry);
 
 			Pallet::<T>::deposit_event(Event::DidCreated(sender, did_identifier));
@@ -1312,20 +1302,46 @@
 		fn try_update_deposit(did_details: &mut DidDetails<T>, did_subject: &DidIdentifierOf<T>) -> DispatchResult {
 			let endpoint_count = DidEndpointsCount::<T>::get(did_subject);
 			let new_required_deposit = did_details.calculate_deposit(endpoint_count);
+			let hashed_key = Did::<T>::hashed_key_for(did_subject);
+
+			let is_key_migrated = <T as Config>::BalanceMigrationManager::is_key_migrated(&hashed_key);
 
 			match new_required_deposit.cmp(&did_details.deposit.amount) {
 				core::cmp::Ordering::Greater => {
 					let deposit_to_reserve = new_required_deposit.saturating_sub(did_details.deposit.amount);
-					DidDepositCollector::<T>::create_deposit(did_details.deposit.clone().owner, deposit_to_reserve)?;
-					did_details.deposit.amount = did_details.deposit.amount.saturating_add(deposit_to_reserve);
+
+					if is_key_migrated {
+						DidDepositCollector::<T>::create_deposit(
+							did_details.deposit.clone().owner,
+							deposit_to_reserve,
+						)?;
+						did_details.deposit.amount = did_details.deposit.amount.saturating_add(deposit_to_reserve);
+					} else {
+						<T as Config>::BalanceMigrationManager::release_reserved_deposit(
+							&did_details.deposit.owner,
+							&did_details.deposit.amount,
+						);
+						DidDepositCollector::<T>::create_deposit(
+							did_details.deposit.clone().owner,
+							new_required_deposit,
+						)?;
+						<T as Config>::BalanceMigrationManager::exclude_key_from_migration(&hashed_key);
+						did_details.deposit.amount = new_required_deposit;
+					}
 				}
 				core::cmp::Ordering::Less => {
 					let deposit_to_release = did_details.deposit.amount.saturating_sub(new_required_deposit);
-
-					DidDepositCollector::<T>::free_deposit(Deposit {
-						owner: did_details.deposit.owner.clone(),
-						amount: deposit_to_release,
-					})?;
+					if is_key_migrated {
+						DidDepositCollector::<T>::free_deposit(Deposit {
+							owner: did_details.deposit.owner.clone(),
+							amount: deposit_to_release,
+						})?;
+					} else {
+						<T as Config>::BalanceMigrationManager::release_reserved_deposit(
+							&did_details.deposit.owner,
+							&deposit_to_release,
+						);
+					}
 					did_details.deposit.amount = did_details.deposit.amount.saturating_sub(deposit_to_release);
 				}
 				_ => (),
