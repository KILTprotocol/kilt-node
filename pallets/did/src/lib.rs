--- conflicted
+++ resolved
@@ -175,11 +175,7 @@
 
 		#[cfg(feature = "runtime-benchmarks")]
 		type Origin: From<RawOrigin<DidIdentifierOf<Self>>>;
-<<<<<<< HEAD
-
-=======
 		type EnsureOrigin: EnsureOrigin<Success = DidIdentifierOf<Self>, <Self as frame_system::Config>::Origin>;
->>>>>>> f67c2f8a
 		/// Overarching event type.
 		type Event: From<Event<Self>> + IsType<<Self as frame_system::Config>::Event>;
 
