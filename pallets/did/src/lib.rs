--- conflicted
+++ resolved
@@ -578,11 +578,8 @@
 			let did_entry =
 				DidDetails::from_creation_details(*details, account_did_auth_key).map_err(Error::<T>::from)?;
 
-<<<<<<< HEAD
 			Did::<T>::insert(&did_identifier, did_entry.clone());
-=======
 			CurrencyOf::<T>::reserve(&did_entry.deposit.owner, did_entry.deposit.amount)?;
->>>>>>> 8575a870
 
 			// Withdraw the fee. We made sure that enough balance is available. But if this
 			// fails, we don't withdraw anything.
@@ -631,12 +628,7 @@
 				.update_authentication_key(new_key, frame_system::Pallet::<T>::block_number())
 				.map_err(Error::<T>::from)?;
 
-<<<<<<< HEAD
-			// *** No Fail beyond this call ***
-
 			did_details.update_deposit(&did_subject)?;
-=======
->>>>>>> 8575a870
 			Did::<T>::insert(&did_subject, did_details);
 			log::debug!("Authentication key set");
 
@@ -671,12 +663,7 @@
 				.update_delegation_key(new_key, frame_system::Pallet::<T>::block_number())
 				.map_err(Error::<T>::from)?;
 
-<<<<<<< HEAD
-			// *** No Fail beyond this call ***
-
 			did_details.update_deposit(&did_subject)?;
-=======
->>>>>>> 8575a870
 			Did::<T>::insert(&did_subject, did_details);
 			log::debug!("Delegation key set");
 
@@ -708,12 +695,7 @@
 			log::debug!("Removing delegation key for DID {:?}", &did_subject);
 			did_details.remove_delegation_key().map_err(Error::<T>::from)?;
 
-<<<<<<< HEAD
-			// *** No Fail beyond this call ***
-
 			did_details.update_deposit(&did_subject)?;
-=======
->>>>>>> 8575a870
 			Did::<T>::insert(&did_subject, did_details);
 			log::debug!("Delegation key removed");
 
@@ -748,12 +730,7 @@
 				.update_attestation_key(new_key, frame_system::Pallet::<T>::block_number())
 				.map_err(Error::<T>::from)?;
 
-<<<<<<< HEAD
-			// *** No Fail beyond this call ***
-
 			did_details.update_deposit(&did_subject)?;
-=======
->>>>>>> 8575a870
 			Did::<T>::insert(&did_subject, did_details);
 			log::debug!("Attestation key set");
 
@@ -785,12 +762,7 @@
 			log::debug!("Removing attestation key for DID {:?}", &did_subject);
 			did_details.remove_attestation_key().map_err(Error::<T>::from)?;
 
-<<<<<<< HEAD
-			// *** No Fail beyond this call ***
-
 			did_details.update_deposit(&did_subject)?;
-=======
->>>>>>> 8575a870
 			Did::<T>::insert(&did_subject, did_details);
 			log::debug!("Attestation key removed");
 
@@ -823,12 +795,7 @@
 				.add_key_agreement_key(new_key, frame_system::Pallet::<T>::block_number())
 				.map_err(Error::<T>::from)?;
 
-<<<<<<< HEAD
-			// *** No Fail beyond this call ***
-
 			did_details.update_deposit(&did_subject)?;
-=======
->>>>>>> 8575a870
 			Did::<T>::insert(&did_subject, did_details);
 			log::debug!("Key agreement key set");
 
@@ -858,12 +825,7 @@
 			log::debug!("Removing key agreement key for DID {:?}", &did_subject);
 			did_details.remove_key_agreement_key(key_id).map_err(Error::<T>::from)?;
 
-<<<<<<< HEAD
-			// *** No Fail beyond this call ***
-
 			did_details.update_deposit(&did_subject)?;
-=======
->>>>>>> 8575a870
 			Did::<T>::insert(&did_subject, did_details);
 			log::debug!("Key agreement key removed");
 
@@ -939,12 +901,8 @@
 		pub fn remove_service_endpoint(origin: OriginFor<T>, service_id: ServiceEndpointId<T>) -> DispatchResult {
 			let did_subject = T::EnsureOrigin::ensure_origin(origin)?.subject();
 
-<<<<<<< HEAD
 			let mut did_details = Did::<T>::get(&did_subject).ok_or(Error::<T>::NotFound)?;
-			// *** No Fail after the next call succeeds ***
-
-=======
->>>>>>> 8575a870
+
 			ensure!(
 				ServiceEndpoints::<T>::take(&did_subject, &service_id).is_some(),
 				Error::<T>::ServiceNotFound
