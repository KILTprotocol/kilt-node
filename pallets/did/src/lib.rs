--- conflicted
+++ resolved
@@ -553,19 +553,6 @@
 			ensure!(sender == details.submitter, BadOrigin);
 			let did_identifier = details.did.clone();
 
-<<<<<<< HEAD
-			// Check the free balance before we do any heavy work.
-			ensure!(
-				<T::Currency as InspectHold<AccountIdOf<T>>>::can_hold(
-					&HFIdentifier::Deposit,
-					&sender,
-					<T as Config>::Deposit::get()
-				),
-				Error::<T>::UnableToPayFees
-			);
-
-=======
->>>>>>> chore/polkadot-0.9.41
 			// Make sure that DIDs cannot be created again after they have been deleted.
 			ensure!(
 				!DidBlacklist::<T>::contains_key(&did_identifier),
@@ -595,26 +582,20 @@
 			let did_entry = DidDetails::from_creation_details(*details, account_did_auth_key, &did_identifier)
 				.map_err(Error::<T>::from)?;
 
-<<<<<<< HEAD
-			kilt_support::reserve_deposit::<AccountIdOf<T>, CurrencyOf<T>>(
-				did_entry.deposit.owner.clone(),
-				did_entry.deposit.amount,
-			)?;
-=======
 			Did::<T>::insert(&did_identifier, did_entry.clone());
->>>>>>> chore/polkadot-0.9.41
 
 			// Withdraw the fee. We made sure that enough balance is available. But if this
 			// fails, we don't withdraw anything.
-			let imbalance = <T::Currency as Currency<AccountIdOf<T>>>::withdraw(
-				/// !TODO!
-				&did_entry.deposit.owner,
-				T::Fee::get(),
-				WithdrawReasons::FEE,
-				ExistenceRequirement::AllowDeath,
-			)
-			.unwrap_or_else(|_| NegativeImbalanceOf::<T>::zero());
-			T::FeeCollector::on_unbalanced(imbalance);
+			// let imbalance = <T::Currency as Currency<AccountIdOf<T>>>::withdraw(
+			// 	/// !TODO!
+			// 	&did_entry.deposit.owner,
+			// 	T::Fee::get(),
+			// 	WithdrawReasons::FEE,
+			// 	ExistenceRequirement::AllowDeath,
+			// )
+			// .unwrap_or_else(|_| NegativeImbalanceOf::<T>::zero());
+			// T::FeeCollector::on_unbalanced(imbalance);
+
 			Self::deposit_event(Event::DidCreated(sender, did_identifier));
 
 			Ok(())
@@ -1267,7 +1248,7 @@
 			let did_entry = Did::<T>::take(&did_subject).ok_or(Error::<T>::NotFound)?;
 
 			DidEndpointsCount::<T>::remove(&did_subject);
-			kilt_support::free_deposit::<AccountIdOf<T>, CurrencyOf<T>>(&did_entry.deposit);
+			kilt_support::free_deposit::<AccountIdOf<T>, CurrencyOf<T>>(&did_entry.deposit)?;
 			// Mark as deleted to prevent potential replay-attacks of re-adding a previously
 			// deleted DID.
 			DidBlacklist::<T>::insert(&did_subject, ());
@@ -1291,18 +1272,13 @@
 			Ok(did_entry.deposit)
 		}
 
-<<<<<<< HEAD
-		fn deposit_amount(_key: &DidIdentifierOf<T>) -> <Self::Currency as Inspect<AccountIdOf<T>>>::Balance {
-			T::Deposit::get()
-=======
-		fn deposit_amount(key: &DidIdentifierOf<T>) -> <Self::Currency as Currency<AccountIdOf<T>>>::Balance {
+		fn deposit_amount(key: &DidIdentifierOf<T>) -> <Self::Currency as Inspect<AccountIdOf<T>>>::Balance {
 			let did_entry = Did::<T>::get(key);
 			match did_entry {
 				Some(entry) => entry.calculate_deposit(key),
 				// If there is no entry return 0
 				_ => Zero::zero(),
 			}
->>>>>>> chore/polkadot-0.9.41
 		}
 
 		fn store_deposit(
