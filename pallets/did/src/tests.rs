// KILT Blockchain – https://botlabs.org
// Copyright (C) 2019-2023 BOTLabs GmbH

// The KILT Blockchain is free software: you can redistribute it and/or modify
// it under the terms of the GNU General Public License as published by
// the Free Software Foundation, either version 3 of the License, or
// (at your option) any later version.

// The KILT Blockchain is distributed in the hope that it will be useful,
// but WITHOUT ANY WARRANTY; without even the implied warranty of
// MERCHANTABILITY or FITNESS FOR A PARTICULAR PURPOSE.  See the
// GNU General Public License for more details.

// You should have received a copy of the GNU General Public License
// along with this program.  If not, see <https://www.gnu.org/licenses/>.

// If you feel like getting in touch with us, you can do so at info@botlabs.org

use frame_support::{assert_err, assert_noop, assert_ok, traits::Currency};
use parity_scale_codec::Encode;
use sp_core::{ed25519, Pair};
use sp_runtime::{
	traits::{BadOrigin, Hash, Zero},
	SaturatedConversion,
};
use sp_std::{
	collections::btree_set::BTreeSet,
	convert::{TryFrom, TryInto},
};

use crate::{
	self as did,
	did_details::{DidEncryptionKey, DidNewKeyAgreementKeySet, DidVerificationKey, DidVerificationKeyRelationship},
	mock::*,
	mock_utils::*,
	service_endpoints::DidEndpoint,
	Error,
};

// create

#[test]
fn check_successful_simple_ed25519_creation() {
	let auth_key = get_ed25519_authentication_key(true);
	let alice_did = get_did_identifier_from_ed25519_key(auth_key.public());
	let auth_did_key = DidVerificationKey::from(auth_key.public());
	let details = generate_base_did_creation_details::<Test>(alice_did.clone(), ACCOUNT_00);

	let signature = auth_key.sign(details.encode().as_ref());

	let balance = <Test as did::Config>::BaseDeposit::get()
		+ <Test as did::Config>::Fee::get()
		+ <<Test as did::Config>::Currency as Currency<did::AccountIdOf<Test>>>::minimum_balance();
	ExtBuilder::default()
		.with_balances(vec![(ACCOUNT_00, balance)])
		.build_and_execute_with_sanity_tests(None, || {
			assert_ok!(Did::create(
				RuntimeOrigin::signed(ACCOUNT_00),
				Box::new(details),
				did::DidSignature::from(signature),
			));
			let stored_did = Did::get_did(&alice_did).expect("ALICE_DID should be present on chain.");
			assert_eq!(
				stored_did.authentication_key,
				generate_key_id(&auth_did_key.clone().into())
			);
			assert_eq!(stored_did.key_agreement_keys.len(), 0);
			assert_eq!(stored_did.delegation_key, None);
			assert_eq!(stored_did.attestation_key, None);
			assert_eq!(stored_did.public_keys.len(), 1);
			assert!(stored_did
				.public_keys
				.contains_key(&generate_key_id(&auth_did_key.into())));
			assert_eq!(stored_did.last_tx_counter, 0u64);

			assert_eq!(
				Balances::reserved_balance(ACCOUNT_00),
				<Test as did::Config>::BaseDeposit::get()
			);

			assert_eq!(Balances::free_balance(ACCOUNT_FEE), <Test as did::Config>::Fee::get());
		});
}

#[test]
fn check_successful_simple_sr25519_creation() {
	let auth_key = get_sr25519_authentication_key(true);
	let alice_did = get_did_identifier_from_sr25519_key(auth_key.public());
	let auth_did_key = DidVerificationKey::from(auth_key.public());
	let details = generate_base_did_creation_details::<Test>(alice_did.clone(), ACCOUNT_00);

	let signature = auth_key.sign(details.encode().as_ref());

	let balance = <Test as did::Config>::BaseDeposit::get()
		+ <Test as did::Config>::Fee::get()
		+ <<Test as did::Config>::Currency as Currency<did::AccountIdOf<Test>>>::minimum_balance();
	ExtBuilder::default()
		.with_balances(vec![(ACCOUNT_00, balance)])
		.build_and_execute_with_sanity_tests(None, || {
			assert_ok!(Did::create(
				RuntimeOrigin::signed(ACCOUNT_00),
				Box::new(details),
				did::DidSignature::from(signature),
			));
			let stored_did = Did::get_did(&alice_did).expect("ALICE_DID should be present on chain.");
			assert_eq!(
				stored_did.authentication_key,
				generate_key_id(&auth_did_key.clone().into())
			);
			assert_eq!(stored_did.key_agreement_keys.len(), 0);
			assert_eq!(stored_did.delegation_key, None);
			assert_eq!(stored_did.attestation_key, None);
			assert_eq!(stored_did.public_keys.len(), 1);
			assert!(stored_did
				.public_keys
				.contains_key(&generate_key_id(&auth_did_key.into())));
			assert_eq!(stored_did.last_tx_counter, 0u64);

			assert_eq!(
				Balances::reserved_balance(ACCOUNT_00),
				<Test as did::Config>::BaseDeposit::get()
			);
			assert_eq!(Balances::free_balance(ACCOUNT_FEE), <Test as did::Config>::Fee::get());
		});
}

#[test]
fn check_successful_simple_ecdsa_creation() {
	let auth_key = get_ecdsa_authentication_key(true);
	let alice_did = get_did_identifier_from_ecdsa_key(auth_key.public());
	let auth_did_key = DidVerificationKey::from(auth_key.public());
	let details = generate_base_did_creation_details::<Test>(alice_did.clone(), ACCOUNT_00);

	let signature = auth_key.sign(details.encode().as_ref());

	let balance = <Test as did::Config>::BaseDeposit::get()
		+ <Test as did::Config>::Fee::get()
		+ <<Test as did::Config>::Currency as Currency<did::AccountIdOf<Test>>>::minimum_balance();
	ExtBuilder::default()
		.with_balances(vec![(ACCOUNT_00, balance)])
		.build_and_execute_with_sanity_tests(None, || {
			assert_ok!(Did::create(
				RuntimeOrigin::signed(ACCOUNT_00),
				Box::new(details),
				did::DidSignature::from(signature),
			));
			let stored_did = Did::get_did(&alice_did).expect("ALICE_DID should be present on chain.");
			assert_eq!(
				stored_did.authentication_key,
				generate_key_id(&auth_did_key.clone().into())
			);
			assert_eq!(stored_did.key_agreement_keys.len(), 0);
			assert_eq!(stored_did.delegation_key, None);
			assert_eq!(stored_did.attestation_key, None);
			assert_eq!(stored_did.public_keys.len(), 1);
			assert!(stored_did
				.public_keys
				.contains_key(&generate_key_id(&auth_did_key.into())));
			assert_eq!(stored_did.last_tx_counter, 0u64);

			assert_eq!(
				Balances::reserved_balance(ACCOUNT_00),
				<Test as did::Config>::BaseDeposit::get()
			);
			assert_eq!(Balances::free_balance(ACCOUNT_FEE), <Test as did::Config>::Fee::get());
		});
}

#[test]
fn check_successful_complete_creation() {
	let auth_key = get_sr25519_authentication_key(true);
	let alice_did = get_did_identifier_from_sr25519_key(auth_key.public());
	let auth_did_key = DidVerificationKey::from(auth_key.public());
	let enc_keys = DidNewKeyAgreementKeySet::<Test>::try_from(
		vec![get_x25519_encryption_key(true), get_x25519_encryption_key(false)]
			.iter()
			.copied()
			.collect::<BTreeSet<DidEncryptionKey>>(),
	)
	.expect("Exceeded BoundedBTreeSet bounds when creating new key agreement keys");
	let del_key = get_sr25519_delegation_key(true);
	let att_key = get_ecdsa_attestation_key(true);
	let mut details = generate_base_did_creation_details::<Test>(alice_did.clone(), ACCOUNT_00);
	details.new_key_agreement_keys = enc_keys.clone();
	details.new_attestation_key = Some(DidVerificationKey::from(att_key.public()));
	details.new_delegation_key = Some(DidVerificationKey::from(del_key.public()));
	details.new_service_details = get_service_endpoints(
		<Test as did::Config>::MaxNumberOfServicesPerDid::get(),
		<Test as did::Config>::MaxServiceIdLength::get(),
		<Test as did::Config>::MaxNumberOfTypesPerService::get(),
		<Test as did::Config>::MaxServiceTypeLength::get(),
		<Test as did::Config>::MaxNumberOfUrlsPerService::get(),
		<Test as did::Config>::MaxServiceUrlLength::get(),
	);
	let signature = auth_key.sign(details.encode().as_ref());

	let required_balance_for_endpoint = <Test as did::Config>::ServiceEndpointDeposit::get()
		* <Test as did::Config>::MaxNumberOfServicesPerDid::get() as u128;

	let required_balance_for_keys = <Test as did::Config>::KeyDeposit::get() * 2;

	let required_balance_for_key_agreement = <Test as did::Config>::KeyDeposit::get() * enc_keys.len() as u128;

	let balance = required_balance_for_endpoint
		+ required_balance_for_keys
		+ required_balance_for_key_agreement
		+ <Test as did::Config>::BaseDeposit::get()
		+ <Test as did::Config>::Fee::get()
		+ <<Test as did::Config>::Currency as Currency<did::AccountIdOf<Test>>>::minimum_balance();

	ExtBuilder::default()
		.with_balances(vec![(ACCOUNT_00, balance)])
		.build_and_execute_with_sanity_tests(None, || {
			assert_ok!(Did::create(
				RuntimeOrigin::signed(ACCOUNT_00),
				Box::new(details.clone()),
				did::DidSignature::from(signature),
			));

			let stored_did = Did::get_did(&alice_did).expect("ALICE_DID should be present on chain.");
			assert_eq!(
				stored_did.authentication_key,
				generate_key_id(&auth_did_key.clone().into())
			);
			assert_eq!(stored_did.key_agreement_keys.len(), 2);
			for key in enc_keys.iter().copied() {
				assert!(stored_did.key_agreement_keys.contains(&generate_key_id(&key.into())))
			}
			assert_eq!(
				stored_did.delegation_key,
				Some(generate_key_id(&details.new_delegation_key.clone().unwrap().into()))
			);
			assert_eq!(
				stored_did.attestation_key,
				Some(generate_key_id(&details.new_attestation_key.clone().unwrap().into()))
			);
			// Authentication key + 2 * Encryption key + Delegation key + Attestation key =
			// 5
			assert_eq!(stored_did.public_keys.len(), 5);
			assert!(stored_did
				.public_keys
				.contains_key(&generate_key_id(&auth_did_key.into())));
			let mut key_agreement_keys_iterator = details.new_key_agreement_keys.iter().copied();
			assert!(stored_did
				.public_keys
				.contains_key(&generate_key_id(&key_agreement_keys_iterator.next().unwrap().into())));
			assert!(stored_did
				.public_keys
				.contains_key(&generate_key_id(&key_agreement_keys_iterator.next().unwrap().into())));
			assert!(stored_did
				.public_keys
				.contains_key(&generate_key_id(&details.new_attestation_key.clone().unwrap().into())));
			assert!(stored_did
				.public_keys
				.contains_key(&generate_key_id(&details.new_delegation_key.clone().unwrap().into())));

			// We check that the service details in the creation operation have been all
			// stored in the storage...
			details.new_service_details.iter().for_each(|new_service| {
				let stored_service = Did::get_service_endpoints(&alice_did, &new_service.id)
					.expect("Service endpoint should be stored.");
				assert_eq!(stored_service.id, new_service.id);
				assert_eq!(stored_service.urls, new_service.urls);
				assert_eq!(stored_service.service_types, new_service.service_types);
			});
			// ... and that the number of elements in the creation operation is the same as
			// the number of elements stored in `ServiceEndpoints` and `DidEndpointsCount`.
			assert_eq!(
				did::pallet::ServiceEndpoints::<Test>::iter_prefix(&alice_did).count(),
				details.new_service_details.len()
			);
			assert_eq!(
				did::pallet::DidEndpointsCount::<Test>::get(&alice_did).saturated_into::<usize>(),
				details.new_service_details.len()
			);

			assert_eq!(
				Balances::reserved_balance(ACCOUNT_00),
				<Test as did::Config>::BaseDeposit::get()
					+ required_balance_for_endpoint
					+ required_balance_for_key_agreement
					+ required_balance_for_keys
			);
			assert_eq!(Balances::free_balance(ACCOUNT_FEE), <Test as did::Config>::Fee::get());
		});
}

#[test]
fn check_deposit_change_by_adding_service_endpoint() {
	let auth_key = get_ed25519_authentication_key(true);
	let alice_did = get_did_identifier_from_ed25519_key(auth_key.public());
	let mut did_details =
		generate_base_did_details::<Test>(DidVerificationKey::from(auth_key.public()), Some(alice_did.clone()));
	did_details.deposit.amount = <Test as did::Config>::BaseDeposit::get();

	let new_service_endpoint = DidEndpoint::new(b"id".to_vec(), vec![b"type".to_vec()], vec![b"url".to_vec()]);
	let new_service_endpoint2: DidEndpoint<Test> =
		DidEndpoint::new(b"id2".to_vec(), vec![b"type2".to_vec()], vec![b"url2".to_vec()]);

	let balance = <Test as did::Config>::BaseDeposit::get() + <Test as did::Config>::ServiceEndpointDeposit::get();

	ExtBuilder::default()
		.with_balances(vec![(alice_did.clone(), balance)])
		.with_dids(vec![(alice_did.clone(), did_details)])
		.build(None)
		.execute_with(|| {
			assert_ok!(Did::add_service_endpoint(
				RuntimeOrigin::signed(alice_did.clone()),
				new_service_endpoint.clone()
			));

			assert_eq!(
				Balances::reserved_balance(alice_did.clone()),
				<Test as did::Config>::ServiceEndpointDeposit::get() + <Test as did::Config>::BaseDeposit::get()
			);

			assert_eq!(Balances::free_balance(alice_did.clone()), Zero::zero());

			assert_noop!(
				Did::add_service_endpoint(RuntimeOrigin::signed(alice_did.clone()), new_service_endpoint2.clone()),
				pallet_balances::Error::<Test>::InsufficientBalance
			);

			assert!(did::ServiceEndpoints::<Test>::get(alice_did.clone(), new_service_endpoint.id).is_some());

			assert!(did::ServiceEndpoints::<Test>::get(alice_did, new_service_endpoint2.id).is_none());
		});
}

#[test]
fn check_duplicate_did_creation() {
	let auth_key = get_sr25519_authentication_key(true);
	let alice_did = get_did_identifier_from_sr25519_key(auth_key.public());
	let auth_did_key = DidVerificationKey::from(auth_key.public());
	let mock_did = generate_base_did_details::<Test>(auth_did_key, None);
	let details = generate_base_did_creation_details::<Test>(alice_did.clone(), ACCOUNT_00);

	let signature = auth_key.sign(details.encode().as_ref());

	let balance = <Test as did::Config>::BaseDeposit::get() * 20
		+ <Test as did::Config>::Fee::get()
		+ <<Test as did::Config>::Currency as Currency<did::AccountIdOf<Test>>>::minimum_balance();
	ExtBuilder::default()
		.with_balances(vec![(ACCOUNT_00, balance)])
		.with_dids(vec![(alice_did, mock_did)])
		.build_and_execute_with_sanity_tests(None, || {
			assert_noop!(
				Did::create(
					RuntimeOrigin::signed(ACCOUNT_00),
					Box::new(details),
					did::DidSignature::from(signature)
				),
				did::Error::<Test>::AlreadyExists
			);
		});
}

#[test]
fn check_unauthorised_submitter_did_creation_error() {
	let auth_key = get_sr25519_authentication_key(true);
	let alice_did = get_did_identifier_from_sr25519_key(auth_key.public());
	let auth_did_key = DidVerificationKey::from(auth_key.public());
	let mock_did = generate_base_did_details::<Test>(auth_did_key, None);
	// Use ACCOUNT_01 to generate the DID creation operation
	let details = generate_base_did_creation_details::<Test>(alice_did.clone(), ACCOUNT_01);

	let signature = auth_key.sign(details.encode().as_ref());

	let balance = <Test as did::Config>::BaseDeposit::get()
		+ <Test as did::Config>::Fee::get()
		+ <<Test as did::Config>::Currency as Currency<did::AccountIdOf<Test>>>::minimum_balance();
	ExtBuilder::default()
		.with_balances(vec![(ACCOUNT_00, balance)])
		.with_dids(vec![(alice_did, mock_did)])
		.build_and_execute_with_sanity_tests(None, || {
			assert_noop!(
				// Use ACCOUNT_00 to submit the transaction
				Did::create(
					RuntimeOrigin::signed(ACCOUNT_00),
					Box::new(details),
					did::DidSignature::from(signature)
				),
				BadOrigin
			);
		});
}

#[test]
fn create_fail_insufficient_balance() {
	let auth_key = get_sr25519_authentication_key(true);
	let alice_did = get_did_identifier_from_sr25519_key(auth_key.public());
	let details = generate_base_did_creation_details::<Test>(alice_did, ACCOUNT_00);

	let signature = auth_key.sign(details.encode().as_ref());

	ExtBuilder::default().build(None).execute_with(|| {
		assert_noop!(
			Did::create(
				RuntimeOrigin::signed(ACCOUNT_00),
				Box::new(details),
				did::DidSignature::from(signature)
			),
			did::Error::<Test>::UnableToPayFees
		);
	});
}

#[test]
fn check_did_already_deleted_creation() {
	let auth_key = get_sr25519_authentication_key(true);
	let alice_did = get_did_identifier_from_sr25519_key(auth_key.public());
	let details = generate_base_did_creation_details::<Test>(alice_did.clone(), ACCOUNT_00);

	let signature = auth_key.sign(details.encode().as_ref());

	let balance = <Test as did::Config>::BaseDeposit::get()
		+ <Test as did::Config>::Fee::get()
		+ <<Test as did::Config>::Currency as Currency<did::AccountIdOf<Test>>>::minimum_balance();
	ExtBuilder::default()
		.with_balances(vec![(ACCOUNT_00, balance)])
		.with_deleted_dids(vec![alice_did])
		.build_and_execute_with_sanity_tests(None, || {
			assert_noop!(
				Did::create(
					RuntimeOrigin::signed(ACCOUNT_00),
					Box::new(details),
					did::DidSignature::from(signature)
				),
				did::Error::<Test>::AlreadyDeleted
			);
		});
}

#[test]
fn check_invalid_signature_format_did_creation() {
	let auth_key = get_sr25519_authentication_key(true);
	let alice_did = get_did_identifier_from_sr25519_key(auth_key.public());
	// Using an Ed25519 key where an Sr25519 is expected
	let invalid_key = get_ed25519_authentication_key(true);
	// DID creation contains auth_key, but signature is generated using invalid_key
	let details = generate_base_did_creation_details::<Test>(alice_did, ACCOUNT_00);

	let signature = invalid_key.sign(details.encode().as_ref());

	let balance = <Test as did::Config>::BaseDeposit::get()
		+ <Test as did::Config>::Fee::get()
		+ <<Test as did::Config>::Currency as Currency<did::AccountIdOf<Test>>>::minimum_balance();
	ExtBuilder::default()
		.with_balances(vec![(ACCOUNT_00, balance)])
		.build_and_execute_with_sanity_tests(None, || {
			assert_noop!(
				Did::create(
					RuntimeOrigin::signed(ACCOUNT_00),
					Box::new(details),
					did::DidSignature::from(signature)
				),
				did::Error::<Test>::InvalidSignature
			);
		});
}

#[test]
fn check_invalid_signature_did_creation() {
	let auth_key = get_sr25519_authentication_key(true);
	let alice_did = get_did_identifier_from_sr25519_key(auth_key.public());
	let alternative_key = get_sr25519_authentication_key(false);
	let details = generate_base_did_creation_details::<Test>(alice_did, ACCOUNT_00);

	let signature = alternative_key.sign(details.encode().as_ref());

	let balance = <Test as did::Config>::BaseDeposit::get()
		+ <Test as did::Config>::Fee::get()
		+ <<Test as did::Config>::Currency as Currency<did::AccountIdOf<Test>>>::minimum_balance();
	ExtBuilder::default()
		.with_balances(vec![(ACCOUNT_00, balance)])
		.build_and_execute_with_sanity_tests(None, || {
			assert_noop!(
				Did::create(
					RuntimeOrigin::signed(ACCOUNT_00),
					Box::new(details),
					did::DidSignature::from(signature)
				),
				did::Error::<Test>::InvalidSignature
			);
		});
}

#[test]
fn check_swapped_did_subject_did_creation() {
	let auth_key = get_sr25519_authentication_key(true);
	let swapped_key = get_sr25519_authentication_key(false);
	let swapped_did = get_did_identifier_from_sr25519_key(swapped_key.public());
	let details = generate_base_did_creation_details::<Test>(swapped_did, ACCOUNT_00);

	let signature = auth_key.sign(details.encode().as_ref());

	let balance = <Test as did::Config>::BaseDeposit::get()
		+ <Test as did::Config>::Fee::get()
		+ <<Test as did::Config>::Currency as Currency<did::AccountIdOf<Test>>>::minimum_balance();
	ExtBuilder::default()
		.with_balances(vec![(ACCOUNT_00, balance)])
		.build_and_execute_with_sanity_tests(None, || {
			assert_noop!(
				Did::create(
					RuntimeOrigin::signed(ACCOUNT_00),
					Box::new(details),
					did::DidSignature::from(signature)
				),
				did::Error::<Test>::InvalidSignature
			);
		});
}

#[test]
#[should_panic = "Failed to convert key_agreement_keys to BoundedBTreeSet"]
fn check_max_limit_key_agreement_keys_did_creation() {
	let auth_key = get_sr25519_authentication_key(true);
	let alice_did = get_did_identifier_from_sr25519_key(auth_key.public());
	// Max keys allowed + 1
	let enc_keys = get_key_agreement_keys::<Test>(MaxNewKeyAgreementKeys::get().saturating_add(1));
	let mut details = generate_base_did_creation_details::<Test>(alice_did, ACCOUNT_00);
	details.new_key_agreement_keys = enc_keys;

	let signature = auth_key.sign(details.encode().as_ref());

	let balance = <Test as did::Config>::BaseDeposit::get()
		+ <Test as did::Config>::Fee::get()
		+ <<Test as did::Config>::Currency as Currency<did::AccountIdOf<Test>>>::minimum_balance();
	ExtBuilder::default()
		.with_balances(vec![(ACCOUNT_00, balance)])
		.build(None)
		.execute_with(|| {
			assert_noop!(
				Did::create(
					RuntimeOrigin::signed(ACCOUNT_00),
					Box::new(details),
					did::DidSignature::from(signature)
				),
				did::Error::<Test>::MaxNewKeyAgreementKeysLimitExceeded
			);
		});
}

#[test]
fn check_max_limit_service_endpoints_count_did_creation() {
	let auth_key = get_sr25519_authentication_key(true);
	let alice_did = get_did_identifier_from_sr25519_key(auth_key.public());
	let mut details = generate_base_did_creation_details::<Test>(alice_did, ACCOUNT_00);
	details.new_service_details = get_service_endpoints(
		<Test as did::Config>::MaxNumberOfServicesPerDid::get() + 1,
		1,
		1,
		1,
		1,
		1,
	);

	let signature = auth_key.sign(details.encode().as_ref());
	let required_balance_for_service_endpoints = <Test as did::Config>::ServiceEndpointDeposit::get()
		* (<Test as did::Config>::MaxNumberOfServicesPerDid::get() as u128 + 1);
	let balance = required_balance_for_service_endpoints
		+ <Test as did::Config>::BaseDeposit::get()
		+ <Test as did::Config>::Fee::get()
		+ <<Test as did::Config>::Currency as Currency<did::AccountIdOf<Test>>>::minimum_balance();
	ExtBuilder::default()
		.with_balances(vec![(ACCOUNT_00, balance)])
		.build_and_execute_with_sanity_tests(None, || {
			assert_noop!(
				Did::create(
					RuntimeOrigin::signed(ACCOUNT_00),
					Box::new(details),
					did::DidSignature::from(signature)
				),
				did::Error::<Test>::MaxNumberOfServicesExceeded
			);
		});
}

#[test]
#[should_panic = "Service ID too long."]
fn check_max_limit_service_id_length_did_creation() {
	let auth_key = get_sr25519_authentication_key(true);
	let alice_did = get_did_identifier_from_sr25519_key(auth_key.public());
	let mut details = generate_base_did_creation_details::<Test>(alice_did, ACCOUNT_00);
	details.new_service_details =
		get_service_endpoints(1, <Test as did::Config>::MaxServiceIdLength::get() + 1, 1, 1, 1, 1);

	let signature = auth_key.sign(details.encode().as_ref());

	let balance = <Test as did::Config>::BaseDeposit::get()
		+ <Test as did::Config>::Fee::get()
		+ <<Test as did::Config>::Currency as Currency<did::AccountIdOf<Test>>>::minimum_balance();
	ExtBuilder::default()
		.with_balances(vec![(ACCOUNT_00, balance)])
		.build(None)
		.execute_with(|| {
			assert_noop!(
				Did::create(
					RuntimeOrigin::signed(ACCOUNT_00),
					Box::new(details),
					did::DidSignature::from(signature)
				),
				did::Error::<Test>::MaxServiceIdLengthExceeded
			);
		});
}

#[test]
#[should_panic = "Too many types for the given service."]
fn check_max_limit_service_type_count_did_creation() {
	let auth_key = get_sr25519_authentication_key(true);
	let alice_did = get_did_identifier_from_sr25519_key(auth_key.public());
	let mut details = generate_base_did_creation_details::<Test>(alice_did, ACCOUNT_00);
	details.new_service_details = get_service_endpoints(
		1,
		1,
		<Test as did::Config>::MaxNumberOfTypesPerService::get() + 1,
		1,
		1,
		1,
	);

	let signature = auth_key.sign(details.encode().as_ref());

	let balance = <Test as did::Config>::BaseDeposit::get()
		+ <Test as did::Config>::Fee::get()
		+ <<Test as did::Config>::Currency as Currency<did::AccountIdOf<Test>>>::minimum_balance();
	ExtBuilder::default()
		.with_balances(vec![(ACCOUNT_00, balance)])
		.build(None)
		.execute_with(|| {
			assert_noop!(
				Did::create(
					RuntimeOrigin::signed(ACCOUNT_00),
					Box::new(details),
					did::DidSignature::from(signature)
				),
				did::Error::<Test>::MaxNumberOfTypesPerServiceExceeded
			);
		});
}

#[test]
#[should_panic = "Service type too long."]
fn check_max_limit_service_type_length_did_creation() {
	let auth_key = get_sr25519_authentication_key(true);
	let alice_did = get_did_identifier_from_sr25519_key(auth_key.public());
	let mut details = generate_base_did_creation_details::<Test>(alice_did, ACCOUNT_00);
	details.new_service_details =
		get_service_endpoints(1, 1, 1, <Test as did::Config>::MaxServiceTypeLength::get() + 1, 1, 1);

	let signature = auth_key.sign(details.encode().as_ref());

	let balance = <Test as did::Config>::BaseDeposit::get()
		+ <Test as did::Config>::Fee::get()
		+ <<Test as did::Config>::Currency as Currency<did::AccountIdOf<Test>>>::minimum_balance();
	ExtBuilder::default()
		.with_balances(vec![(ACCOUNT_00, balance)])
		.build(None)
		.execute_with(|| {
			assert_noop!(
				Did::create(
					RuntimeOrigin::signed(ACCOUNT_00),
					Box::new(details),
					did::DidSignature::from(signature)
				),
				did::Error::<Test>::MaxServiceTypeLengthExceeded
			);
		});
}

#[test]
#[should_panic = "Too many URLs for the given service."]
fn check_max_limit_service_url_count_did_creation() {
	let auth_key = get_sr25519_authentication_key(true);
	let alice_did = get_did_identifier_from_sr25519_key(auth_key.public());
	let mut details = generate_base_did_creation_details::<Test>(alice_did, ACCOUNT_00);
	details.new_service_details = get_service_endpoints(
		1,
		1,
		1,
		1,
		<Test as did::Config>::MaxNumberOfUrlsPerService::get() + 1,
		1,
	);

	let signature = auth_key.sign(details.encode().as_ref());

	let balance = <Test as did::Config>::BaseDeposit::get()
		+ <Test as did::Config>::Fee::get()
		+ <<Test as did::Config>::Currency as Currency<did::AccountIdOf<Test>>>::minimum_balance();
	ExtBuilder::default()
		.with_balances(vec![(ACCOUNT_00, balance)])
		.build(None)
		.execute_with(|| {
			assert_noop!(
				Did::create(
					RuntimeOrigin::signed(ACCOUNT_00),
					Box::new(details),
					did::DidSignature::from(signature)
				),
				did::Error::<Test>::MaxNumberOfUrlsPerServiceExceeded
			);
		});
}

#[test]
#[should_panic = "URL too long."]
fn check_max_limit_service_url_length_did_creation() {
	let auth_key = get_sr25519_authentication_key(true);
	let alice_did = get_did_identifier_from_sr25519_key(auth_key.public());
	let mut details = generate_base_did_creation_details::<Test>(alice_did, ACCOUNT_00);
	details.new_service_details =
		get_service_endpoints(1, 1, 1, 1, 1, <Test as did::Config>::MaxServiceUrlLength::get() + 1);

	let signature = auth_key.sign(details.encode().as_ref());

	let balance = <Test as did::Config>::BaseDeposit::get()
		+ <Test as did::Config>::Fee::get()
		+ <<Test as did::Config>::Currency as Currency<did::AccountIdOf<Test>>>::minimum_balance();
	ExtBuilder::default()
		.with_balances(vec![(ACCOUNT_00, balance)])
		.build(None)
		.execute_with(|| {
			assert_noop!(
				Did::create(
					RuntimeOrigin::signed(ACCOUNT_00),
					Box::new(details),
					did::DidSignature::from(signature)
				),
				did::Error::<Test>::MaxServiceUrlLengthExceeded
			);
		});
}

#[test]
fn check_invalid_service_id_character_did_creation() {
	let auth_key = get_sr25519_authentication_key(true);
	let alice_did = get_did_identifier_from_sr25519_key(auth_key.public());
	let new_service_details = DidEndpoint::new("å".bytes().collect(), vec![b"type".to_vec()], vec![b"url".to_vec()]);
	let mut details = generate_base_did_creation_details::<Test>(alice_did, ACCOUNT_00);
	details.new_service_details = vec![new_service_details];

	let signature = auth_key.sign(details.encode().as_ref());

	let balance = <Test as did::Config>::BaseDeposit::get()
		+ <Test as did::Config>::Fee::get()
		+ <Test as did::Config>::ServiceEndpointDeposit::get()
		+ <<Test as did::Config>::Currency as Currency<did::AccountIdOf<Test>>>::minimum_balance();
	ExtBuilder::default()
		.with_balances(vec![(ACCOUNT_00, balance)])
		.build_and_execute_with_sanity_tests(None, || {
			assert_noop!(
				Did::create(
					RuntimeOrigin::signed(ACCOUNT_00),
					Box::new(details),
					did::DidSignature::from(signature)
				),
				did::Error::<Test>::InvalidServiceEncoding
			);
		});
}

#[test]
fn check_invalid_service_type_character_did_creation() {
	let auth_key = get_sr25519_authentication_key(true);
	let alice_did = get_did_identifier_from_sr25519_key(auth_key.public());
	let new_service_details = DidEndpoint::new(b"id".to_vec(), vec!["å".bytes().collect()], vec![b"url".to_vec()]);
	let mut details = generate_base_did_creation_details::<Test>(alice_did, ACCOUNT_00);
	details.new_service_details = vec![new_service_details];

	let signature = auth_key.sign(details.encode().as_ref());

	let balance = <Test as did::Config>::BaseDeposit::get()
		+ <Test as did::Config>::Fee::get()
		+ <Test as did::Config>::ServiceEndpointDeposit::get()
		+ <<Test as did::Config>::Currency as Currency<did::AccountIdOf<Test>>>::minimum_balance();
	ExtBuilder::default()
		.with_balances(vec![(ACCOUNT_00, balance)])
		.build_and_execute_with_sanity_tests(None, || {
			assert_noop!(
				Did::create(
					RuntimeOrigin::signed(ACCOUNT_00),
					Box::new(details),
					did::DidSignature::from(signature)
				),
				did::Error::<Test>::InvalidServiceEncoding
			);
		});
}

#[test]
fn check_invalid_service_url_character_did_creation() {
	let auth_key = get_sr25519_authentication_key(true);
	let alice_did = get_did_identifier_from_sr25519_key(auth_key.public());
	let new_service_details = DidEndpoint::new(b"id".to_vec(), vec![b"type".to_vec()], vec!["å".bytes().collect()]);
	let mut details = generate_base_did_creation_details::<Test>(alice_did, ACCOUNT_00);
	details.new_service_details = vec![new_service_details];

	let signature = auth_key.sign(details.encode().as_ref());

	let balance = <Test as did::Config>::BaseDeposit::get()
		+ <Test as did::Config>::ServiceEndpointDeposit::get()
		+ <Test as did::Config>::Fee::get()
		+ <<Test as did::Config>::Currency as Currency<did::AccountIdOf<Test>>>::minimum_balance();
	ExtBuilder::default()
		.with_balances(vec![(ACCOUNT_00, balance)])
		.build_and_execute_with_sanity_tests(None, || {
			assert_noop!(
				Did::create(
					RuntimeOrigin::signed(ACCOUNT_00),
					Box::new(details),
					did::DidSignature::from(signature)
				),
				did::Error::<Test>::InvalidServiceEncoding
			);
		});
}

// updates

#[test]
fn check_successful_authentication_key_update() {
	let old_auth_key = get_ed25519_authentication_key(true);
	let alice_did = get_did_identifier_from_ed25519_key(old_auth_key.public());
	let new_auth_key = get_ed25519_authentication_key(false);

	let old_did_details =
		generate_base_did_details::<Test>(DidVerificationKey::from(old_auth_key.public()), Some(alice_did.clone()));

	let new_block_number: BlockNumber = 1;

	// Update authentication key. The old one should be removed.
	ExtBuilder::default()
		.with_dids(vec![(alice_did.clone(), old_did_details)])
<<<<<<< HEAD
		.build_and_execute_with_sanity_tests(None, || {
=======
		.with_balances(vec![(alice_did.clone(), DEFAULT_BALANCE)])
		.build(None)
		.execute_with(|| {
>>>>>>> 70a85da0
			System::set_block_number(new_block_number);
			assert_ok!(Did::set_authentication_key(
				RuntimeOrigin::signed(alice_did.clone()),
				DidVerificationKey::from(new_auth_key.public())
			));
			let new_did_details = Did::get_did(&alice_did).expect("ALICE_DID should be present on chain.");
			assert_eq!(
				new_did_details.authentication_key,
				generate_key_id(&DidVerificationKey::from(new_auth_key.public()).into())
			);
			let public_keys = new_did_details.public_keys;
			// Total is +1 for the new auth key, -1 for the old auth key (replaced) = 1
			assert_eq!(public_keys.len(), 1);
			// Check for new authentication key
			assert!(public_keys.contains_key(&generate_key_id(
				&DidVerificationKey::from(new_auth_key.public()).into()
			)));
		});
}

#[test]
fn check_successful_authentication_key_max_public_keys_update() {
	let old_auth_key = get_ed25519_authentication_key(true);
	let alice_did = get_did_identifier_from_ed25519_key(old_auth_key.public());
	let new_auth_key = get_ed25519_authentication_key(false);
	let key_agreement_keys = get_key_agreement_keys::<Test>(MaxTotalKeyAgreementKeys::get());

	let mut did_details =
		generate_base_did_details::<Test>(DidVerificationKey::from(old_auth_key.public()), Some(alice_did.clone()));
	assert_ok!(did_details.add_key_agreement_keys(key_agreement_keys, 0u64,));

	// Fill public key map to its max by adding
	// MaxPublicKeysPerDid - MaxTotalKeyAgreementKeys many keys
	did_details = fill_public_keys(did_details);

	let new_block_number: BlockNumber = 1;

	// Update authentication key. The old one should be removed.
	ExtBuilder::default()
		.with_dids(vec![(alice_did.clone(), did_details)])
<<<<<<< HEAD
		.build_and_execute_with_sanity_tests(None, || {
=======
		.with_balances(vec![(alice_did.clone(), DEFAULT_BALANCE)])
		.build(None)
		.execute_with(|| {
>>>>>>> 70a85da0
			System::set_block_number(new_block_number);
			assert_ok!(Did::set_authentication_key(
				RuntimeOrigin::signed(alice_did.clone()),
				DidVerificationKey::from(new_auth_key.public())
			));

			let new_did_details = Did::get_did(&alice_did).expect("ALICE_DID should be present on chain.");
			assert_eq!(
				new_did_details.authentication_key,
				generate_key_id(&DidVerificationKey::from(new_auth_key.public()).into())
			);
			let public_keys = new_did_details.public_keys;
			// Total is the maximum allowed
			assert_eq!(public_keys.len(), MaxPublicKeysPerDid::get().saturated_into::<usize>());
			// Check for new authentication key
			assert!(public_keys.contains_key(&generate_key_id(
				&DidVerificationKey::from(new_auth_key.public()).into()
			)));
		});
}

#[test]
fn check_reused_key_authentication_key_update() {
	let old_auth_key = get_ed25519_authentication_key(true);
	let alice_did = get_did_identifier_from_ed25519_key(old_auth_key.public());
	let old_delegation_key = old_auth_key;
	let new_auth_key = get_ed25519_authentication_key(false);

	let mut old_did_details =
		generate_base_did_details::<Test>(DidVerificationKey::from(old_auth_key.public()), Some(alice_did.clone()));
	// Same key for auth and del key
	assert_ok!(old_did_details.update_delegation_key(DidVerificationKey::from(old_delegation_key.public()), 0u64));

	let new_block_number: BlockNumber = 1;

	ExtBuilder::default()
		.with_balances(vec![(alice_did.clone(), DEFAULT_BALANCE)])
		.with_dids(vec![(alice_did.clone(), old_did_details)])
		.build_and_execute_with_sanity_tests(None, || {
			System::set_block_number(new_block_number);
			assert_ok!(Did::set_authentication_key(
				RuntimeOrigin::signed(alice_did.clone()),
				DidVerificationKey::from(new_auth_key.public())
			));

			let new_did_details = Did::get_did(&alice_did).expect("ALICE_DID should be present on chain.");
			assert_eq!(
				new_did_details.authentication_key,
				generate_key_id(&DidVerificationKey::from(new_auth_key.public()).into())
			);
			let public_keys = new_did_details.public_keys;
			// Total is +1 for the new auth key (the old key is still used as delegation
			// key, so it is not removed)
			assert_eq!(public_keys.len(), 2);
			// Check for new authentication key
			assert!(public_keys.contains_key(&generate_key_id(
				&DidVerificationKey::from(new_auth_key.public()).into()
			)));
			// Check for old authentication key (delegation key)
			assert!(public_keys.contains_key(&generate_key_id(
				&DidVerificationKey::from(old_auth_key.public()).into()
			)));
		});
}

#[test]
fn check_max_keys_authentication_key_update_error() {
	let old_auth_key = get_ed25519_authentication_key(true);
	let alice_did = get_did_identifier_from_ed25519_key(old_auth_key.public());
	let delegation_key = old_auth_key;
	let new_auth_key = get_ed25519_authentication_key(false);
	let key_agreement_keys = get_key_agreement_keys::<Test>(MaxTotalKeyAgreementKeys::get());

	let mut did_details =
		generate_base_did_details::<Test>(DidVerificationKey::from(old_auth_key.public()), Some(alice_did.clone()));
	assert_ok!(did_details.add_key_agreement_keys(key_agreement_keys, 0u64,));
	assert_ok!(did_details.update_delegation_key(DidVerificationKey::from(delegation_key.public()), 0u64));

	// Fill public key map to its max by adding
	// MaxPublicKeysPerDid - MaxTotalKeyAgreementKeys many keys
	did_details = fill_public_keys(did_details);

	let new_block_number: BlockNumber = 1;

	// Update authentication key. Since the old one is not removed because it is the
	// same as the delegation key, the update should fail as the max number of
	// public keys is already present.
	ExtBuilder::default()
		.with_balances(vec![(alice_did.clone(), DEFAULT_BALANCE)])
		.with_dids(vec![(alice_did.clone(), did_details)])
		.build_and_execute_with_sanity_tests(None, || {
			System::set_block_number(new_block_number);
			assert_noop!(
				Did::set_authentication_key(
					RuntimeOrigin::signed(alice_did.clone()),
					DidVerificationKey::from(new_auth_key.public())
				),
				did::Error::<Test>::MaxPublicKeysExceeded
			);
		});
}

#[test]
fn check_did_not_present_authentication_key_update_error() {
	let old_auth_key = get_ed25519_authentication_key(true);
	let alice_did = get_did_identifier_from_ed25519_key(old_auth_key.public());
	let new_auth_key = get_ed25519_authentication_key(false);

	let new_block_number: BlockNumber = 1;

	// Update authentication key. The old one should be removed.
	ExtBuilder::default().build(None).execute_with(|| {
		System::set_block_number(new_block_number);
		assert_noop!(
			Did::set_authentication_key(
				RuntimeOrigin::signed(alice_did.clone()),
				DidVerificationKey::from(new_auth_key.public())
			),
			did::Error::<Test>::NotFound
		);
	});
}

#[test]
fn check_successful_delegation_key_update() {
	let auth_key = get_ed25519_authentication_key(true);
	let old_del_key = get_sr25519_delegation_key(true);
	let alice_did = get_did_identifier_from_ed25519_key(auth_key.public());
	let new_del_key = get_sr25519_delegation_key(false);

	let mut old_did_details =
		generate_base_did_details::<Test>(DidVerificationKey::from(auth_key.public()), Some(alice_did.clone()));
	assert_ok!(old_did_details.update_delegation_key(DidVerificationKey::from(old_del_key.public()), 0u64));

	let new_block_number: BlockNumber = 1;

	// Update delegation key. The old one should be removed.
	ExtBuilder::default()
		.with_balances(vec![(alice_did.clone(), DEFAULT_BALANCE)])
		.with_dids(vec![(alice_did.clone(), old_did_details)])
		.build_and_execute_with_sanity_tests(None, || {
			System::set_block_number(new_block_number);
			assert_ok!(Did::set_delegation_key(
				RuntimeOrigin::signed(alice_did.clone()),
				DidVerificationKey::from(new_del_key.public())
			));

			let new_did_details = Did::get_did(&alice_did).expect("ALICE_DID should be present on chain.");
			assert_eq!(
				new_did_details.delegation_key,
				Some(generate_key_id(&DidVerificationKey::from(new_del_key.public()).into()))
			);
			let public_keys = new_did_details.public_keys;
			// Total is +1 for the new del key, -1 for the old del key (replaced) + auth key
			// = 2
			assert_eq!(public_keys.len(), 2);
			// Check for new delegation key
			assert!(public_keys.contains_key(&generate_key_id(&DidVerificationKey::from(new_del_key.public()).into())));
		});
}

#[test]
fn check_successful_delegation_key_max_public_keys_update() {
	let auth_key = get_ed25519_authentication_key(true);
	let alice_did = get_did_identifier_from_ed25519_key(auth_key.public());
	let old_del_key = get_sr25519_delegation_key(true);
	let new_del_key = get_sr25519_delegation_key(false);
	let key_agreement_keys = get_key_agreement_keys::<Test>(MaxTotalKeyAgreementKeys::get());

	let mut did_details =
		generate_base_did_details::<Test>(DidVerificationKey::from(auth_key.public()), Some(alice_did.clone()));
	assert_ok!(did_details.add_key_agreement_keys(key_agreement_keys, 0u64,));
	assert_ok!(did_details.update_delegation_key(DidVerificationKey::from(old_del_key.public()), 0u64));

	// Fill public key map to its max by adding
	// MaxPublicKeysPerDid - MaxTotalKeyAgreementKeys many keys
	did_details = fill_public_keys(did_details);

	let new_block_number: BlockNumber = 1;

	// Update delegation key. The old one should be removed.
	ExtBuilder::default()
		.with_balances(vec![(alice_did.clone(), DEFAULT_BALANCE)])
		.with_dids(vec![(alice_did.clone(), did_details)])
		.build_and_execute_with_sanity_tests(None, || {
			System::set_block_number(new_block_number);
			assert_ok!(Did::set_delegation_key(
				RuntimeOrigin::signed(alice_did.clone()),
				DidVerificationKey::from(new_del_key.public())
			));

			let new_did_details = Did::get_did(&alice_did).expect("ALICE_DID should be present on chain.");
			assert_eq!(
				new_did_details.delegation_key,
				Some(generate_key_id(&DidVerificationKey::from(new_del_key.public()).into()))
			);
			let public_keys = new_did_details.public_keys;
			// Total is the maximum allowed
			assert_eq!(public_keys.len(), MaxPublicKeysPerDid::get().saturated_into::<usize>());
			// Check for new delegation key
			assert!(public_keys.contains_key(&generate_key_id(&DidVerificationKey::from(new_del_key.public()).into())));
		});
}

#[test]
fn check_reused_key_delegation_key_update() {
	let old_auth_key = get_ed25519_authentication_key(true);
	let alice_did = get_did_identifier_from_ed25519_key(old_auth_key.public());
	let old_del_key = old_auth_key;
	let new_del_key = get_sr25519_delegation_key(true);

	let mut old_did_details =
		generate_base_did_details::<Test>(DidVerificationKey::from(old_auth_key.public()), Some(alice_did.clone()));
	// Same key for auth and del key
	assert_ok!(old_did_details.update_delegation_key(DidVerificationKey::from(old_del_key.public()), 0u64));

	let new_block_number: BlockNumber = 1;

	ExtBuilder::default()
		.with_balances(vec![(alice_did.clone(), DEFAULT_BALANCE)])
		.with_dids(vec![(alice_did.clone(), old_did_details)])
		.build_and_execute_with_sanity_tests(None, || {
			System::set_block_number(new_block_number);
			assert_ok!(Did::set_delegation_key(
				RuntimeOrigin::signed(alice_did.clone()),
				DidVerificationKey::from(new_del_key.public())
			));

			let new_did_details = Did::get_did(&alice_did).expect("ALICE_DID should be present on chain.");
			assert_eq!(
				new_did_details.delegation_key,
				Some(generate_key_id(&DidVerificationKey::from(new_del_key.public()).into()))
			);
			let public_keys = new_did_details.public_keys;
			// Total is +1 for the new del key (the old key is still used as authentication
			// key, so it is not removed)
			assert_eq!(public_keys.len(), 2);
			// Check for new delegation key
			assert!(public_keys.contains_key(&generate_key_id(&DidVerificationKey::from(new_del_key.public()).into())));
			// Check for old delegation key (authentication key)
			assert!(public_keys.contains_key(&generate_key_id(&DidVerificationKey::from(old_del_key.public()).into())));
		});
}

#[test]
fn check_max_public_keys_delegation_key_addition_error() {
	let auth_key = get_ed25519_authentication_key(true);
	let alice_did = get_did_identifier_from_ed25519_key(auth_key.public());
	let new_del_key = get_sr25519_delegation_key(false);
	let key_agreement_keys = get_key_agreement_keys::<Test>(MaxTotalKeyAgreementKeys::get());

	let mut did_details = generate_base_did_details::<Test>(DidVerificationKey::from(auth_key.public()), None);
	assert_ok!(did_details.add_key_agreement_keys(key_agreement_keys, 0u64,));

	// Fill public key map to its max by adding
	// MaxPublicKeysPerDid - MaxTotalKeyAgreementKeys many keys
	did_details = fill_public_keys(did_details);

	let new_block_number: BlockNumber = 1;

	// Update delegation key. The old one should be removed.
	ExtBuilder::default()
		.with_dids(vec![(alice_did.clone(), did_details)])
		.build_and_execute_with_sanity_tests(None, || {
			System::set_block_number(new_block_number);
			assert_noop!(
				Did::set_delegation_key(
					RuntimeOrigin::signed(alice_did.clone()),
					DidVerificationKey::from(new_del_key.public())
				),
				did::Error::<Test>::MaxPublicKeysExceeded
			);
		});
}

#[test]
fn check_max_public_keys_reused_key_delegation_key_update_error() {
	let auth_key = get_ed25519_authentication_key(true);
	let alice_did = get_did_identifier_from_ed25519_key(auth_key.public());
	let old_del_key = auth_key;
	let new_del_key = get_sr25519_delegation_key(true);
	let key_agreement_keys = get_key_agreement_keys::<Test>(MaxTotalKeyAgreementKeys::get());

	let mut did_details = generate_base_did_details::<Test>(DidVerificationKey::from(auth_key.public()), None);
	assert_ok!(did_details.add_key_agreement_keys(key_agreement_keys, 0u64,));
	// Same key for auth and delegation
	assert_ok!(did_details.update_delegation_key(DidVerificationKey::from(old_del_key.public()), 0u64));

	// Fill public key map to its max by adding
	// MaxPublicKeysPerDid - MaxTotalKeyAgreementKeys many keys
	did_details = fill_public_keys(did_details);

	let new_block_number: BlockNumber = 1;

	// Update delegation key. The old one should not be removed as it is still used
	// as authentication key.
	ExtBuilder::default()
		.with_dids(vec![(alice_did.clone(), did_details)])
		.build_and_execute_with_sanity_tests(None, || {
			System::set_block_number(new_block_number);
			assert_noop!(
				Did::set_delegation_key(
					RuntimeOrigin::signed(alice_did.clone()),
					DidVerificationKey::from(new_del_key.public())
				),
				did::Error::<Test>::MaxPublicKeysExceeded
			);
		});
}

#[test]
fn check_did_not_present_delegation_key_update_error() {
	let auth_key = get_ed25519_authentication_key(true);
	let alice_did = get_did_identifier_from_ed25519_key(auth_key.public());
	let new_del_key = get_sr25519_delegation_key(false);

	let new_block_number: BlockNumber = 1;

	// Update delegation key. The old one should be removed.
	ExtBuilder::default().build(None).execute_with(|| {
		System::set_block_number(new_block_number);
		assert_noop!(
			Did::set_delegation_key(
				RuntimeOrigin::signed(alice_did.clone()),
				DidVerificationKey::from(new_del_key.public())
			),
			did::Error::<Test>::NotFound
		);
	});
}

#[test]
fn check_successful_delegation_key_deletion() {
	let auth_key = get_ed25519_authentication_key(true);
	let old_del_key = get_sr25519_delegation_key(true);
	let alice_did = get_did_identifier_from_ed25519_key(auth_key.public());

	let mut old_did_details =
		generate_base_did_details::<Test>(DidVerificationKey::from(auth_key.public()), Some(alice_did.clone()));
	assert_ok!(old_did_details.update_delegation_key(DidVerificationKey::from(old_del_key.public()), 0u64));

	ExtBuilder::default()
		.with_balances(vec![(alice_did.clone(), DEFAULT_BALANCE)])
		.with_dids(vec![(alice_did.clone(), old_did_details)])
		.build_and_execute_with_sanity_tests(None, || {
			assert_ok!(Did::remove_delegation_key(RuntimeOrigin::signed(alice_did.clone())));

			let new_did_details = Did::get_did(&alice_did).expect("ALICE_DID should be present on chain.");
			assert!(new_did_details.delegation_key.is_none());
			let public_keys = new_did_details.public_keys;
			// Total is -1 for the removal + auth key = 1
			assert_eq!(public_keys.len(), 1);
			// Check for new delegation key
			assert!(!public_keys.contains_key(&generate_key_id(&DidVerificationKey::from(old_del_key.public()).into())));
		});
}

#[test]
fn check_successful_reused_delegation_key_deletion() {
	let auth_key = get_ed25519_authentication_key(true);
	let old_del_key = auth_key;
	let alice_did = get_did_identifier_from_ed25519_key(auth_key.public());

	let mut old_did_details =
		generate_base_did_details::<Test>(DidVerificationKey::from(auth_key.public()), Some(alice_did.clone()));
	assert_ok!(old_did_details.update_delegation_key(DidVerificationKey::from(old_del_key.public()), 0u64));

	ExtBuilder::default()
		.with_balances(vec![(alice_did.clone(), DEFAULT_BALANCE)])
		.with_dids(vec![(alice_did.clone(), old_did_details.clone())])
		.build_and_execute_with_sanity_tests(None, || {
			assert_ok!(Did::remove_delegation_key(RuntimeOrigin::signed(alice_did.clone())));

			let new_did_details = Did::get_did(&alice_did).expect("ALICE_DID should be present on chain.");
			assert!(new_did_details.delegation_key.is_none());
			let public_keys = new_did_details.public_keys;
			// Total should be unchanged as the key was re-used so it is not completely
			// deleted
			assert_eq!(public_keys.len(), old_did_details.public_keys.len());
			// Check for presence of old delegation key (authentication key)
			assert!(public_keys.contains_key(&generate_key_id(&DidVerificationKey::from(old_del_key.public()).into())));
		});
}

#[test]
fn check_did_not_present_delegation_key_deletion_error() {
	let auth_key = get_ed25519_authentication_key(true);
	let alice_did = get_did_identifier_from_ed25519_key(auth_key.public());

	ExtBuilder::default().build(None).execute_with(|| {
		assert_noop!(
			Did::remove_delegation_key(RuntimeOrigin::signed(alice_did.clone())),
			did::Error::<Test>::NotFound
		);
	});
}

#[test]
fn check_key_not_present_delegation_key_deletion_error() {
	let auth_key = get_ed25519_authentication_key(true);
	let alice_did = get_did_identifier_from_ed25519_key(auth_key.public());

	let old_did_details = generate_base_did_details::<Test>(DidVerificationKey::from(auth_key.public()), None);

	ExtBuilder::default()
		.with_dids(vec![(alice_did.clone(), old_did_details)])
		.build_and_execute_with_sanity_tests(None, || {
			assert_noop!(
				Did::remove_delegation_key(RuntimeOrigin::signed(alice_did.clone())),
				did::Error::<Test>::VerificationKeyNotFound
			);
		});
}

#[test]
fn check_successful_attestation_key_update() {
	let auth_key = get_ed25519_authentication_key(true);
	let old_att_key = get_sr25519_attestation_key(true);
	let alice_did = get_did_identifier_from_ed25519_key(auth_key.public());
	let new_att_key = get_sr25519_attestation_key(false);

	let mut old_did_details =
		generate_base_did_details::<Test>(DidVerificationKey::from(auth_key.public()), Some(alice_did.clone()));
	assert_ok!(old_did_details.update_attestation_key(DidVerificationKey::from(old_att_key.public()), 0u64));

	let new_block_number: BlockNumber = 1;

	// Update attestation key. The old one should be removed.
	ExtBuilder::default()
		.with_balances(vec![(alice_did.clone(), DEFAULT_BALANCE)])
		.with_dids(vec![(alice_did.clone(), old_did_details)])
		.build_and_execute_with_sanity_tests(None, || {
			System::set_block_number(new_block_number);
			assert_ok!(Did::set_attestation_key(
				RuntimeOrigin::signed(alice_did.clone()),
				DidVerificationKey::from(new_att_key.public())
			));
			let new_did_details = Did::get_did(&alice_did).expect("ALICE_DID should be present on chain.");
			assert_eq!(
				new_did_details.attestation_key,
				Some(generate_key_id(&DidVerificationKey::from(new_att_key.public()).into()))
			);
			let public_keys = new_did_details.public_keys;
			// Total is +1 for the new att key, -1 for the old att key (replaced) + auth key
			// = 2
			assert_eq!(public_keys.len(), 2);
			// Check for new attestation key
			assert!(public_keys.contains_key(&generate_key_id(&DidVerificationKey::from(new_att_key.public()).into())));
		});
}

#[test]
fn check_successful_attestation_key_max_public_keys_update() {
	let auth_key = get_ed25519_authentication_key(true);
	let alice_did = get_did_identifier_from_ed25519_key(auth_key.public());
	let old_att_key = get_sr25519_attestation_key(true);
	let key_agreement_keys = get_key_agreement_keys::<Test>(MaxTotalKeyAgreementKeys::get());
	let new_att_key = get_sr25519_attestation_key(false);

	let mut did_details =
		generate_base_did_details::<Test>(DidVerificationKey::from(auth_key.public()), Some(alice_did.clone()));
	assert_ok!(did_details.add_key_agreement_keys(key_agreement_keys, 0u64,));
	assert_ok!(did_details.update_attestation_key(DidVerificationKey::from(old_att_key.public()), 0u64));

	// Fill public key map to its max by adding
	// MaxPublicKeysPerDid - MaxTotalKeyAgreementKeys many keys
	did_details = fill_public_keys(did_details);

	let new_block_number: BlockNumber = 1;

	// Update attestation key. The old one should be removed.
	ExtBuilder::default()
		.with_balances(vec![(alice_did.clone(), DEFAULT_BALANCE)])
		.with_dids(vec![(alice_did.clone(), did_details)])
		.build_and_execute_with_sanity_tests(None, || {
			System::set_block_number(new_block_number);
			assert_ok!(Did::set_attestation_key(
				RuntimeOrigin::signed(alice_did.clone()),
				DidVerificationKey::from(new_att_key.public())
			));
			let new_did_details = Did::get_did(&alice_did).expect("ALICE_DID should be present on chain.");
			assert_eq!(
				new_did_details.attestation_key,
				Some(generate_key_id(&DidVerificationKey::from(new_att_key.public()).into()))
			);
			let public_keys = new_did_details.public_keys;
			// Total is the maximum allowed
			assert_eq!(public_keys.len(), MaxPublicKeysPerDid::get().saturated_into::<usize>());
			// Check for new attestation key
			assert!(public_keys.contains_key(&generate_key_id(&DidVerificationKey::from(new_att_key.public()).into())));
		});
}

#[test]
fn check_reused_key_attestation_key_update() {
	let old_auth_key = get_ed25519_authentication_key(true);
	let alice_did = get_did_identifier_from_ed25519_key(old_auth_key.public());
	let old_att_key = old_auth_key;
	let new_att_key = get_sr25519_attestation_key(true);

	let mut old_did_details =
		generate_base_did_details::<Test>(DidVerificationKey::from(old_auth_key.public()), Some(alice_did.clone()));
	// Same key for auth and att key
	assert_ok!(old_did_details.update_attestation_key(DidVerificationKey::from(old_att_key.public()), 0u64));

	let new_block_number: BlockNumber = 1;

	ExtBuilder::default()
		.with_balances(vec![(alice_did.clone(), DEFAULT_BALANCE)])
		.with_dids(vec![(alice_did.clone(), old_did_details)])
		.build_and_execute_with_sanity_tests(None, || {
			System::set_block_number(new_block_number);
			assert_ok!(Did::set_attestation_key(
				RuntimeOrigin::signed(alice_did.clone()),
				DidVerificationKey::from(new_att_key.public())
			));

			let new_did_details = Did::get_did(&alice_did).expect("ALICE_DID should be present on chain.");
			assert_eq!(
				new_did_details.attestation_key,
				Some(generate_key_id(&DidVerificationKey::from(new_att_key.public()).into()))
			);
			let public_keys = new_did_details.public_keys;
			// Total is +1 for the new att key (the old key is still used as authentication
			// key, so it is not removed)
			assert_eq!(public_keys.len(), 2);
			// Check for new attestation key
			assert!(public_keys.contains_key(&generate_key_id(&DidVerificationKey::from(new_att_key.public()).into())));
			// Check for old attestation key (authentication key)
			assert!(public_keys.contains_key(&generate_key_id(&DidVerificationKey::from(old_att_key.public()).into())));
		});
}

#[test]
fn check_max_public_keys_attestation_key_addition_error() {
	let auth_key = get_ed25519_authentication_key(true);
	let alice_did = get_did_identifier_from_ed25519_key(auth_key.public());
	let new_att_key = get_sr25519_attestation_key(false);
	let key_agreement_keys = get_key_agreement_keys::<Test>(MaxTotalKeyAgreementKeys::get());

	let mut did_details = generate_base_did_details::<Test>(DidVerificationKey::from(auth_key.public()), None);
	assert_ok!(did_details.add_key_agreement_keys(key_agreement_keys, 0u64,));

	// Fill public key map to its max by adding
	// MaxPublicKeysPerDid - MaxTotalKeyAgreementKeys many keys
	did_details = fill_public_keys(did_details);

	let new_block_number: BlockNumber = 1;

	// Update attestation key. The old one should be removed.
	ExtBuilder::default()
		.with_dids(vec![(alice_did.clone(), did_details)])
		.build_and_execute_with_sanity_tests(None, || {
			System::set_block_number(new_block_number);
			assert_noop!(
				Did::set_attestation_key(
					RuntimeOrigin::signed(alice_did.clone()),
					DidVerificationKey::from(new_att_key.public())
				),
				did::Error::<Test>::MaxPublicKeysExceeded
			);
		});
}

#[test]
fn check_max_public_keys_reused_key_attestation_key_update_error() {
	let auth_key = get_ed25519_authentication_key(true);
	let alice_did = get_did_identifier_from_ed25519_key(auth_key.public());
	let old_att_key = auth_key;
	let new_att_key = get_sr25519_delegation_key(true);
	let key_agreement_keys = get_key_agreement_keys::<Test>(MaxTotalKeyAgreementKeys::get());

	let mut did_details = generate_base_did_details::<Test>(DidVerificationKey::from(auth_key.public()), None);
	assert_ok!(did_details.add_key_agreement_keys(key_agreement_keys, 0u64,));
	// Same key for auth and attestation
	assert_ok!(did_details.update_attestation_key(DidVerificationKey::from(old_att_key.public()), 0u64));

	// Fill public key map to its max by adding
	// MaxPublicKeysPerDid - MaxTotalKeyAgreementKeys many keys
	did_details = fill_public_keys(did_details);

	let new_block_number: BlockNumber = 1;

	// Update attestation key. The old one should not be removed as it is still used
	// as authentication key.
	ExtBuilder::default()
		.with_dids(vec![(alice_did.clone(), did_details)])
		.build_and_execute_with_sanity_tests(None, || {
			System::set_block_number(new_block_number);
			assert_noop!(
				Did::set_attestation_key(
					RuntimeOrigin::signed(alice_did.clone()),
					DidVerificationKey::from(new_att_key.public())
				),
				did::Error::<Test>::MaxPublicKeysExceeded
			);
		});
}

#[test]
fn check_did_not_present_attestation_key_update_error() {
	let auth_key = get_ed25519_authentication_key(true);
	let alice_did = get_did_identifier_from_ed25519_key(auth_key.public());
	let new_att_key = get_sr25519_delegation_key(false);

	let new_block_number: BlockNumber = 1;

	// Update delegation key. The old one should be removed.
	ExtBuilder::default().build(None).execute_with(|| {
		System::set_block_number(new_block_number);
		assert_noop!(
			Did::set_delegation_key(
				RuntimeOrigin::signed(alice_did.clone()),
				DidVerificationKey::from(new_att_key.public())
			),
			did::Error::<Test>::NotFound
		);
	});
}

#[test]
fn check_successful_attestation_key_deletion() {
	let auth_key = get_ed25519_authentication_key(true);
	let old_att_key = get_sr25519_attestation_key(true);
	let alice_did = get_did_identifier_from_ed25519_key(auth_key.public());

	let mut old_did_details =
		generate_base_did_details::<Test>(DidVerificationKey::from(auth_key.public()), Some(alice_did.clone()));
	assert_ok!(old_did_details.update_attestation_key(DidVerificationKey::from(old_att_key.public()), 0u64));

	ExtBuilder::default()
		.with_balances(vec![(alice_did.clone(), DEFAULT_BALANCE)])
		.with_dids(vec![(alice_did.clone(), old_did_details)])
		.build_and_execute_with_sanity_tests(None, || {
			assert_ok!(Did::remove_attestation_key(RuntimeOrigin::signed(alice_did.clone())));

			let new_did_details = Did::get_did(&alice_did).expect("ALICE_DID should be present on chain.");
			assert!(new_did_details.attestation_key.is_none());
			let public_keys = new_did_details.public_keys;
			// Total is -1 for the removal + auth key = 1
			assert_eq!(public_keys.len(), 1);
			// Check for new attestation key
			assert!(!public_keys.contains_key(&generate_key_id(&DidVerificationKey::from(old_att_key.public()).into())));
		});
}

#[test]
fn check_successful_reused_attestation_key_deletion() {
	let auth_key = get_ed25519_authentication_key(true);
	let old_att_key = auth_key;
	let alice_did = get_did_identifier_from_ed25519_key(auth_key.public());

	let mut old_did_details =
		generate_base_did_details::<Test>(DidVerificationKey::from(auth_key.public()), Some(alice_did.clone()));
	assert_ok!(old_did_details.update_attestation_key(DidVerificationKey::from(old_att_key.public()), 0u64));

	ExtBuilder::default()
		.with_balances(vec![(alice_did.clone(), DEFAULT_BALANCE)])
		.with_dids(vec![(alice_did.clone(), old_did_details.clone())])
		.build_and_execute_with_sanity_tests(None, || {
			assert_ok!(Did::remove_attestation_key(RuntimeOrigin::signed(alice_did.clone())));
			let new_did_details = Did::get_did(&alice_did).expect("ALICE_DID should be present on chain.");
			assert!(new_did_details.attestation_key.is_none());
			let public_keys = new_did_details.public_keys;
			// Total should be unchanged as the key was re-used so it is not completely
			// deleted
			assert_eq!(public_keys.len(), old_did_details.public_keys.len());
			// Check for presence of old delegation key (authentication key)
			assert!(public_keys.contains_key(&generate_key_id(&DidVerificationKey::from(old_att_key.public()).into())));
		});
}

#[test]
fn check_did_not_present_attestation_key_deletion_error() {
	let auth_key = get_ed25519_authentication_key(true);
	let alice_did = get_did_identifier_from_ed25519_key(auth_key.public());

	ExtBuilder::default().build(None).execute_with(|| {
		assert_noop!(
			Did::remove_attestation_key(RuntimeOrigin::signed(alice_did.clone())),
			did::Error::<Test>::NotFound
		);
	});
}

#[test]
fn check_key_not_present_attestation_key_deletion_error() {
	let auth_key = get_ed25519_authentication_key(true);
	let alice_did = get_did_identifier_from_ed25519_key(auth_key.public());

	let old_did_details = generate_base_did_details::<Test>(DidVerificationKey::from(auth_key.public()), None);

	ExtBuilder::default()
		.with_dids(vec![(alice_did.clone(), old_did_details)])
		.build_and_execute_with_sanity_tests(None, || {
			assert_noop!(
				Did::remove_attestation_key(RuntimeOrigin::signed(alice_did.clone())),
				did::Error::<Test>::VerificationKeyNotFound
			);
		});
}

#[test]
fn check_successful_key_agreement_key_addition() {
	let auth_key = get_ed25519_authentication_key(true);
	let alice_did = get_did_identifier_from_ed25519_key(auth_key.public());
	let new_key_agreement_key = get_x25519_encryption_key(true);

	let old_did_details =
		generate_base_did_details::<Test>(DidVerificationKey::from(auth_key.public()), Some(alice_did.clone()));

	let new_block_number: BlockNumber = 1;

	ExtBuilder::default()
		.with_balances(vec![(alice_did.clone(), DEFAULT_BALANCE)])
		.with_dids(vec![(alice_did.clone(), old_did_details)])
		.build_and_execute_with_sanity_tests(None, || {
			System::set_block_number(new_block_number);
			assert_ok!(Did::add_key_agreement_key(
				RuntimeOrigin::signed(alice_did.clone()),
				new_key_agreement_key,
			));
			let new_did_details = Did::get_did(&alice_did).expect("ALICE_DID should be present on chain.");
			assert_eq!(new_did_details.key_agreement_keys.len(), 1);
			assert_eq!(
				new_did_details.key_agreement_keys.iter().next().unwrap(),
				&generate_key_id(&new_key_agreement_key.into())
			);
			let public_keys = new_did_details.public_keys;
			// Total is +1 for the new enc key + auth key = 2
			assert_eq!(public_keys.len(), 2);
			// Check for new key agreement key
			assert!(public_keys.contains_key(&generate_key_id(&new_key_agreement_key.into())));
		});
}

#[test]
fn check_max_public_keys_key_agreement_key_addition_error() {
	let auth_key = get_ed25519_authentication_key(true);
	let alice_did = get_did_identifier_from_ed25519_key(auth_key.public());

	let key_agreement_keys = get_key_agreement_keys::<Test>(MaxTotalKeyAgreementKeys::get());
	let new_key_agreement_key = get_x25519_encryption_key(true);

	let mut did_details = generate_base_did_details::<Test>(DidVerificationKey::from(auth_key.public()), None);
	assert_ok!(did_details.add_key_agreement_keys(key_agreement_keys, 0u64,));

	// Fill public key map to its max by adding
	// MaxPublicKeysPerDid - MaxTotalKeyAgreementKeys many keys
	did_details = fill_public_keys(did_details);

	let new_block_number: BlockNumber = 1;

	ExtBuilder::default()
		.with_dids(vec![(alice_did.clone(), did_details)])
		.build_and_execute_with_sanity_tests(None, || {
			System::set_block_number(new_block_number);
			assert_noop!(
				Did::add_key_agreement_key(RuntimeOrigin::signed(alice_did.clone()), new_key_agreement_key,),
				did::Error::<Test>::MaxPublicKeysExceeded
			);
		});
}

#[test]
fn check_did_not_present_key_agreement_key_addition_error() {
	let auth_key = get_ed25519_authentication_key(true);
	let alice_did = get_did_identifier_from_ed25519_key(auth_key.public());
	let new_enc_key = get_x25519_encryption_key(true);

	let new_block_number: BlockNumber = 1;

	// Update delegation key. The old one should be removed.
	ExtBuilder::default().build(None).execute_with(|| {
		System::set_block_number(new_block_number);
		assert_noop!(
			Did::add_key_agreement_key(RuntimeOrigin::signed(alice_did.clone()), new_enc_key),
			did::Error::<Test>::NotFound
		);
	});
}

#[test]
fn check_successful_key_agreement_key_deletion() {
	let auth_key = get_ed25519_authentication_key(true);
	let alice_did = get_did_identifier_from_ed25519_key(auth_key.public());
	let old_enc_key = get_x25519_encryption_key(true);

	let mut old_did_details =
		generate_base_did_details::<Test>(DidVerificationKey::from(auth_key.public()), Some(alice_did.clone()));
	assert_ok!(old_did_details.add_key_agreement_key(old_enc_key, 0u64));

	ExtBuilder::default()
		.with_balances(vec![(alice_did.clone(), DEFAULT_BALANCE)])
		.with_dids(vec![(alice_did.clone(), old_did_details)])
		.build_and_execute_with_sanity_tests(None, || {
			assert_ok!(Did::remove_key_agreement_key(
				RuntimeOrigin::signed(alice_did.clone()),
				generate_key_id(&old_enc_key.into()),
			));
			let new_did_details = Did::get_did(&alice_did).expect("ALICE_DID should be present on chain.");
			assert!(new_did_details.key_agreement_keys.is_empty());
			let public_keys = new_did_details.public_keys;
			// Total is -1 for the enc key removal + auth key = 1
			assert_eq!(public_keys.len(), 1);
			// Check for new key agreement key
			assert!(!public_keys.contains_key(&generate_key_id(&old_enc_key.into())));
		});
}

#[test]
fn check_did_not_found_key_agreement_key_deletion_error() {
	let auth_key = get_ed25519_authentication_key(true);
	let alice_did = get_did_identifier_from_ed25519_key(auth_key.public());
	let test_enc_key = get_x25519_encryption_key(true);

	ExtBuilder::default().build(None).execute_with(|| {
		assert_noop!(
			Did::remove_key_agreement_key(
				RuntimeOrigin::signed(alice_did.clone()),
				generate_key_id(&test_enc_key.into())
			),
			did::Error::<Test>::NotFound
		);
	});
}

#[test]
fn check_key_not_found_key_agreement_key_deletion_error() {
	let auth_key = get_ed25519_authentication_key(true);
	let alice_did = get_did_identifier_from_ed25519_key(auth_key.public());
	let test_enc_key = get_x25519_encryption_key(true);

	// No enc key added
	let old_did_details = generate_base_did_details::<Test>(DidVerificationKey::from(auth_key.public()), None);

	ExtBuilder::default()
		.with_dids(vec![(alice_did.clone(), old_did_details)])
		.build_and_execute_with_sanity_tests(None, || {
			assert_noop!(
				Did::remove_key_agreement_key(
					RuntimeOrigin::signed(alice_did.clone()),
					generate_key_id(&test_enc_key.into())
				),
				did::Error::<Test>::VerificationKeyNotFound
			);
		});
}

// add_service_endpoint

#[test]
fn check_service_addition_no_prior_service_successful() {
	let auth_key = get_ed25519_authentication_key(true);
	let alice_did = get_did_identifier_from_ed25519_key(auth_key.public());
	let new_service_endpoint = DidEndpoint::new(b"id".to_vec(), vec![b"type".to_vec()], vec![b"url".to_vec()]);

	let old_did_details =
		generate_base_did_details::<Test>(DidVerificationKey::from(auth_key.public()), Some(alice_did.clone()));

	ExtBuilder::default()
		.with_balances(vec![(alice_did.clone(), DEFAULT_BALANCE)])
		.with_dids(vec![(alice_did.clone(), old_did_details)])
		.build_and_execute_with_sanity_tests(None, || {
			assert_ok!(Did::add_service_endpoint(
				RuntimeOrigin::signed(alice_did.clone()),
				new_service_endpoint.clone()
			));
			let stored_endpoint = did::pallet::ServiceEndpoints::<Test>::get(&alice_did, &new_service_endpoint.id)
				.expect("Service endpoint should be stored.");
			assert_eq!(stored_endpoint, new_service_endpoint);
			assert_eq!(
				did::pallet::ServiceEndpoints::<Test>::iter_prefix(&alice_did).count(),
				1
			);
			assert_eq!(did::pallet::DidEndpointsCount::<Test>::get(&alice_did), 1);
		});
}

#[test]
fn check_service_addition_one_from_full_successful() {
	let auth_key = get_ed25519_authentication_key(true);
	let alice_did = get_did_identifier_from_ed25519_key(auth_key.public());
	let old_service_endpoints = get_service_endpoints(
		// -1 from the max number
		<Test as did::Config>::MaxNumberOfServicesPerDid::get() - 1,
		<Test as did::Config>::MaxServiceIdLength::get(),
		<Test as did::Config>::MaxNumberOfTypesPerService::get(),
		<Test as did::Config>::MaxServiceTypeLength::get(),
		<Test as did::Config>::MaxNumberOfUrlsPerService::get(),
		<Test as did::Config>::MaxServiceUrlLength::get(),
	);
	let new_service_endpoint = DidEndpoint::new(b"id".to_vec(), vec![b"type".to_vec()], vec![b"url".to_vec()]);

	let old_did_details =
		generate_base_did_details::<Test>(DidVerificationKey::from(auth_key.public()), Some(alice_did.clone()));

	ExtBuilder::default()
		.with_balances(vec![(alice_did.clone(), DEFAULT_BALANCE)])
		.with_dids(vec![(alice_did.clone(), old_did_details)])
		.with_endpoints(vec![(alice_did.clone(), old_service_endpoints)])
		.build_and_execute_with_sanity_tests(None, || {
			assert_ok!(Did::add_service_endpoint(
				RuntimeOrigin::signed(alice_did.clone()),
				new_service_endpoint.clone()
			));
			assert_eq!(
				did::pallet::DidEndpointsCount::<Test>::get(&alice_did),
				<Test as did::Config>::MaxNumberOfServicesPerDid::get()
			);
			assert_eq!(
				did::pallet::ServiceEndpoints::<Test>::iter_prefix(&alice_did).count(),
				<Test as did::Config>::MaxNumberOfServicesPerDid::get().saturated_into::<usize>()
			);
			let stored_endpoint = did::pallet::ServiceEndpoints::<Test>::get(&alice_did, &new_service_endpoint.id)
				.expect("Service endpoint should be stored.");
			assert_eq!(stored_endpoint, new_service_endpoint);
		});
}

#[test]
fn check_did_not_present_services_addition_error() {
	let auth_key = get_ed25519_authentication_key(true);
	let alice_did = get_did_identifier_from_ed25519_key(auth_key.public());
	let new_service_endpoint = DidEndpoint::new(b"id".to_vec(), vec![b"type".to_vec()], vec![b"url".to_vec()]);

	ExtBuilder::default()
		.with_balances(vec![(alice_did.clone(), DEFAULT_BALANCE)])
		.build(None)
		.execute_with(|| {
			assert_noop!(
				Did::add_service_endpoint(RuntimeOrigin::signed(alice_did.clone()), new_service_endpoint),
				did::Error::<Test>::NotFound
			);
		});
}

#[test]
fn check_service_already_present_addition_error() {
	let auth_key = get_ed25519_authentication_key(true);
	let alice_did = get_did_identifier_from_ed25519_key(auth_key.public());
	let service_endpoint = DidEndpoint::new(b"id".to_vec(), vec![b"type".to_vec()], vec![b"url".to_vec()]);

	let old_did_details =
		generate_base_did_details::<Test>(DidVerificationKey::from(auth_key.public()), Some(alice_did.clone()));

	ExtBuilder::default()
		.with_dids(vec![(alice_did.clone(), old_did_details)])
		.with_balances(vec![(alice_did.clone(), DEFAULT_BALANCE)])
		.with_endpoints(vec![(alice_did.clone(), vec![service_endpoint.clone()])])
		.build_and_execute_with_sanity_tests(None, || {
			assert_noop!(
				Did::add_service_endpoint(RuntimeOrigin::signed(alice_did.clone()), service_endpoint),
				did::Error::<Test>::ServiceAlreadyExists
			);
		});
}

#[test]
fn check_max_services_count_addition_error() {
	let auth_key = get_ed25519_authentication_key(true);
	let alice_did = get_did_identifier_from_ed25519_key(auth_key.public());
	let old_service_endpoints = get_service_endpoints(
		<Test as did::Config>::MaxNumberOfServicesPerDid::get(),
		<Test as did::Config>::MaxServiceIdLength::get(),
		<Test as did::Config>::MaxNumberOfTypesPerService::get(),
		<Test as did::Config>::MaxServiceTypeLength::get(),
		<Test as did::Config>::MaxNumberOfUrlsPerService::get(),
		<Test as did::Config>::MaxServiceUrlLength::get(),
	);
	let new_service_endpoint = DidEndpoint::new(b"id".to_vec(), vec![b"type".to_vec()], vec![b"url".to_vec()]);

	let old_did_details = generate_base_did_details::<Test>(DidVerificationKey::from(auth_key.public()), None);

	ExtBuilder::default()
		.with_balances(vec![(alice_did.clone(), DEFAULT_BALANCE)])
		.with_dids(vec![(alice_did.clone(), old_did_details)])
		.with_endpoints(vec![(alice_did.clone(), old_service_endpoints)])
		.build_and_execute_with_sanity_tests(None, || {
			assert_noop!(
				Did::add_service_endpoint(RuntimeOrigin::signed(alice_did.clone()), new_service_endpoint),
				did::Error::<Test>::MaxNumberOfServicesExceeded
			);
		});
}

#[test]
#[should_panic = "Service ID too long."]
fn check_max_service_id_length_addition_error() {
	let auth_key = get_ed25519_authentication_key(true);
	let alice_did = get_did_identifier_from_ed25519_key(auth_key.public());
	let new_service_endpoint = get_service_endpoints(
		1,
		<Test as did::Config>::MaxServiceIdLength::get() + 1,
		<Test as did::Config>::MaxNumberOfTypesPerService::get(),
		<Test as did::Config>::MaxServiceTypeLength::get(),
		<Test as did::Config>::MaxNumberOfUrlsPerService::get(),
		<Test as did::Config>::MaxServiceUrlLength::get(),
	)[0]
	.clone();

	let old_did_details = generate_base_did_details::<Test>(DidVerificationKey::from(auth_key.public()), None);

	ExtBuilder::default()
		.with_dids(vec![(alice_did.clone(), old_did_details)])
		.build(None)
		.execute_with(|| {
			assert_noop!(
				Did::add_service_endpoint(RuntimeOrigin::signed(alice_did.clone()), new_service_endpoint),
				did::Error::<Test>::MaxServiceIdLengthExceeded
			);
		});
}

#[test]
#[should_panic = "Service type too long."]
fn check_max_service_type_length_addition_error() {
	let auth_key = get_ed25519_authentication_key(true);
	let alice_did = get_did_identifier_from_ed25519_key(auth_key.public());
	let new_service_endpoint = get_service_endpoints(
		1,
		<Test as did::Config>::MaxServiceIdLength::get(),
		<Test as did::Config>::MaxNumberOfTypesPerService::get(),
		<Test as did::Config>::MaxServiceTypeLength::get() + 1,
		<Test as did::Config>::MaxNumberOfUrlsPerService::get(),
		<Test as did::Config>::MaxServiceUrlLength::get(),
	)[0]
	.clone();

	let old_did_details = generate_base_did_details::<Test>(DidVerificationKey::from(auth_key.public()), None);

	ExtBuilder::default()
		.with_dids(vec![(alice_did.clone(), old_did_details)])
		.build(None)
		.execute_with(|| {
			assert_noop!(
				Did::add_service_endpoint(RuntimeOrigin::signed(alice_did.clone()), new_service_endpoint),
				did::Error::<Test>::MaxServiceTypeLengthExceeded
			);
		});
}

#[test]
#[should_panic = "Too many types for the given service."]
fn check_max_service_type_count_addition_error() {
	let auth_key = get_ed25519_authentication_key(true);
	let alice_did = get_did_identifier_from_ed25519_key(auth_key.public());
	let new_service_endpoint = get_service_endpoints(
		1,
		<Test as did::Config>::MaxServiceIdLength::get(),
		<Test as did::Config>::MaxNumberOfTypesPerService::get() + 1,
		<Test as did::Config>::MaxServiceTypeLength::get(),
		<Test as did::Config>::MaxNumberOfUrlsPerService::get(),
		<Test as did::Config>::MaxServiceUrlLength::get(),
	)[0]
	.clone();

	let old_did_details = generate_base_did_details::<Test>(DidVerificationKey::from(auth_key.public()), None);

	ExtBuilder::default()
		.with_dids(vec![(alice_did.clone(), old_did_details)])
		.build(None)
		.execute_with(|| {
			assert_noop!(
				Did::add_service_endpoint(RuntimeOrigin::signed(alice_did.clone()), new_service_endpoint),
				did::Error::<Test>::MaxNumberOfTypesPerServiceExceeded
			);
		});
}

#[test]
#[should_panic = "Service URL too long."]
fn check_max_service_url_length_addition_error() {
	let auth_key = get_ed25519_authentication_key(true);
	let alice_did = get_did_identifier_from_ed25519_key(auth_key.public());
	let new_service_endpoint = get_service_endpoints(
		1,
		<Test as did::Config>::MaxServiceIdLength::get(),
		<Test as did::Config>::MaxNumberOfTypesPerService::get(),
		<Test as did::Config>::MaxServiceTypeLength::get(),
		<Test as did::Config>::MaxNumberOfUrlsPerService::get(),
		<Test as did::Config>::MaxServiceUrlLength::get() + 1,
	)[0]
	.clone();

	let old_did_details = generate_base_did_details::<Test>(DidVerificationKey::from(auth_key.public()), None);

	ExtBuilder::default()
		.with_dids(vec![(alice_did.clone(), old_did_details)])
		.build(None)
		.execute_with(|| {
			assert_noop!(
				Did::add_service_endpoint(RuntimeOrigin::signed(alice_did.clone()), new_service_endpoint),
				did::Error::<Test>::MaxServiceUrlLengthExceeded
			);
		});
}

#[test]
#[should_panic = "Too many URLs for the given service."]
fn check_max_service_url_count_addition_error() {
	let auth_key = get_ed25519_authentication_key(true);
	let alice_did = get_did_identifier_from_ed25519_key(auth_key.public());
	let new_service_endpoint = get_service_endpoints(
		1,
		<Test as did::Config>::MaxServiceIdLength::get(),
		<Test as did::Config>::MaxNumberOfTypesPerService::get(),
		<Test as did::Config>::MaxServiceTypeLength::get(),
		<Test as did::Config>::MaxNumberOfUrlsPerService::get() + 1,
		<Test as did::Config>::MaxServiceUrlLength::get(),
	)[0]
	.clone();

	let old_did_details = generate_base_did_details::<Test>(DidVerificationKey::from(auth_key.public()), None);

	ExtBuilder::default()
		.with_dids(vec![(alice_did.clone(), old_did_details)])
		.build(None)
		.execute_with(|| {
			assert_noop!(
				Did::add_service_endpoint(RuntimeOrigin::signed(alice_did.clone()), new_service_endpoint),
				did::Error::<Test>::MaxNumberOfUrlsPerServiceExceeded
			);
		});
}

#[test]
fn character_addition_error() {
	let auth_key = get_ed25519_authentication_key(true);
	let alice_did = get_did_identifier_from_ed25519_key(auth_key.public());
	let new_service_details = DidEndpoint::new("å".bytes().collect(), vec![b"type".to_vec()], vec![b"url".to_vec()]);

	let old_did_details =
		generate_base_did_details::<Test>(DidVerificationKey::from(auth_key.public()), Some(alice_did.clone()));

	ExtBuilder::default()
		.with_balances(vec![(alice_did.clone(), DEFAULT_BALANCE)])
		.with_dids(vec![(alice_did.clone(), old_did_details)])
		.build_and_execute_with_sanity_tests(None, || {
			assert_noop!(
				Did::add_service_endpoint(RuntimeOrigin::signed(alice_did.clone()), new_service_details),
				did::Error::<Test>::InvalidServiceEncoding
			);
		});
}

#[test]
fn check_invalid_service_type_character_addition_error() {
	let auth_key = get_ed25519_authentication_key(true);
	let alice_did = get_did_identifier_from_ed25519_key(auth_key.public());
	let new_service_details = DidEndpoint::new(b"id".to_vec(), vec!["å".bytes().collect()], vec![b"url".to_vec()]);

	let old_did_details = generate_base_did_details::<Test>(DidVerificationKey::from(auth_key.public()), None);

	ExtBuilder::default()
		.with_balances(vec![(alice_did.clone(), DEFAULT_BALANCE)])
		.with_dids(vec![(alice_did.clone(), old_did_details)])
		.build_and_execute_with_sanity_tests(None, || {
			assert_noop!(
				Did::add_service_endpoint(RuntimeOrigin::signed(alice_did.clone()), new_service_details),
				did::Error::<Test>::InvalidServiceEncoding
			);
		});
}

#[test]
fn check_invalid_service_url_character_addition_error() {
	let auth_key = get_ed25519_authentication_key(true);
	let alice_did = get_did_identifier_from_ed25519_key(auth_key.public());
	let new_service_details = DidEndpoint::new(b"id".to_vec(), vec![b"type".to_vec()], vec!["å".bytes().collect()]);

	let old_did_details = generate_base_did_details::<Test>(DidVerificationKey::from(auth_key.public()), None);

	ExtBuilder::default()
		.with_balances(vec![(alice_did.clone(), DEFAULT_BALANCE)])
		.with_dids(vec![(alice_did.clone(), old_did_details)])
		.build_and_execute_with_sanity_tests(None, || {
			assert_noop!(
				Did::add_service_endpoint(RuntimeOrigin::signed(alice_did.clone()), new_service_details),
				did::Error::<Test>::InvalidServiceEncoding
			);
		});
}

// remove_service_endpoint

#[test]
fn check_service_deletion_successful() {
	initialize_logger();
	let auth_key = get_ed25519_authentication_key(true);
	let alice_did = get_did_identifier_from_ed25519_key(auth_key.public());
	let old_service_endpoint = DidEndpoint::new(b"id".to_vec(), vec![b"type".to_vec()], vec![b"url".to_vec()]);

	let old_did_details =
		generate_base_did_details::<Test>(DidVerificationKey::from(auth_key.public()), Some(alice_did.clone()));

	ExtBuilder::default()
		.with_dids(vec![(alice_did.clone(), old_did_details)])
		.with_balances(vec![(alice_did.clone(), DEFAULT_BALANCE)])
		.with_endpoints(vec![(alice_did.clone(), vec![old_service_endpoint.clone()])])
		.build_and_execute_with_sanity_tests(None, || {
			assert_ok!(Did::remove_service_endpoint(
				RuntimeOrigin::signed(alice_did.clone()),
				old_service_endpoint.id
			));
			// Counter should be deleted from the storage.
			assert_eq!(did::pallet::DidEndpointsCount::<Test>::get(&alice_did), 0);
			assert_eq!(
				did::pallet::ServiceEndpoints::<Test>::iter_prefix(&alice_did).count(),
				0
			);
		});
}

#[test]
fn check_service_not_present_deletion_error() {
	let auth_key = get_ed25519_authentication_key(true);
	let alice_did = get_did_identifier_from_ed25519_key(auth_key.public());
	let service_id = b"id".to_vec();

	let old_did_details = generate_base_did_details::<Test>(DidVerificationKey::from(auth_key.public()), None);

	ExtBuilder::default()
		.with_dids(vec![(alice_did.clone(), old_did_details)])
		.build_and_execute_with_sanity_tests(None, || {
			assert_noop!(
				Did::remove_service_endpoint(
					RuntimeOrigin::signed(alice_did.clone()),
					service_id.try_into().expect("Service ID to delete too long")
				),
				did::Error::<Test>::ServiceNotFound
			);
		});
}

// delete

#[test]
fn check_successful_deletion_no_endpoints() {
	let auth_key = get_ed25519_authentication_key(true);
	let alice_did = get_did_identifier_from_ed25519_key(auth_key.public());

	let mut did_details = generate_base_did_details::<Test>(DidVerificationKey::from(auth_key.public()), None);
	did_details.deposit.owner = ACCOUNT_00;
	did_details.deposit.amount = <Test as did::Config>::BaseDeposit::get();

	let balance = <Test as did::Config>::BaseDeposit::get() * 2
		+ <Test as did::Config>::Fee::get() * 2
		+ <<Test as did::Config>::Currency as Currency<did::AccountIdOf<Test>>>::minimum_balance();

	ExtBuilder::default()
		.with_balances(vec![(ACCOUNT_00, balance)])
		.with_dids(vec![(alice_did.clone(), did_details)])
		.build_and_execute_with_sanity_tests(None, || {
			assert_eq!(did::pallet::DidEndpointsCount::<Test>::get(&alice_did), 0);
			assert_eq!(
				Balances::reserved_balance(ACCOUNT_00),
				<Test as did::Config>::BaseDeposit::get()
			);
			assert_ok!(Did::delete(RuntimeOrigin::signed(alice_did.clone()), 0));
			assert!(Did::get_did(alice_did.clone()).is_none());
			assert!(Did::get_deleted_did(alice_did.clone()).is_some());
			assert!(Balances::reserved_balance(ACCOUNT_00).is_zero());

			assert_eq!(did::pallet::DidEndpointsCount::<Test>::get(&alice_did), 0);

			// Re-adding the same DID identifier should fail.
			let details = generate_base_did_creation_details::<Test>(alice_did.clone(), ACCOUNT_00);

			let signature = auth_key.sign(details.encode().as_ref());

			assert_noop!(
				Did::create(
					RuntimeOrigin::signed(ACCOUNT_00.clone()),
					Box::new(details),
					did::DidSignature::from(signature),
				),
				did::Error::<Test>::AlreadyDeleted
			);
		});
}

#[test]
fn check_successful_deletion_with_endpoints() {
	let auth_key = get_ed25519_authentication_key(true);
	let alice_did = get_did_identifier_from_ed25519_key(auth_key.public());
	let service_endpoint = DidEndpoint::new(b"id".to_vec(), vec![b"type".to_vec()], vec![b"url".to_vec()]);

	let mut did_details = generate_base_did_details::<Test>(DidVerificationKey::from(auth_key.public()), None);
	did_details.deposit.owner = ACCOUNT_00;
	did_details.deposit.amount = <Test as did::Config>::BaseDeposit::get();

	let balance = <Test as did::Config>::BaseDeposit::get() * 2
		+ <Test as did::Config>::Fee::get() * 2
		+ <<Test as did::Config>::Currency as Currency<did::AccountIdOf<Test>>>::minimum_balance();

	ExtBuilder::default()
		.with_balances(vec![(ACCOUNT_00, balance)])
		.with_dids(vec![(alice_did.clone(), did_details)])
		.with_endpoints(vec![(alice_did.clone(), vec![service_endpoint])])
		.build_and_execute_with_sanity_tests(None, || {
			assert_eq!(did::pallet::DidEndpointsCount::<Test>::get(&alice_did), 1);
			assert_eq!(
				Balances::reserved_balance(ACCOUNT_00),
				<Test as did::Config>::BaseDeposit::get()
			);
			assert_ok!(Did::delete(RuntimeOrigin::signed(alice_did.clone()), 1));
			assert!(Did::get_did(alice_did.clone()).is_none());
			assert!(Did::get_deleted_did(alice_did.clone()).is_some());
			assert!(Balances::reserved_balance(ACCOUNT_00).is_zero());

			assert_eq!(did::pallet::DidEndpointsCount::<Test>::get(&alice_did), 0);

			// Re-adding the same DID identifier should fail.
			let details = generate_base_did_creation_details::<Test>(alice_did.clone(), ACCOUNT_00);

			let signature = auth_key.sign(details.encode().as_ref());

			assert_noop!(
				Did::create(
					RuntimeOrigin::signed(ACCOUNT_00.clone()),
					Box::new(details),
					did::DidSignature::from(signature),
				),
				did::Error::<Test>::AlreadyDeleted
			);
		});
}

#[test]
fn check_did_not_present_deletion() {
	let auth_key = get_ed25519_authentication_key(true);
	let alice_did = get_did_identifier_from_ed25519_key(auth_key.public());

	let balance = <Test as did::Config>::BaseDeposit::get()
		+ <Test as did::Config>::Fee::get()
		+ <<Test as did::Config>::Currency as Currency<did::AccountIdOf<Test>>>::minimum_balance();
	ExtBuilder::default()
		.with_balances(vec![(ACCOUNT_00, balance)])
		.build_and_execute_with_sanity_tests(None, || {
			assert_noop!(
				Did::delete(RuntimeOrigin::signed(alice_did), 0),
				did::Error::<Test>::NotFound
			);
		});
}

#[test]
fn check_service_count_too_small_deletion_error() {
	let auth_key = get_ed25519_authentication_key(true);
	let alice_did = get_did_identifier_from_ed25519_key(auth_key.public());
	let service_endpoint = DidEndpoint::new(b"id".to_vec(), vec![b"type".to_vec()], vec![b"url".to_vec()]);

	let mut did_details = generate_base_did_details::<Test>(DidVerificationKey::from(auth_key.public()), None);
	did_details.deposit.owner = ACCOUNT_00;
	did_details.deposit.amount = <Test as did::Config>::BaseDeposit::get();

	let balance = <Test as did::Config>::BaseDeposit::get() * 2
		+ <Test as did::Config>::Fee::get() * 2
		+ <<Test as did::Config>::Currency as Currency<did::AccountIdOf<Test>>>::minimum_balance();

	ExtBuilder::default()
		.with_balances(vec![(ACCOUNT_00, balance)])
		.with_dids(vec![(alice_did.clone(), did_details)])
		.with_endpoints(vec![(alice_did.clone(), vec![service_endpoint])])
		.build_and_execute_with_sanity_tests(None, || {
			assert_noop!(
				Did::delete(RuntimeOrigin::signed(alice_did.clone()), 0),
				did::Error::<Test>::MaxStoredEndpointsCountExceeded
			);
		});
}

// reclaim_deposit

#[test]
fn check_successful_reclaiming() {
	let auth_key = get_ed25519_authentication_key(true);
	let alice_did = get_did_identifier_from_ed25519_key(auth_key.public());
	let old_service_endpoint = DidEndpoint::new(b"id".to_vec(), vec![b"type".to_vec()], vec![b"url".to_vec()]);
	let mut did_details = generate_base_did_details::<Test>(DidVerificationKey::from(auth_key.public()), None);
	did_details.deposit.owner = ACCOUNT_00;
	did_details.deposit.amount = <Test as did::Config>::BaseDeposit::get();

	let balance = <Test as did::Config>::BaseDeposit::get() * 2
		+ <Test as did::Config>::Fee::get() * 2
		+ <<Test as did::Config>::Currency as Currency<did::AccountIdOf<Test>>>::minimum_balance();

	ExtBuilder::default()
		.with_balances(vec![(ACCOUNT_00, balance)])
		.with_dids(vec![(alice_did.clone(), did_details)])
		.with_endpoints(vec![(alice_did.clone(), vec![old_service_endpoint])])
		.build_and_execute_with_sanity_tests(None, || {
			assert_eq!(did::pallet::DidEndpointsCount::<Test>::get(&alice_did), 1);
			assert_eq!(
				Balances::reserved_balance(ACCOUNT_00),
				<Test as did::Config>::BaseDeposit::get()
			);
			assert_ok!(Did::reclaim_deposit(
				RuntimeOrigin::signed(ACCOUNT_00.clone()),
				alice_did.clone(),
				1
			));
			assert!(Did::get_did(alice_did.clone()).is_none());
			assert!(Did::get_deleted_did(alice_did.clone()).is_some());
			assert!(Balances::reserved_balance(ACCOUNT_00).is_zero());
			assert_eq!(did::pallet::DidEndpointsCount::<Test>::get(&alice_did), 0);

			// Re-adding the same DID identifier should fail.
			let details = generate_base_did_creation_details::<Test>(alice_did.clone(), ACCOUNT_00);

			let signature = auth_key.sign(details.encode().as_ref());

			assert_noop!(
				Did::create(
					RuntimeOrigin::signed(ACCOUNT_00.clone()),
					Box::new(details),
					did::DidSignature::from(signature),
				),
				did::Error::<Test>::AlreadyDeleted
			);
		});
}

#[test]
fn unauthorized_reclaiming() {
	let auth_key = get_ed25519_authentication_key(true);
	let alice_did = get_did_identifier_from_ed25519_key(auth_key.public());
	let mut did_details = generate_base_did_details::<Test>(DidVerificationKey::from(auth_key.public()), None);
	did_details.deposit.owner = ACCOUNT_00;
	did_details.deposit.amount = <Test as did::Config>::BaseDeposit::get();

	let balance = <Test as did::Config>::BaseDeposit::get()
		+ <Test as did::Config>::Fee::get()
		+ <<Test as did::Config>::Currency as Currency<did::AccountIdOf<Test>>>::minimum_balance();

	ExtBuilder::default()
		.with_balances(vec![(ACCOUNT_00, balance)])
		.with_dids(vec![(alice_did.clone(), did_details)])
		.build_and_execute_with_sanity_tests(None, || {
			assert_eq!(
				Balances::reserved_balance(ACCOUNT_00),
				<Test as did::Config>::BaseDeposit::get()
			);
			assert_noop!(
				Did::reclaim_deposit(RuntimeOrigin::signed(ACCOUNT_01.clone()), alice_did.clone(), 0),
				did::Error::<Test>::NotOwnerOfDeposit
			);
		});
}

#[test]
fn check_service_count_too_small_reclaim_error() {
	let auth_key = get_ed25519_authentication_key(true);
	let alice_did = get_did_identifier_from_ed25519_key(auth_key.public());
	let service_endpoint = DidEndpoint::new(b"id".to_vec(), vec![b"type".to_vec()], vec![b"url".to_vec()]);

	let mut did_details = generate_base_did_details::<Test>(DidVerificationKey::from(auth_key.public()), None);
	did_details.deposit.owner = ACCOUNT_00;
	did_details.deposit.amount = <Test as did::Config>::BaseDeposit::get();

	let balance = <Test as did::Config>::BaseDeposit::get() * 2
		+ <Test as did::Config>::Fee::get() * 2
		+ <<Test as did::Config>::Currency as Currency<did::AccountIdOf<Test>>>::minimum_balance();

	ExtBuilder::default()
		.with_balances(vec![(ACCOUNT_00, balance)])
		.with_dids(vec![(alice_did.clone(), did_details)])
		.with_endpoints(vec![(alice_did.clone(), vec![service_endpoint])])
		.build_and_execute_with_sanity_tests(None, || {
			assert_noop!(
				Did::reclaim_deposit(RuntimeOrigin::signed(ACCOUNT_00.clone()), alice_did.clone(), 0),
				did::Error::<Test>::MaxStoredEndpointsCountExceeded
			);
		});
}

// submit_did_call

#[test]
fn check_did_not_found_call_error() {
	let auth_key = get_sr25519_authentication_key(true);
	let did = get_did_identifier_from_sr25519_key(auth_key.public());
	let caller = ACCOUNT_00;

	let call_operation = generate_test_did_call(DidVerificationKeyRelationship::Authentication, did, caller.clone());
	let signature = auth_key.sign(call_operation.encode().as_ref());

	// No DID added
	ExtBuilder::default().build(None).execute_with(|| {
		assert_noop!(
			Did::submit_did_call(
				RuntimeOrigin::signed(caller),
				Box::new(call_operation.operation),
				did::DidSignature::from(signature)
			),
			did::Error::<Test>::NotFound
		);
	});
}

#[test]
fn check_too_small_tx_counter_after_wrap_call_error() {
	let auth_key = get_sr25519_authentication_key(true);
	let did = get_did_identifier_from_sr25519_key(auth_key.public());
	let caller = ACCOUNT_00;
	let mut mock_did = generate_base_did_details::<Test>(DidVerificationKey::from(auth_key.public()), None);
	// After wrapping tx_counter becomes 0 again.
	mock_did.last_tx_counter = 0u64;

	let mut call_operation = generate_test_did_call(
		DidVerificationKeyRelationship::Authentication,
		did.clone(),
		caller.clone(),
	);
	call_operation.operation.tx_counter = u64::MAX;
	let signature = auth_key.sign(call_operation.encode().as_ref());

	ExtBuilder::default()
		.with_dids(vec![(did, mock_did)])
		.build_and_execute_with_sanity_tests(None, || {
			assert_noop!(
				Did::submit_did_call(
					RuntimeOrigin::signed(caller),
					Box::new(call_operation.operation),
					did::DidSignature::from(signature)
				),
				did::Error::<Test>::InvalidNonce
			);
		});
}

#[test]
fn check_too_small_tx_counter_call_error() {
	let auth_key = get_sr25519_authentication_key(true);
	let did = get_did_identifier_from_sr25519_key(auth_key.public());
	let caller = ACCOUNT_00;
	let mut mock_did = generate_base_did_details::<Test>(DidVerificationKey::from(auth_key.public()), None);
	mock_did.last_tx_counter = 1u64;

	let mut call_operation = generate_test_did_call(
		DidVerificationKeyRelationship::Authentication,
		did.clone(),
		caller.clone(),
	);
	call_operation.operation.tx_counter = mock_did.last_tx_counter - 1;
	let signature = auth_key.sign(call_operation.encode().as_ref());

	ExtBuilder::default()
		.with_dids(vec![(did, mock_did)])
		.build_and_execute_with_sanity_tests(None, || {
			assert_noop!(
				Did::submit_did_call(
					RuntimeOrigin::signed(caller),
					Box::new(call_operation.operation),
					did::DidSignature::from(signature)
				),
				did::Error::<Test>::InvalidNonce
			);
		});
}

#[test]
fn check_equal_tx_counter_call_error() {
	let auth_key = get_sr25519_authentication_key(true);
	let did = get_did_identifier_from_sr25519_key(auth_key.public());
	let caller = ACCOUNT_00;
	let mock_did = generate_base_did_details::<Test>(DidVerificationKey::from(auth_key.public()), None);

	let mut call_operation = generate_test_did_call(
		DidVerificationKeyRelationship::Authentication,
		did.clone(),
		caller.clone(),
	);
	call_operation.operation.tx_counter = mock_did.last_tx_counter;
	let signature = auth_key.sign(call_operation.encode().as_ref());

	ExtBuilder::default()
		.with_dids(vec![(did, mock_did)])
		.build_and_execute_with_sanity_tests(None, || {
			assert_noop!(
				Did::submit_did_call(
					RuntimeOrigin::signed(caller),
					Box::new(call_operation.operation),
					did::DidSignature::from(signature)
				),
				did::Error::<Test>::InvalidNonce
			);
		});
}

#[test]
fn check_too_large_tx_counter_call_error() {
	let auth_key = get_sr25519_authentication_key(true);
	let did = get_did_identifier_from_sr25519_key(auth_key.public());
	let caller = ACCOUNT_00;
	let mock_did = generate_base_did_details::<Test>(DidVerificationKey::from(auth_key.public()), None);

	let mut call_operation = generate_test_did_call(
		DidVerificationKeyRelationship::Authentication,
		did.clone(),
		caller.clone(),
	);
	call_operation.operation.tx_counter = mock_did.last_tx_counter + 2u64;
	let signature = auth_key.sign(call_operation.encode().as_ref());

	ExtBuilder::default()
		.with_dids(vec![(did, mock_did)])
		.build_and_execute_with_sanity_tests(None, || {
			assert_noop!(
				Did::submit_did_call(
					RuntimeOrigin::signed(caller),
					Box::new(call_operation.operation),
					did::DidSignature::from(signature)
				),
				did::Error::<Test>::InvalidNonce
			);
		});
}

#[test]
fn check_tx_block_number_too_low_error() {
	let auth_key = get_sr25519_authentication_key(true);
	let did = get_did_identifier_from_sr25519_key(auth_key.public());
	let caller = ACCOUNT_00;

	let mock_did = generate_base_did_details::<Test>(DidVerificationKey::from(auth_key.public()), None);

	let call_operation = generate_test_did_call(
		DidVerificationKeyRelationship::Authentication,
		did.clone(),
		caller.clone(),
	);
	let signature = auth_key.sign(call_operation.encode().as_ref());

	ExtBuilder::default()
		.with_dids(vec![(did, mock_did)])
		.build_and_execute_with_sanity_tests(None, || {
			// System block number 1 past the max block the operation was allowed for.
			System::set_block_number(call_operation.operation.block_number + MaxBlocksTxValidity::get() + 1);
			assert_noop!(
				Did::submit_did_call(
					RuntimeOrigin::signed(caller.clone()),
					Box::new(call_operation.operation.clone()),
					did::DidSignature::from(signature.clone())
				),
				did::Error::<Test>::TransactionExpired
			);

			// But it would work if the system would be one block earlier.
			System::set_block_number(call_operation.operation.block_number + MaxBlocksTxValidity::get());
			assert_ok!(Did::submit_did_call(
				RuntimeOrigin::signed(caller),
				Box::new(call_operation.operation),
				did::DidSignature::from(signature)
			));
		});
}

#[test]
fn check_tx_block_number_too_high_error() {
	let auth_key = get_sr25519_authentication_key(true);
	let did = get_did_identifier_from_sr25519_key(auth_key.public());
	let caller = ACCOUNT_00;

	let mock_did = generate_base_did_details::<Test>(DidVerificationKey::from(auth_key.public()), None);

	let mut call_operation = generate_test_did_call(
		DidVerificationKeyRelationship::Authentication,
		did.clone(),
		caller.clone(),
	);

	call_operation.operation.block_number = MaxBlocksTxValidity::get() + 100;
	let signature = auth_key.sign(call_operation.encode().as_ref());

	ExtBuilder::default()
		.with_dids(vec![(did, mock_did)])
		.build_and_execute_with_sanity_tests(None, || {
			// System block number is still too low, meaning that the block number used in
			// the operation was too high.
			System::set_block_number(call_operation.operation.block_number - MaxBlocksTxValidity::get() - 1);
			assert_noop!(
				Did::submit_did_call(
					RuntimeOrigin::signed(caller.clone()),
					Box::new(call_operation.operation.clone()),
					did::DidSignature::from(signature.clone())
				),
				did::Error::<Test>::TransactionExpired
			);
		});
}

#[test]
fn check_verification_key_not_present_call_error() {
	let auth_key = get_sr25519_authentication_key(true);
	let did = get_did_identifier_from_sr25519_key(auth_key.public());
	let caller = ACCOUNT_00;
	let mock_did = generate_base_did_details::<Test>(DidVerificationKey::from(auth_key.public()), None);

	// The operation requires the delegation key that is currently not stored for
	// the given DID.
	let call_operation = generate_test_did_call(
		DidVerificationKeyRelationship::CapabilityDelegation,
		did.clone(),
		caller.clone(),
	);
	let signature = auth_key.sign(call_operation.encode().as_ref());

	ExtBuilder::default()
		.with_dids(vec![(did, mock_did)])
		.build_and_execute_with_sanity_tests(None, || {
			assert_noop!(
				Did::submit_did_call(
					RuntimeOrigin::signed(caller),
					Box::new(call_operation.operation),
					did::DidSignature::from(signature)
				),
				did::Error::<Test>::VerificationKeyNotFound
			);
		});
}

#[test]
fn check_invalid_signature_format_call_error() {
	let auth_key = get_sr25519_authentication_key(true);
	let did = get_did_identifier_from_sr25519_key(auth_key.public());
	let caller = ACCOUNT_00;
	let alternative_auth_key = get_ed25519_authentication_key(true);
	let mock_did = generate_base_did_details::<Test>(DidVerificationKey::from(auth_key.public()), None);

	let call_operation = generate_test_did_call(
		DidVerificationKeyRelationship::Authentication,
		did.clone(),
		caller.clone(),
	);
	let signature = alternative_auth_key.sign(call_operation.encode().as_ref());

	ExtBuilder::default()
		.with_dids(vec![(did, mock_did)])
		.build_and_execute_with_sanity_tests(None, || {
			assert_noop!(
				Did::submit_did_call(
					RuntimeOrigin::signed(caller),
					Box::new(call_operation.operation),
					did::DidSignature::from(signature)
				),
				did::Error::<Test>::InvalidSignatureFormat
			);
		});
}

#[test]
fn check_bad_submitter_error() {
	let auth_key = get_sr25519_authentication_key(true);
	let did = get_did_identifier_from_sr25519_key(auth_key.public());
	let caller = ACCOUNT_00;
	let alternative_auth_key = get_sr25519_authentication_key(false);
	let mock_did = generate_base_did_details::<Test>(DidVerificationKey::from(auth_key.public()), None);

	let submitter = ACCOUNT_01;

	let call_operation = generate_test_did_call(DidVerificationKeyRelationship::Authentication, did.clone(), submitter);
	let signature = alternative_auth_key.sign(call_operation.encode().as_ref());

	ExtBuilder::default()
		.with_dids(vec![(did, mock_did)])
		.build_and_execute_with_sanity_tests(None, || {
			assert_noop!(
				Did::submit_did_call(
					RuntimeOrigin::signed(caller),
					Box::new(call_operation.operation),
					did::DidSignature::from(signature)
				),
				did::Error::<Test>::BadDidOrigin
			);
		});
}

#[test]
fn check_invalid_signature_call_error() {
	let auth_key = get_sr25519_authentication_key(true);
	let did = get_did_identifier_from_sr25519_key(auth_key.public());
	let caller = ACCOUNT_00;
	let alternative_auth_key = get_sr25519_authentication_key(false);
	let mock_did = generate_base_did_details::<Test>(DidVerificationKey::from(auth_key.public()), None);

	let call_operation = generate_test_did_call(
		DidVerificationKeyRelationship::Authentication,
		did.clone(),
		caller.clone(),
	);
	let signature = alternative_auth_key.sign(call_operation.encode().as_ref());

	ExtBuilder::default()
		.with_dids(vec![(did, mock_did)])
		.build_and_execute_with_sanity_tests(None, || {
			assert_noop!(
				Did::submit_did_call(
					RuntimeOrigin::signed(caller),
					Box::new(call_operation.operation),
					did::DidSignature::from(signature)
				),
				did::Error::<Test>::InvalidSignature
			);
		});
}

#[test]
fn check_call_attestation_key_successful() {
	let auth_key = get_sr25519_authentication_key(true);
	let did = get_did_identifier_from_sr25519_key(auth_key.public());
	let caller = ACCOUNT_00;
	let attestation_key = get_ed25519_attestation_key(true);

	let mut mock_did = generate_base_did_details::<Test>(DidVerificationKey::from(auth_key.public()), None);
	assert_ok!(mock_did.update_attestation_key(DidVerificationKey::from(attestation_key.public()), 0));

	let call_operation = generate_test_did_call(
		DidVerificationKeyRelationship::AssertionMethod,
		did.clone(),
		caller.clone(),
	);
	let signature = attestation_key.sign(call_operation.encode().as_ref());

	ExtBuilder::default()
		.with_dids(vec![(did, mock_did)])
		.build_and_execute_with_sanity_tests(None, || {
			assert_ok!(Did::submit_did_call(
				RuntimeOrigin::signed(caller),
				Box::new(call_operation.operation),
				did::DidSignature::from(signature)
			));
		});
}

#[test]
fn check_call_attestation_key_error() {
	let auth_key = get_sr25519_authentication_key(true);
	let did = get_did_identifier_from_sr25519_key(auth_key.public());
	let caller = ACCOUNT_00;
	let attestation_key = get_ed25519_attestation_key(true);

	let mut mock_did = generate_base_did_details::<Test>(DidVerificationKey::from(auth_key.public()), None);
	assert_ok!(mock_did.update_attestation_key(DidVerificationKey::from(attestation_key.public()), 0));

	let call_operation = generate_test_did_call(
		DidVerificationKeyRelationship::AssertionMethod,
		did.clone(),
		caller.clone(),
	);
	let signature = attestation_key.sign(call_operation.encode().as_ref());

	ExtBuilder::default()
		.with_dids(vec![(did.clone(), mock_did)])
		.with_ctypes(vec![(
			<Test as frame_system::Config>::Hashing::hash(&get_attestation_key_test_input()[..]),
			did,
		)])
		.build_and_execute_with_sanity_tests(None, || {
			assert_err!(
				Did::submit_did_call(
					RuntimeOrigin::signed(caller),
					Box::new(call_operation.operation),
					did::DidSignature::from(signature)
				),
				ctype::Error::<Test>::AlreadyExists
			);
		});
}

#[test]
fn check_call_delegation_key_successful() {
	let auth_key = get_sr25519_authentication_key(true);
	let did = get_did_identifier_from_sr25519_key(auth_key.public());
	let caller = ACCOUNT_00;
	let delegation_key = get_ed25519_delegation_key(true);

	let mut mock_did = generate_base_did_details::<Test>(DidVerificationKey::from(auth_key.public()), None);
	assert_ok!(mock_did.update_delegation_key(DidVerificationKey::from(delegation_key.public()), 0));

	let call_operation = generate_test_did_call(
		DidVerificationKeyRelationship::CapabilityDelegation,
		did.clone(),
		caller.clone(),
	);
	let signature = delegation_key.sign(call_operation.encode().as_ref());

	ExtBuilder::default()
		.with_dids(vec![(did, mock_did)])
		.build_and_execute_with_sanity_tests(None, || {
			assert_ok!(Did::submit_did_call(
				RuntimeOrigin::signed(caller),
				Box::new(call_operation.operation),
				did::DidSignature::from(signature)
			));
		});
}

#[test]
fn check_call_delegation_key_error() {
	let auth_key = get_sr25519_authentication_key(true);
	let did = get_did_identifier_from_sr25519_key(auth_key.public());
	let caller = ACCOUNT_00;
	let delegation_key = get_ed25519_delegation_key(true);

	let mut mock_did = generate_base_did_details::<Test>(DidVerificationKey::from(auth_key.public()), None);
	assert_ok!(mock_did.update_delegation_key(DidVerificationKey::from(delegation_key.public()), 0));

	let call_operation = generate_test_did_call(
		DidVerificationKeyRelationship::CapabilityDelegation,
		did.clone(),
		caller.clone(),
	);
	let signature = delegation_key.sign(call_operation.encode().as_ref());

	ExtBuilder::default()
		.with_dids(vec![(did.clone(), mock_did)])
		.with_ctypes(vec![(
			<Test as frame_system::Config>::Hashing::hash(&get_delegation_key_test_input()[..]),
			did,
		)])
		.build_and_execute_with_sanity_tests(None, || {
			assert_err!(
				Did::submit_did_call(
					RuntimeOrigin::signed(caller),
					Box::new(call_operation.operation),
					did::DidSignature::from(signature)
				),
				ctype::Error::<Test>::AlreadyExists
			);
		});
}

#[test]
fn check_call_authentication_key_successful() {
	let auth_key = get_sr25519_authentication_key(true);
	let did = get_did_identifier_from_sr25519_key(auth_key.public());
	let caller = ACCOUNT_00;

	let mock_did = generate_base_did_details::<Test>(DidVerificationKey::from(auth_key.public()), None);

	let call_operation = generate_test_did_call(
		DidVerificationKeyRelationship::Authentication,
		did.clone(),
		caller.clone(),
	);
	let signature = auth_key.sign(call_operation.encode().as_ref());

	ExtBuilder::default()
		.with_dids(vec![(did, mock_did)])
		.build_and_execute_with_sanity_tests(None, || {
			assert_ok!(Did::submit_did_call(
				RuntimeOrigin::signed(caller),
				Box::new(call_operation.operation),
				did::DidSignature::from(signature)
			));
		});
}

#[test]
fn check_call_authentication_key_error() {
	let auth_key = get_sr25519_authentication_key(true);
	let did = get_did_identifier_from_sr25519_key(auth_key.public());
	let caller = ACCOUNT_00;

	let mock_did = generate_base_did_details::<Test>(DidVerificationKey::from(auth_key.public()), None);

	let call_operation = generate_test_did_call(
		DidVerificationKeyRelationship::Authentication,
		did.clone(),
		caller.clone(),
	);
	let signature = auth_key.sign(call_operation.encode().as_ref());

	ExtBuilder::default()
		.with_dids(vec![(did.clone(), mock_did)])
		.with_ctypes(vec![(
			<Test as frame_system::Config>::Hashing::hash(&get_authentication_key_test_input()[..]),
			did,
		)])
		.build_and_execute_with_sanity_tests(None, || {
			assert_err!(
				Did::submit_did_call(
					RuntimeOrigin::signed(caller),
					Box::new(call_operation.operation),
					did::DidSignature::from(signature)
				),
				ctype::Error::<Test>::AlreadyExists
			);
		});
}

#[test]
fn check_null_key_error() {
	let auth_key = get_sr25519_authentication_key(true);
	let did = get_did_identifier_from_sr25519_key(auth_key.public());
	let caller = ACCOUNT_00;

	// CapabilityInvocation is not supported at the moment, so it should return no
	// key and hence the operation fail.
	let call_operation = generate_test_did_call(
		DidVerificationKeyRelationship::CapabilityInvocation,
		did,
		caller.clone(),
	);
	let signature = ed25519::Signature::from_raw([0u8; 64]);

	ExtBuilder::default().build(None).execute_with(|| {
		assert_noop!(
			Did::submit_did_call(
				RuntimeOrigin::signed(caller),
				Box::new(call_operation.operation),
				did::DidSignature::from(signature)
			),
			did::Error::<Test>::UnsupportedDidAuthorizationCall
		);
	});
}

// Internal function: verify_did_operation_signature_and_increase_nonce

#[test]
fn check_authentication_successful_operation_verification() {
	let auth_key = get_sr25519_authentication_key(true);
	let did = get_did_identifier_from_sr25519_key(auth_key.public());

	let mock_did = generate_base_did_details::<Test>(DidVerificationKey::from(auth_key.public()), None);

	let call_operation =
		generate_test_did_call(DidVerificationKeyRelationship::Authentication, did.clone(), ACCOUNT_00);
	let signature = auth_key.sign(call_operation.encode().as_ref());

	ExtBuilder::default()
		.with_dids(vec![(did, mock_did.clone())])
		.build_and_execute_with_sanity_tests(None, || {
			assert_ok!(Did::verify_did_operation_signature_and_increase_nonce(
				&call_operation,
				&did::DidSignature::from(signature)
			));
			// Verify that the DID tx counter has increased
			let did_details = Did::get_did(&call_operation.operation.did).expect("DID should be present on chain.");
			assert_eq!(did_details.last_tx_counter, mock_did.last_tx_counter + 1u64);
		});
}

#[test]
fn check_attestation_successful_operation_verification() {
	let auth_key = get_sr25519_authentication_key(true);
	let did = get_did_identifier_from_sr25519_key(auth_key.public());
	let attestation_key = get_ed25519_attestation_key(true);

	let mut mock_did = generate_base_did_details::<Test>(DidVerificationKey::from(auth_key.public()), None);
	assert_ok!(mock_did.update_attestation_key(DidVerificationKey::from(attestation_key.public()), 0));

	let call_operation =
		generate_test_did_call(DidVerificationKeyRelationship::AssertionMethod, did.clone(), ACCOUNT_00);
	let signature = attestation_key.sign(call_operation.encode().as_ref());

	ExtBuilder::default()
		.with_dids(vec![(did, mock_did.clone())])
		.build_and_execute_with_sanity_tests(None, || {
			assert_ok!(Did::verify_did_operation_signature_and_increase_nonce(
				&call_operation,
				&did::DidSignature::from(signature)
			));
			// Verify that the DID tx counter has increased
			let did_details = Did::get_did(&call_operation.operation.did).expect("DID should be present on chain.");
			assert_eq!(did_details.last_tx_counter, mock_did.last_tx_counter + 1u64);
		});
}

#[test]
fn check_delegation_successful_operation_verification() {
	let auth_key = get_sr25519_authentication_key(true);
	let did = get_did_identifier_from_sr25519_key(auth_key.public());
	let delegation_key = get_ecdsa_delegation_key(true);

	let mut mock_did = generate_base_did_details::<Test>(DidVerificationKey::from(auth_key.public()), None);
	assert_ok!(mock_did.update_delegation_key(DidVerificationKey::from(delegation_key.public()), 0));

	let call_operation = generate_test_did_call(
		DidVerificationKeyRelationship::CapabilityDelegation,
		did.clone(),
		ACCOUNT_00,
	);
	let signature = delegation_key.sign(call_operation.encode().as_ref());

	ExtBuilder::default()
		.with_dids(vec![(did, mock_did.clone())])
		.build_and_execute_with_sanity_tests(None, || {
			assert_ok!(Did::verify_did_operation_signature_and_increase_nonce(
				&call_operation,
				&did::DidSignature::from(signature)
			));
			// Verify that the DID tx counter has increased
			let did_details = Did::get_did(&call_operation.operation.did).expect("DID should be present on chain.");
			assert_eq!(did_details.last_tx_counter, mock_did.last_tx_counter + 1u64);
		});
}

#[test]
fn check_did_not_present_operation_verification() {
	let auth_key = get_sr25519_authentication_key(true);
	let did = get_did_identifier_from_sr25519_key(auth_key.public());

	let call_operation = generate_test_did_call(DidVerificationKeyRelationship::CapabilityDelegation, did, ACCOUNT_00);
	let signature = auth_key.sign(call_operation.encode().as_ref());

	ExtBuilder::default().build(None).execute_with(|| {
		assert_noop!(
			Did::verify_did_operation_signature_and_increase_nonce(
				&call_operation,
				&did::DidSignature::from(signature)
			),
			did::errors::StorageError::NotFound(did::errors::NotFoundKind::Did)
		);
	});
}

#[test]
fn check_tx_counter_wrap_operation_verification() {
	let auth_key = get_sr25519_authentication_key(true);
	let did = get_did_identifier_from_sr25519_key(auth_key.public());

	let mut mock_did = generate_base_did_details::<Test>(DidVerificationKey::from(auth_key.public()), None);
	mock_did.last_tx_counter = u64::MAX;

	let mut call_operation =
		generate_test_did_call(DidVerificationKeyRelationship::Authentication, did.clone(), ACCOUNT_00);
	// Counter should wrap, so 0 is now expected.
	call_operation.operation.tx_counter = 0u64;
	let signature = auth_key.sign(call_operation.encode().as_ref());

	ExtBuilder::default()
		.with_dids(vec![(did, mock_did)])
		.build_and_execute_with_sanity_tests(None, || {
			assert_ok!(Did::verify_did_operation_signature_and_increase_nonce(
				&call_operation,
				&did::DidSignature::from(signature)
			));
			// Verify that the DID tx counter has wrapped around
			let did_details = Did::get_did(&call_operation.operation.did).expect("DID should be present on chain.");
			assert_eq!(did_details.last_tx_counter, 0u64);
		});
}

#[test]
fn check_smaller_counter_operation_verification() {
	let auth_key = get_ed25519_authentication_key(true);
	let did = get_did_identifier_from_ed25519_key(auth_key.public());

	let mut mock_did = generate_base_did_details::<Test>(DidVerificationKey::from(auth_key.public()), None);
	mock_did.last_tx_counter = 1;

	let mut call_operation = generate_test_did_call(
		DidVerificationKeyRelationship::CapabilityDelegation,
		did.clone(),
		ACCOUNT_00,
	);
	call_operation.operation.tx_counter = 0u64;
	let signature = auth_key.sign(call_operation.encode().as_ref());

	ExtBuilder::default()
		.with_dids(vec![(did, mock_did)])
		.build_and_execute_with_sanity_tests(None, || {
			assert_noop!(
				Did::verify_did_operation_signature_and_increase_nonce(
					&call_operation,
					&did::DidSignature::from(signature)
				),
				did::errors::DidError::Signature(did::errors::SignatureError::InvalidNonce)
			);
		});
}

#[test]
fn check_equal_counter_operation_verification() {
	let auth_key = get_ed25519_authentication_key(true);
	let did = get_did_identifier_from_ed25519_key(auth_key.public());

	let mock_did = generate_base_did_details::<Test>(DidVerificationKey::from(auth_key.public()), None);

	let mut call_operation = generate_test_did_call(
		DidVerificationKeyRelationship::CapabilityDelegation,
		did.clone(),
		ACCOUNT_00,
	);
	call_operation.operation.tx_counter = mock_did.last_tx_counter;
	let signature = auth_key.sign(call_operation.encode().as_ref());

	ExtBuilder::default()
		.with_dids(vec![(did, mock_did)])
		.build_and_execute_with_sanity_tests(None, || {
			assert_noop!(
				Did::verify_did_operation_signature_and_increase_nonce(
					&call_operation,
					&did::DidSignature::from(signature)
				),
				did::errors::DidError::Signature(did::errors::SignatureError::InvalidNonce)
			);
		});
}

#[test]
fn check_too_large_counter_operation_verification() {
	let auth_key = get_ed25519_authentication_key(true);
	let did = get_did_identifier_from_ed25519_key(auth_key.public());

	let mock_did = generate_base_did_details::<Test>(DidVerificationKey::from(auth_key.public()), None);

	let mut call_operation = generate_test_did_call(
		DidVerificationKeyRelationship::CapabilityDelegation,
		did.clone(),
		ACCOUNT_00,
	);
	call_operation.operation.tx_counter = mock_did.last_tx_counter + 2;
	let signature = auth_key.sign(call_operation.encode().as_ref());

	ExtBuilder::default()
		.with_dids(vec![(did, mock_did)])
		.build_and_execute_with_sanity_tests(None, || {
			assert_noop!(
				Did::verify_did_operation_signature_and_increase_nonce(
					&call_operation,
					&did::DidSignature::from(signature)
				),
				did::errors::DidError::Signature(did::errors::SignatureError::InvalidNonce)
			);
		});
}

#[test]
fn check_verification_key_not_present_operation_verification() {
	let auth_key = get_ed25519_authentication_key(true);
	let did = get_did_identifier_from_ed25519_key(auth_key.public());

	let mock_did = generate_base_did_details::<Test>(DidVerificationKey::from(auth_key.public()), None);

	let call_operation =
		generate_test_did_call(DidVerificationKeyRelationship::AssertionMethod, did.clone(), ACCOUNT_00);
	let signature = auth_key.sign(call_operation.encode().as_ref());

	ExtBuilder::default()
		.with_dids(vec![(did, mock_did)])
		.build_and_execute_with_sanity_tests(None, || {
			assert_noop!(
				Did::verify_did_operation_signature_and_increase_nonce(
					&call_operation,
					&did::DidSignature::from(signature)
				),
				did::errors::DidError::Storage(did::errors::StorageError::NotFound(did::errors::NotFoundKind::Key(
					did::errors::KeyType::AssertionMethod
				)))
			);
		});
}

#[test]
fn check_invalid_signature_format_operation_verification() {
	let auth_key = get_sr25519_authentication_key(true);
	let did = get_did_identifier_from_sr25519_key(auth_key.public());
	// Expected an Sr25519, given an Ed25519
	let invalid_key = get_ed25519_authentication_key(true);

	let mock_did = generate_base_did_details::<Test>(DidVerificationKey::from(auth_key.public()), None);

	let call_operation =
		generate_test_did_call(DidVerificationKeyRelationship::Authentication, did.clone(), ACCOUNT_00);
	let signature = invalid_key.sign(call_operation.encode().as_ref());

	ExtBuilder::default()
		.with_dids(vec![(did, mock_did)])
		.build_and_execute_with_sanity_tests(None, || {
			assert_noop!(
				Did::verify_did_operation_signature_and_increase_nonce(
					&call_operation,
					&did::DidSignature::from(signature)
				),
				did::errors::DidError::Signature(did::errors::SignatureError::InvalidFormat)
			);
		});
}

#[test]
fn check_invalid_signature_operation_verification() {
	let auth_key = get_sr25519_authentication_key(true);
	let did = get_did_identifier_from_sr25519_key(auth_key.public());
	// Using same key type but different seed (default = false)
	let alternative_key = get_sr25519_authentication_key(false);

	let mock_did = generate_base_did_details::<Test>(DidVerificationKey::from(auth_key.public()), None);

	let call_operation =
		generate_test_did_call(DidVerificationKeyRelationship::Authentication, did.clone(), ACCOUNT_00);
	let signature = alternative_key.sign(&call_operation.encode());

	ExtBuilder::default()
		.with_dids(vec![(did, mock_did)])
		.build_and_execute_with_sanity_tests(None, || {
			assert_noop!(
				Did::verify_did_operation_signature_and_increase_nonce(
					&call_operation,
					&did::DidSignature::from(signature)
				),
				did::errors::DidError::Signature(did::errors::SignatureError::InvalidData)
			);
		});
}

// #############################################################################
// transfer deposit

#[test]
fn test_change_deposit_owner() {
	let auth_key = get_ed25519_authentication_key(true);
	let alice_did = get_did_identifier_from_ed25519_key(auth_key.public());
	let mut did_details = generate_base_did_details::<Test>(DidVerificationKey::from(auth_key.public()), None);
	did_details.deposit.owner = ACCOUNT_00;
	did_details.deposit.amount = <Test as did::Config>::BaseDeposit::get();

	let balance = <Test as did::Config>::BaseDeposit::get() * 2
		+ <Test as did::Config>::Fee::get() * 2
		+ <<Test as did::Config>::Currency as Currency<did::AccountIdOf<Test>>>::minimum_balance();

	ExtBuilder::default()
		.with_balances(vec![(ACCOUNT_00, balance), (alice_did.clone(), balance)])
		.with_dids(vec![(alice_did.clone(), did_details)])
		.build_and_execute_with_sanity_tests(None, || {
			assert_eq!(
				Balances::reserved_balance(ACCOUNT_00),
				<Test as did::Config>::BaseDeposit::get()
			);
			assert_ok!(Did::change_deposit_owner(RuntimeOrigin::signed(alice_did.clone())));
			assert!(Balances::reserved_balance(ACCOUNT_00).is_zero());
			assert_eq!(
				Balances::reserved_balance(alice_did),
				<Test as did::Config>::BaseDeposit::get()
			);
		});
}

#[test]
fn test_change_deposit_owner_insufficient_balance() {
	let auth_key = get_ed25519_authentication_key(true);
	let alice_did = get_did_identifier_from_ed25519_key(auth_key.public());
	let mut did_details = generate_base_did_details::<Test>(DidVerificationKey::from(auth_key.public()), None);
	did_details.deposit.owner = ACCOUNT_00;
	did_details.deposit.amount = <Test as did::Config>::BaseDeposit::get();

	let balance = <Test as did::Config>::BaseDeposit::get() * 2
		+ <Test as did::Config>::Fee::get() * 2
		+ <<Test as did::Config>::Currency as Currency<did::AccountIdOf<Test>>>::minimum_balance();

	ExtBuilder::default()
		.with_balances(vec![(ACCOUNT_00, balance)])
		.with_dids(vec![(alice_did.clone(), did_details)])
		.build_and_execute_with_sanity_tests(None, || {
			assert_noop!(
				Did::change_deposit_owner(RuntimeOrigin::signed(alice_did.clone())),
				pallet_balances::Error::<Test>::InsufficientBalance
			);
		});
}

#[test]
fn test_change_deposit_owner_not_found() {
	let auth_key = get_ed25519_authentication_key(true);
	let alice_did = get_did_identifier_from_ed25519_key(auth_key.public());

	let balance = <Test as did::Config>::BaseDeposit::get() * 2
		+ <Test as did::Config>::Fee::get() * 2
		+ <<Test as did::Config>::Currency as Currency<did::AccountIdOf<Test>>>::minimum_balance();

	ExtBuilder::default()
		.with_balances(vec![(alice_did.clone(), balance)])
		.build_and_execute_with_sanity_tests(None, || {
			assert_noop!(
				Did::change_deposit_owner(RuntimeOrigin::signed(alice_did.clone())),
				crate::Error::<Test>::NotFound
			);
		});
}

#[test]
fn test_change_deposit_owner_not_authorized() {
	let alice_auth_key = get_ed25519_authentication_key(true);
	let bob_auth_key = get_ed25519_authentication_key(false);
	let alice_did = get_did_identifier_from_ed25519_key(alice_auth_key.public());
	let bob_did = get_did_identifier_from_ed25519_key(bob_auth_key.public());

	let balance = <Test as did::Config>::BaseDeposit::get() * 2
		+ <Test as did::Config>::Fee::get() * 2
		+ <<Test as did::Config>::Currency as Currency<did::AccountIdOf<Test>>>::minimum_balance();

	ExtBuilder::default()
		.with_balances(vec![(alice_did, balance), (bob_did.clone(), balance)])
		.build_and_execute_with_sanity_tests(None, || {
			assert_noop!(
				Did::change_deposit_owner(RuntimeOrigin::signed(bob_did.clone())),
				crate::Error::<Test>::NotFound
			);
		});
}

/// Update the deposit amount
#[test]
fn test_update_deposit() {
	let auth_key = get_ed25519_authentication_key(true);
	let alice_did = get_did_identifier_from_ed25519_key(auth_key.public());
	let mut did_details = generate_base_did_details::<Test>(DidVerificationKey::from(auth_key.public()), None);
	did_details.deposit.owner = alice_did.clone();
	did_details.deposit.amount = <Test as did::Config>::BaseDeposit::get() * 2;

	let balance = <Test as did::Config>::BaseDeposit::get() * 2
		+ <Test as did::Config>::Fee::get() * 2
		+ <<Test as did::Config>::Currency as Currency<did::AccountIdOf<Test>>>::minimum_balance();

	ExtBuilder::default()
		.with_balances(vec![(alice_did.clone(), balance)])
		.with_dids(vec![(alice_did.clone(), did_details)])
		.build_and_execute_with_sanity_tests(None, || {
			assert_eq!(
				Balances::reserved_balance(alice_did.clone()),
				<Test as did::Config>::BaseDeposit::get() * 2
			);

			assert_ok!(Did::update_deposit(
				RuntimeOrigin::signed(alice_did.clone()),
				alice_did.clone()
			));

			assert_eq!(
				Balances::reserved_balance(alice_did.clone()),
				<Test as did::Config>::BaseDeposit::get()
			);

			assert_eq!(
				Did::get_did(&alice_did)
					.expect("DID should be present on chain.")
					.deposit,
				kilt_support::deposit::Deposit {
					owner: alice_did,
					amount: <Test as did::Config>::BaseDeposit::get(),
				}
			);
		});
}

#[test]
fn test_update_deposit_unauthorized() {
	let alice_auth_key = get_ed25519_authentication_key(true);
	let alice_did = get_did_identifier_from_ed25519_key(alice_auth_key.public());

	let bob_auth_key = get_ed25519_authentication_key(false);
	let bob_did = get_did_identifier_from_ed25519_key(bob_auth_key.public());

	let mut did_details = generate_base_did_details::<Test>(DidVerificationKey::from(alice_auth_key.public()), None);
	did_details.deposit.owner = alice_did.clone();
	did_details.deposit.amount = <Test as did::Config>::BaseDeposit::get() * 2;

	let balance = <Test as did::Config>::BaseDeposit::get() * 2
		+ <Test as did::Config>::Fee::get() * 2
		+ <<Test as did::Config>::Currency as Currency<did::AccountIdOf<Test>>>::minimum_balance();

	ExtBuilder::default()
		.with_balances(vec![(alice_did.clone(), balance)])
		.with_dids(vec![(alice_did.clone(), did_details)])
		.build_and_execute_with_sanity_tests(None, || {
			assert_eq!(
				Balances::reserved_balance(alice_did.clone()),
				<Test as did::Config>::BaseDeposit::get() * 2
			);
			assert_noop!(
				Did::update_deposit(RuntimeOrigin::signed(bob_did.clone()), alice_did.clone()),
				Error::<Test>::BadDidOrigin
			);
		});
}<|MERGE_RESOLUTION|>--- conflicted
+++ resolved
@@ -833,13 +833,8 @@
 	// Update authentication key. The old one should be removed.
 	ExtBuilder::default()
 		.with_dids(vec![(alice_did.clone(), old_did_details)])
-<<<<<<< HEAD
-		.build_and_execute_with_sanity_tests(None, || {
-=======
 		.with_balances(vec![(alice_did.clone(), DEFAULT_BALANCE)])
-		.build(None)
-		.execute_with(|| {
->>>>>>> 70a85da0
+		.build_and_execute_with_sanity_tests(None, || {
 			System::set_block_number(new_block_number);
 			assert_ok!(Did::set_authentication_key(
 				RuntimeOrigin::signed(alice_did.clone()),
@@ -880,13 +875,8 @@
 	// Update authentication key. The old one should be removed.
 	ExtBuilder::default()
 		.with_dids(vec![(alice_did.clone(), did_details)])
-<<<<<<< HEAD
-		.build_and_execute_with_sanity_tests(None, || {
-=======
 		.with_balances(vec![(alice_did.clone(), DEFAULT_BALANCE)])
-		.build(None)
-		.execute_with(|| {
->>>>>>> 70a85da0
+		.build_and_execute_with_sanity_tests(None, || {
 			System::set_block_number(new_block_number);
 			assert_ok!(Did::set_authentication_key(
 				RuntimeOrigin::signed(alice_did.clone()),
