// KILT Blockchain – https://botlabs.org
// Copyright (C) 2019-2021 BOTLabs GmbH

// The KILT Blockchain is free software: you can redistribute it and/or modify
// it under the terms of the GNU General Public License as published by
// the Free Software Foundation, either version 3 of the License, or
// (at your option) any later version.

// The KILT Blockchain is distributed in the hope that it will be useful,
// but WITHOUT ANY WARRANTY; without even the implied warranty of
// MERCHANTABILITY or FITNESS FOR A PARTICULAR PURPOSE.  See the
// GNU General Public License for more details.

// You should have received a copy of the GNU General Public License
// along with this program.  If not, see <https://www.gnu.org/licenses/>.

// If you feel like getting in touch with us, you can do so at info@botlabs.org

<<<<<<< HEAD
use frame_support::{assert_noop, assert_ok};
use sp_core::Pair;
use sp_std::collections::btree_set::BTreeSet;
use std::{iter::FromIterator};

use codec::Encode;

use crate::{self as did, PublicVerificationKey, UrlEncoding};
use crate::mock::*;

// submit_did_create_operation

#[test]
fn check_successful_simple_ed25519_creation() {
	let auth_key = get_ed25519_authentication_key(true);
	let enc_key = get_x25519_encryption_key(true);
	let did_creation_operation = generate_base_did_creation_operation(ALICE_DID, did::PublicVerificationKey::from(auth_key.public()), enc_key);

=======
use std::collections::BTreeSet;

use frame_support::{assert_noop, assert_ok};
use sp_core::Pair;

use codec::Encode;

use crate as did;
use crate::mock::*;

#[test]
fn check_successful_simple_ed25519_creation() {
	let auth_key = get_ed25519_authentication_key(true);
	let enc_key = get_x25519_encryption_key();
	let did_creation_operation =
		generate_simple_did_creation_operation(ALICE_DID, did::PublicVerificationKey::from(auth_key.public()), enc_key);
>>>>>>> 67f772a9
	let signature = auth_key.sign(did_creation_operation.encode().as_ref());

	let mut ext = ExtBuilder::default().build();

	ext.execute_with(|| {
		assert_ok!(Did::submit_did_create_operation(
			Origin::signed(DEFAULT_ACCOUNT),
			did_creation_operation.clone(),
			did::DidSignature::from(signature),
		));
	});

	let stored_did = ext.execute_with(|| Did::get_did(ALICE_DID).expect("ALICE_DID should be present on chain."));
	assert_eq!(stored_did.auth_key, did_creation_operation.new_auth_key);
	assert_eq!(
		stored_did.key_agreement_key,
		did_creation_operation.new_key_agreement_key
	);
	assert_eq!(stored_did.delegation_key, did_creation_operation.new_delegation_key);
	assert_eq!(stored_did.attestation_key, did_creation_operation.new_attestation_key);
	assert_eq!(
		stored_did.verification_keys,
		<BTreeSet<did::PublicVerificationKey>>::new()
	);
	assert_eq!(stored_did.endpoint_url, did_creation_operation.new_endpoint_url);
	assert_eq!(stored_did.last_tx_counter, 0u64);
}

#[test]
fn check_successful_simple_sr25519_creation() {
	let auth_key = get_sr25519_authentication_key(true);
<<<<<<< HEAD
	let enc_key = get_x25519_encryption_key(true);
	let did_creation_operation =
		generate_base_did_creation_operation(ALICE_DID, did::PublicVerificationKey::from(auth_key.public()), enc_key);

=======
	let enc_key = get_x25519_encryption_key();
	let did_creation_operation =
		generate_simple_did_creation_operation(ALICE_DID, did::PublicVerificationKey::from(auth_key.public()), enc_key);
>>>>>>> 67f772a9
	let signature = auth_key.sign(did_creation_operation.encode().as_ref());

	let mut ext = ExtBuilder::default().build();

	ext.execute_with(|| {
		assert_ok!(Did::submit_did_create_operation(
			Origin::signed(DEFAULT_ACCOUNT),
			did_creation_operation.clone(),
			did::DidSignature::from(signature),
		));
	});

	let stored_did = ext.execute_with(|| Did::get_did(ALICE_DID).expect("ALICE_DID should be present on chain."));
	assert_eq!(stored_did.auth_key, did_creation_operation.new_auth_key);
	assert_eq!(
		stored_did.key_agreement_key,
		did_creation_operation.new_key_agreement_key
	);
	assert_eq!(stored_did.delegation_key, did_creation_operation.new_delegation_key);
	assert_eq!(stored_did.attestation_key, did_creation_operation.new_attestation_key);
	assert_eq!(
		stored_did.verification_keys,
		<BTreeSet<did::PublicVerificationKey>>::new()
	);
	assert_eq!(stored_did.endpoint_url, did_creation_operation.new_endpoint_url);
	assert_eq!(stored_did.last_tx_counter, 0u64);
}

#[test]
fn check_successful_complete_creation() {
	let auth_key = get_sr25519_authentication_key(true);
<<<<<<< HEAD
	let enc_key = get_x25519_encryption_key(true);
	let del_key = get_sr25519_delegation_key(true);
	let att_key = get_ed25519_attestation_key(true);
	let mut did_creation_operation = generate_base_did_creation_operation(
		ALICE_DID,
		did::PublicVerificationKey::from(auth_key.public()),
		enc_key,
	);
	did_creation_operation.new_attestation_key = Some(did::PublicVerificationKey::from(att_key.public()));
	did_creation_operation.new_delegation_key = Some(did::PublicVerificationKey::from(del_key.public()));
	did_creation_operation.new_endpoint_url = Some("https://kilt.io".into());

=======
	let enc_key = get_x25519_encryption_key();
	let del_key = get_sr25519_delegation_key(true);
	let att_key = get_ed25519_attestation_key(true);
	let did_creation_operation = generate_complete_did_creation_operation(
		ALICE_DID,
		did::PublicVerificationKey::from(auth_key.public()),
		enc_key,
		Some(did::PublicVerificationKey::from(att_key.public())),
		Some(did::PublicVerificationKey::from(del_key.public())),
		Some("https://kilt.io".into()),
	);
>>>>>>> 67f772a9
	let signature = auth_key.sign(did_creation_operation.encode().as_ref());

	let mut ext = ExtBuilder::default().build();

	ext.execute_with(|| {
		assert_ok!(Did::submit_did_create_operation(
			Origin::signed(DEFAULT_ACCOUNT),
			did_creation_operation.clone(),
			did::DidSignature::from(signature),
<<<<<<< HEAD
		));
	});

	let stored_did = ext.execute_with(|| Did::get_did(ALICE_DID).expect("ALICE_DID should be present on chain."));
	assert_eq!(stored_did.auth_key, did_creation_operation.new_auth_key);
	assert_eq!(
		stored_did.key_agreement_key,
		did_creation_operation.new_key_agreement_key
	);
	assert_eq!(stored_did.delegation_key, did_creation_operation.new_delegation_key);
	assert_eq!(stored_did.attestation_key, did_creation_operation.new_attestation_key);
	assert_eq!(
		stored_did.verification_keys,
		<BTreeSet<did::PublicVerificationKey>>::new()
	);
	assert_eq!(stored_did.endpoint_url, did_creation_operation.new_endpoint_url);
	assert_eq!(stored_did.last_tx_counter, 0u64);
}

#[test]
fn check_duplicate_did_creation() {
	let auth_key = get_sr25519_authentication_key(true);
	let enc_key = get_x25519_encryption_key(true);
	let mock_did = generate_mock_did_details(did::PublicVerificationKey::from(auth_key.public()), enc_key);
	let did_creation_operation =
		generate_base_did_creation_operation(ALICE_DID, did::PublicVerificationKey::from(auth_key.public()), enc_key);

	let signature = auth_key.sign(did_creation_operation.encode().as_ref());

	let mut ext = ExtBuilder::default().with_dids(vec![(ALICE_DID, mock_did)]).build();

	ext.execute_with(|| {
		assert_noop!(
			Did::submit_did_create_operation(
				Origin::signed(DEFAULT_ACCOUNT),
				did_creation_operation.clone(),
				did::DidSignature::from(signature),
			),
			did::Error::<Test>::DidAlreadyPresent
		);
	});
}

#[test]
fn check_invalid_signature_format_did_creation() {
	let auth_key = get_sr25519_authentication_key(true);
	let enc_key = get_x25519_encryption_key(true);
	// Using an Ed25519 key where an Sr25519 is expected
	let invalid_key = get_ed25519_authentication_key(true);
	// DID creation contains auth_key, but signature is generated using invalid_key
	let did_creation_operation =
		generate_base_did_creation_operation(ALICE_DID, did::PublicVerificationKey::from(auth_key.public()), enc_key);

	let signature = invalid_key.sign(did_creation_operation.encode().as_ref());

	let mut ext = ExtBuilder::default().build();

	ext.execute_with(|| {
		assert_noop!(
			Did::submit_did_create_operation(
				Origin::signed(DEFAULT_ACCOUNT),
				did_creation_operation.clone(),
				did::DidSignature::from(signature),
			),
			did::Error::<Test>::InvalidSignatureFormat
		);
	});
}

#[test]
fn check_invalid_signature_did_creation() {
	let auth_key = get_sr25519_authentication_key(true);
	let enc_key = get_x25519_encryption_key(true);
	// Using an Sr25519 key as expected, but from a different seed (default = false)
	let alternative_key = get_sr25519_authentication_key(false);
	// DID creation contains auth_key, but signature is generated using
	// alternative_key
	let did_creation_operation =
		generate_base_did_creation_operation(ALICE_DID, did::PublicVerificationKey::from(auth_key.public()), enc_key);

	let signature = alternative_key.sign(did_creation_operation.encode().as_ref());

	let mut ext = ExtBuilder::default().build();

	ext.execute_with(|| {
		assert_noop!(
			Did::submit_did_create_operation(
				Origin::signed(DEFAULT_ACCOUNT),
				did_creation_operation.clone(),
				did::DidSignature::from(signature),
			),
			did::Error::<Test>::InvalidSignature
		);
	});
}

// submit_did_update_operation

#[test]
fn check_successful_complete_update() {
	let old_auth_key = get_ed25519_authentication_key(true);
	let new_auth_key = get_ed25519_authentication_key(false);
	let old_enc_key = get_x25519_encryption_key(true);
	let new_enc_key = get_x25519_encryption_key(false);
	let new_att_key = get_ed25519_attestation_key(true);
	let new_del_key = get_sr25519_attestation_key(true);
	let new_url: UrlEncoding = "https://new_kilt.io".into();

	let old_did_details = generate_mock_did_details(did::PublicVerificationKey::from(old_auth_key.public()), old_enc_key);

	// Update all keys, URL endpoint and tx counter. No keys are removed in this test
	let mut did_update_operation = generate_base_did_update_operation(ALICE_DID);
	did_update_operation.new_auth_key = Some(PublicVerificationKey::from(new_auth_key.public()));
	did_update_operation.new_key_agreement_key = Some(new_enc_key);
	did_update_operation.new_attestation_key = Some(PublicVerificationKey::from(new_att_key.public()));
	did_update_operation.new_delegation_key = Some(PublicVerificationKey::from(new_del_key.public()));
	did_update_operation.new_endpoint_url = Some(new_url);
	did_update_operation.tx_counter = old_did_details.last_tx_counter + 1u64;

	// Generate signature using the old authentication key
	let signature = old_auth_key.sign(did_update_operation.encode().as_ref());

	let mut ext = ExtBuilder::default().with_dids(vec![(ALICE_DID, old_did_details.clone())]).build();

	ext.execute_with(|| {
		assert_ok!(Did::submit_did_update_operation(
			Origin::signed(DEFAULT_ACCOUNT),
			did_update_operation.clone(),
			did::DidSignature::from(signature),
		));
	});
	let new_did_details = ext.execute_with(|| Did::get_did(ALICE_DID).expect("ALICE_DID should be present on chain."));
	assert_eq!(new_did_details.auth_key, did_update_operation.new_auth_key.unwrap());
	assert_eq!(
		new_did_details.key_agreement_key,
		did_update_operation.new_key_agreement_key.unwrap()
	);
	assert_eq!(new_did_details.delegation_key, did_update_operation.new_delegation_key);
	assert_eq!(new_did_details.attestation_key, did_update_operation.new_attestation_key);
	// Verification keys should be left unchanged.
	assert_eq!(
		new_did_details.verification_keys,
		old_did_details.verification_keys
	);
	assert_eq!(new_did_details.endpoint_url, did_update_operation.new_endpoint_url);
	assert_eq!(new_did_details.last_tx_counter, did_update_operation.tx_counter);
}

#[test]
fn check_successful_verification_keys_deletion() {
	let auth_key = get_ed25519_authentication_key(true);
	let enc_key = get_x25519_encryption_key(true);
	let old_verification_keys_vector = vec![
		PublicVerificationKey::from(get_ed25519_attestation_key(true).public()),
		PublicVerificationKey::from(get_ed25519_attestation_key(false).public()),
		PublicVerificationKey::from(get_sr25519_attestation_key(true).public()),
		PublicVerificationKey::from(get_sr25519_attestation_key(false).public()),
	];
	let old_verification_keys_set = BTreeSet::from_iter(old_verification_keys_vector.into_iter());
	let mut old_did_details = generate_mock_did_details(PublicVerificationKey::from(auth_key.public()), enc_key);
	old_did_details.verification_keys = old_verification_keys_set.clone();

	// Create update operation to remove all verification keys
	let mut did_update_operation = generate_base_did_update_operation(ALICE_DID);
	did_update_operation.verification_keys_to_remove = Some(old_verification_keys_set);

	let signature = auth_key.sign(did_update_operation.encode().as_ref());

	let mut ext = ExtBuilder::default().with_dids(vec![(ALICE_DID, old_did_details.clone())]).build();

	ext.execute_with(|| {
		assert_ok!(Did::submit_did_update_operation(
			Origin::signed(DEFAULT_ACCOUNT),
			did_update_operation.clone(),
			did::DidSignature::from(signature),
		));
	});
	let new_did_details = ext.execute_with(|| Did::get_did(ALICE_DID).expect("ALICE_DID should be present on chain."));
	// All fields but verification_keys should remain unchanged
	assert_eq!(new_did_details.auth_key, old_did_details.auth_key);
	assert_eq!(
		new_did_details.key_agreement_key,
		old_did_details.key_agreement_key
	);
	assert_eq!(new_did_details.delegation_key, old_did_details.delegation_key);
	assert_eq!(new_did_details.attestation_key, old_did_details.attestation_key);
	assert_eq!(new_did_details.endpoint_url, old_did_details.endpoint_url);
	assert_eq!(new_did_details.last_tx_counter, did_update_operation.tx_counter);

	// Set of verification keys should be empty now
	assert_eq!(
		new_did_details.verification_keys,
		BTreeSet::new()
	);
}

#[test]
fn check_did_not_present_update() {
	let auth_key = get_ed25519_authentication_key(true);
	let enc_key = get_x25519_encryption_key(true);
	let mock_did = generate_mock_did_details(PublicVerificationKey::from(auth_key.public()), enc_key);
	let did_update_operation = generate_base_did_update_operation(BOB_DID);

	let signature = auth_key.sign(did_update_operation.encode().as_ref());

	let mut ext = ExtBuilder::default().with_dids(vec![(ALICE_DID, mock_did)]).build();

	ext.execute_with(|| {
		assert_noop!(
			Did::submit_did_update_operation(
				Origin::signed(DEFAULT_ACCOUNT),
				did_update_operation.clone(),
				did::DidSignature::from(signature),
			),
			did::Error::<Test>::DidNotPresent
		);
	});
}

#[test]
fn check_invalid_signature_format_did_update() {
	let auth_key = get_ed25519_authentication_key(true);
	let enc_key = get_x25519_encryption_key(true);
	// Using an Sr25519 key where an Ed25519 is expected
	let invalid_key = get_sr25519_authentication_key(true);
	let mock_did = generate_mock_did_details(did::PublicVerificationKey::from(auth_key.public()), enc_key);
	// DID update contains auth_key, but signature is generated using invalid_key
	let did_update_operation = generate_base_did_update_operation(ALICE_DID);

	let signature = invalid_key.sign(did_update_operation.encode().as_ref());

	let mut ext = ExtBuilder::default().with_dids(vec![(ALICE_DID, mock_did)]).build();

	ext.execute_with(|| {
		assert_noop!(
			Did::submit_did_update_operation(
				Origin::signed(DEFAULT_ACCOUNT),
				did_update_operation.clone(),
				did::DidSignature::from(signature),
			),
			did::Error::<Test>::InvalidSignatureFormat
		);
	});
}

#[test]
fn check_invalid_signature_did_update() {
	let auth_key = get_sr25519_authentication_key(true);
	let enc_key = get_x25519_encryption_key(true);
	// Using an Sr25519 key as expected, but from a different seed (default = false)
	let alternative_key = get_sr25519_authentication_key(false);
	let mock_did = generate_mock_did_details(PublicVerificationKey::from(auth_key.public()), enc_key);
	let did_update_operation = generate_base_did_update_operation(ALICE_DID);

	let signature = alternative_key.sign(did_update_operation.encode().as_ref());

	let mut ext = ExtBuilder::default().with_dids(vec![(ALICE_DID, mock_did)]).build();

	ext.execute_with(|| {
		assert_noop!(
			Did::submit_did_update_operation(
				Origin::signed(DEFAULT_ACCOUNT),
				did_update_operation.clone(),
				did::DidSignature::from(signature),
			),
			did::Error::<Test>::InvalidSignature
		);
	});
}

#[test]
fn check_invalid_verification_keys_deletion() {
	let auth_key = get_ed25519_authentication_key(true);
	let enc_key = get_x25519_encryption_key(true);
	let key1 = PublicVerificationKey::from(get_ed25519_attestation_key(true).public());
	let key2 = PublicVerificationKey::from(get_ed25519_attestation_key(false).public());
	let key3 = PublicVerificationKey::from(get_sr25519_attestation_key(true).public());
	let key4 = PublicVerificationKey::from(get_sr25519_attestation_key(false).public());
	let old_verification_keys_vector = vec![
		key1,
		key2,
		key3
	];
	let old_verification_keys_set = BTreeSet::from_iter(old_verification_keys_vector.into_iter());
	let mut old_did_details = generate_mock_did_details(PublicVerificationKey::from(auth_key.public()), enc_key);
	old_did_details.verification_keys = old_verification_keys_set;

	// Remove some verification keys including one not stored on chain (key4)
	let verification_keys_to_remove = vec![
		key1,
		key3,
		key4
	];
	let mut did_update_operation = generate_base_did_update_operation(ALICE_DID);
	did_update_operation.verification_keys_to_remove = Some(BTreeSet::from_iter(verification_keys_to_remove.into_iter()));

	let signature = auth_key.sign(did_update_operation.encode().as_ref());

	let mut ext = ExtBuilder::default().with_dids(vec![(ALICE_DID, old_did_details.clone())]).build();

	ext.execute_with(|| {
		assert_noop!(Did::submit_did_update_operation(
			Origin::signed(DEFAULT_ACCOUNT),
			did_update_operation.clone(),
			did::DidSignature::from(signature)
		),
		did::Error::<Test>::VerificationKeysNotPresent);
	});
}

// Internal function: verify_did_operation_signature

#[test]
fn check_authentication_successful_operation_verification() {
	let auth_key = get_sr25519_authentication_key(true);
	let enc_key = get_x25519_encryption_key(true);
	let mock_did =
		generate_mock_did_details(did::PublicVerificationKey::from(auth_key.public()), enc_key);
	let did_operation = TestDIDOperation {
		did: ALICE_DID,
		verification_key_type: did::DidVerificationKeyType::Authentication,
	};

	let did_operation_signature = auth_key.sign(&did_operation.encode());

	let mut ext = ExtBuilder::default().with_dids(vec![(ALICE_DID, mock_did)]).build();

	ext.execute_with(|| {
		assert_ok!(Did::verify_did_operation_signature::<TestDIDOperation>(
			&did_operation,
			&did::DidSignature::from(did_operation_signature)
		));
	});
}

#[test]
fn check_attestation_successful_operation_verification() {
	let auth_key = get_ed25519_authentication_key(true);
	let enc_key = get_x25519_encryption_key(true);
	let att_key = get_sr25519_attestation_key(true);
	let mut mock_did = generate_mock_did_details(did::PublicVerificationKey::from(auth_key.public()), enc_key);
	mock_did.attestation_key = Some(did::PublicVerificationKey::from(att_key.public()));
	let did_operation = TestDIDOperation {
		did: ALICE_DID,
		verification_key_type: did::DidVerificationKeyType::AssertionMethod,
	};

	let did_operation_signature = att_key.sign(&did_operation.encode());

	let mut ext = ExtBuilder::default().with_dids(vec![(ALICE_DID, mock_did)]).build();

	ext.execute_with(|| {
		assert_ok!(Did::verify_did_operation_signature::<TestDIDOperation>(
			&did_operation,
			&did::DidSignature::from(did_operation_signature)
		));
	});
=======
		));
	});

	let stored_did = ext.execute_with(|| Did::get_did(ALICE_DID).expect("ALICE_DID should be present on chain."));
	assert_eq!(stored_did.auth_key, did_creation_operation.new_auth_key);
	assert_eq!(
		stored_did.key_agreement_key,
		did_creation_operation.new_key_agreement_key
	);
	assert_eq!(stored_did.delegation_key, did_creation_operation.new_delegation_key);
	assert_eq!(stored_did.attestation_key, did_creation_operation.new_attestation_key);
	assert_eq!(
		stored_did.verification_keys,
		<BTreeSet<did::PublicVerificationKey>>::new()
	);
	assert_eq!(stored_did.endpoint_url, did_creation_operation.new_endpoint_url);
	assert_eq!(stored_did.last_tx_counter, 0u64);
}

#[test]
fn check_duplicate_did_creation() {
	let mock_did = generate_mock_did_details();
	let auth_key = get_sr25519_authentication_key(true);
	let enc_key = get_x25519_encryption_key();
	let did_creation_operation =
		generate_simple_did_creation_operation(ALICE_DID, did::PublicVerificationKey::from(auth_key.public()), enc_key);
	let signature = auth_key.sign(did_creation_operation.encode().as_ref());

	let mut ext = ExtBuilder::default().with_dids(vec![(ALICE_DID, mock_did)]).build();

	ext.execute_with(|| {
		assert_noop!(
			Did::submit_did_create_operation(
				Origin::signed(DEFAULT_ACCOUNT),
				did_creation_operation.clone(),
				did::DidSignature::from(signature),
			),
			did::Error::<Test>::DidAlreadyPresent
		);
	});
}

#[test]
fn check_invalid_signature_format_did_creation() {
	let auth_key = get_sr25519_authentication_key(true);
	let enc_key = get_x25519_encryption_key();
	// Using an Ed25519 key where an Sr25519 is expected
	let invalid_key = get_ed25519_authentication_key(true);
	// DID creation contains auth_key, but signature is generated using invalid_key
	let did_creation_operation =
		generate_simple_did_creation_operation(ALICE_DID, did::PublicVerificationKey::from(auth_key.public()), enc_key);
	let signature = invalid_key.sign(did_creation_operation.encode().as_ref());

	let mut ext = ExtBuilder::default().build();

	ext.execute_with(|| {
		assert_noop!(
			Did::submit_did_create_operation(
				Origin::signed(DEFAULT_ACCOUNT),
				did_creation_operation.clone(),
				did::DidSignature::from(signature),
			),
			did::Error::<Test>::InvalidSignatureFormat
		);
	});
}

#[test]
fn check_invalid_signature_did_creation() {
	let auth_key = get_sr25519_authentication_key(true);
	let enc_key = get_x25519_encryption_key();
	// Using an Sr25519 key as expected, but from a different seed (default = false)
	let alternative_key = get_sr25519_authentication_key(false);
	// DID creation contains auth_key, but signature is generated using
	// alternative_key
	let did_creation_operation =
		generate_simple_did_creation_operation(ALICE_DID, did::PublicVerificationKey::from(auth_key.public()), enc_key);
	let signature = alternative_key.sign(did_creation_operation.encode().as_ref());

	let mut ext = ExtBuilder::default().build();

	ext.execute_with(|| {
		assert_noop!(
			Did::submit_did_create_operation(
				Origin::signed(DEFAULT_ACCOUNT),
				did_creation_operation.clone(),
				did::DidSignature::from(signature),
			),
			did::Error::<Test>::InvalidSignature
		);
	});
}

#[test]
fn check_authentication_successful_operation_verification() {
	let auth_key = get_sr25519_authentication_key(true);
	let enc_key = get_x25519_encryption_key();
	let mock_did =
		generate_mock_did_details_with_keys(did::PublicVerificationKey::from(auth_key.public()), enc_key, None, None);
	let did_operation = TestDIDOperation {
		did: ALICE_DID,
		verification_key_type: did::DidVerificationKeyType::Authentication,
	};
	let did_operation_signature = auth_key.sign(&did_operation.encode());

	let mut ext = ExtBuilder::default().with_dids(vec![(ALICE_DID, mock_did)]).build();

	ext.execute_with(|| {
		assert_ok!(Did::verify_did_operation_signature::<TestDIDOperation>(
			&did_operation,
			&did::DidSignature::from(did_operation_signature)
		));
	});
}

#[test]
fn check_attestation_successful_operation_verification() {
	let auth_key = get_ed25519_authentication_key(true);
	let enc_key = get_x25519_encryption_key();
	let att_key = get_sr25519_attestation_key(true);
	let mock_did = generate_mock_did_details_with_keys(
		did::PublicVerificationKey::from(auth_key.public()),
		enc_key,
		Some(did::PublicVerificationKey::from(att_key.public())),
		None,
	);
	let did_operation = TestDIDOperation {
		did: ALICE_DID,
		verification_key_type: did::DidVerificationKeyType::AssertionMethod,
	};
	let did_operation_signature = att_key.sign(&did_operation.encode());

	let mut ext = ExtBuilder::default().with_dids(vec![(ALICE_DID, mock_did)]).build();

	ext.execute_with(|| {
		assert_ok!(Did::verify_did_operation_signature::<TestDIDOperation>(
			&did_operation,
			&did::DidSignature::from(did_operation_signature)
		));
	});
>>>>>>> 67f772a9
}

#[test]
fn check_delegation_successful_operation_verification() {
	let auth_key = get_ed25519_authentication_key(true);
<<<<<<< HEAD
	let enc_key = get_x25519_encryption_key(true);
	let del_key = get_ed25519_delegation_key(true);
	let mut mock_did = generate_mock_did_details(did::PublicVerificationKey::from(auth_key.public()), enc_key);
	mock_did.delegation_key = Some(did::PublicVerificationKey::from(del_key.public()));
=======
	let enc_key = get_x25519_encryption_key();
	let del_key = get_ed25519_delegation_key(true);
	let mock_did = generate_mock_did_details_with_keys(
		did::PublicVerificationKey::from(auth_key.public()),
		enc_key,
		None,
		Some(did::PublicVerificationKey::from(del_key.public())),
	);
>>>>>>> 67f772a9
	let did_operation = TestDIDOperation {
		did: ALICE_DID,
		verification_key_type: did::DidVerificationKeyType::CapabilityDelegation,
	};
	let did_operation_signature = del_key.sign(&did_operation.encode());

	let mut ext = ExtBuilder::default().with_dids(vec![(ALICE_DID, mock_did)]).build();

	ext.execute_with(|| {
		assert_ok!(Did::verify_did_operation_signature::<TestDIDOperation>(
			&did_operation,
			&did::DidSignature::from(did_operation_signature)
		));
	});
}

#[test]
fn check_did_not_present_operation_verification() {
	let auth_key = get_ed25519_authentication_key(true);
<<<<<<< HEAD
	let enc_key = get_x25519_encryption_key(true);
	let mock_did =
		generate_mock_did_details(did::PublicVerificationKey::from(auth_key.public()), enc_key);
=======
	let enc_key = get_x25519_encryption_key();
	let mock_did =
		generate_mock_did_details_with_keys(did::PublicVerificationKey::from(auth_key.public()), enc_key, None, None);
>>>>>>> 67f772a9
	let did_operation = TestDIDOperation {
		did: BOB_DID,
		verification_key_type: did::DidVerificationKeyType::Authentication,
	};
<<<<<<< HEAD

=======
>>>>>>> 67f772a9
	let did_operation_signature = auth_key.sign(&did_operation.encode());

	let mut ext = ExtBuilder::default().with_dids(vec![(ALICE_DID, mock_did)]).build();

	ext.execute_with(|| {
		assert_noop!(
			Did::verify_did_operation_signature::<TestDIDOperation>(
				&did_operation,
				&did::DidSignature::from(did_operation_signature)
			),
			did::DidError::StorageError(did::StorageError::DidNotPresent)
		);
	});
}

#[test]
fn check_verification_key_not_present_operation_verification() {
	let auth_key = get_ed25519_authentication_key(true);
<<<<<<< HEAD
	let enc_key = get_x25519_encryption_key(true);
	let mock_did =
		generate_mock_did_details(did::PublicVerificationKey::from(auth_key.public()), enc_key);
=======
	let enc_key = get_x25519_encryption_key();
	let mock_did =
		generate_mock_did_details_with_keys(did::PublicVerificationKey::from(auth_key.public()), enc_key, None, None);
>>>>>>> 67f772a9
	let verification_key_required = did::DidVerificationKeyType::CapabilityInvocation;
	let did_operation = TestDIDOperation {
		did: ALICE_DID,
		verification_key_type: verification_key_required.clone(),
	};
<<<<<<< HEAD

=======
>>>>>>> 67f772a9
	let did_operation_signature = auth_key.sign(&did_operation.encode());

	let mut ext = ExtBuilder::default().with_dids(vec![(ALICE_DID, mock_did)]).build();

	ext.execute_with(|| {
		assert_noop!(
			Did::verify_did_operation_signature::<TestDIDOperation>(
				&did_operation,
				&did::DidSignature::from(did_operation_signature)
			),
			did::DidError::StorageError(did::StorageError::DidKeyNotPresent(verification_key_required.clone()))
		);
	});
}

#[test]
fn check_invalid_signature_format_operation_verification() {
	let auth_key = get_sr25519_authentication_key(true);
<<<<<<< HEAD
	let enc_key = get_x25519_encryption_key(true);
	// Expected an Sr25519, given an Ed25519
	let invalid_key = get_ed25519_authentication_key(true);
	let mock_did =
		generate_mock_did_details(did::PublicVerificationKey::from(auth_key.public()), enc_key);
=======
	let enc_key = get_x25519_encryption_key();
	// Expected an Sr25519, given an Ed25519
	let invalid_key = get_ed25519_authentication_key(true);
	let mock_did =
		generate_mock_did_details_with_keys(did::PublicVerificationKey::from(auth_key.public()), enc_key, None, None);
>>>>>>> 67f772a9
	let did_operation = TestDIDOperation {
		did: ALICE_DID,
		verification_key_type: did::DidVerificationKeyType::Authentication,
	};
<<<<<<< HEAD

=======
>>>>>>> 67f772a9
	let did_operation_signature = invalid_key.sign(&did_operation.encode());

	let mut ext = ExtBuilder::default().with_dids(vec![(ALICE_DID, mock_did)]).build();

	ext.execute_with(|| {
		assert_noop!(
			Did::verify_did_operation_signature::<TestDIDOperation>(
				&did_operation,
				&did::DidSignature::from(did_operation_signature)
			),
			did::DidError::SignatureError(did::SignatureError::InvalidSignatureFormat)
		);
	});
}

#[test]
fn check_invalid_signature_operation_verification() {
	let auth_key = get_sr25519_authentication_key(true);
<<<<<<< HEAD
	let enc_key = get_x25519_encryption_key(true);
	// Using same key type but different seed (default = false)
	let alternative_key = get_sr25519_authentication_key(false);
	let mock_did =
		generate_mock_did_details(did::PublicVerificationKey::from(auth_key.public()), enc_key);
=======
	let enc_key = get_x25519_encryption_key();
	// Using same key type but different seed (default = false)
	let alternative_key = get_sr25519_authentication_key(false);
	let mock_did =
		generate_mock_did_details_with_keys(did::PublicVerificationKey::from(auth_key.public()), enc_key, None, None);
>>>>>>> 67f772a9
	let did_operation = TestDIDOperation {
		did: ALICE_DID,
		verification_key_type: did::DidVerificationKeyType::Authentication,
	};
<<<<<<< HEAD

=======
>>>>>>> 67f772a9
	let did_operation_signature = alternative_key.sign(&did_operation.encode());

	let mut ext = ExtBuilder::default().with_dids(vec![(ALICE_DID, mock_did)]).build();

	ext.execute_with(|| {
		assert_noop!(
			Did::verify_did_operation_signature::<TestDIDOperation>(
				&did_operation,
				&did::DidSignature::from(did_operation_signature)
			),
			did::DidError::SignatureError(did::SignatureError::InvalidSignature)
		);
	});
}<|MERGE_RESOLUTION|>--- conflicted
+++ resolved
@@ -16,7 +16,6 @@
 
 // If you feel like getting in touch with us, you can do so at info@botlabs.org
 
-<<<<<<< HEAD
 use frame_support::{assert_noop, assert_ok};
 use sp_core::Pair;
 use sp_std::collections::btree_set::BTreeSet;
@@ -35,24 +34,6 @@
 	let enc_key = get_x25519_encryption_key(true);
 	let did_creation_operation = generate_base_did_creation_operation(ALICE_DID, did::PublicVerificationKey::from(auth_key.public()), enc_key);
 
-=======
-use std::collections::BTreeSet;
-
-use frame_support::{assert_noop, assert_ok};
-use sp_core::Pair;
-
-use codec::Encode;
-
-use crate as did;
-use crate::mock::*;
-
-#[test]
-fn check_successful_simple_ed25519_creation() {
-	let auth_key = get_ed25519_authentication_key(true);
-	let enc_key = get_x25519_encryption_key();
-	let did_creation_operation =
-		generate_simple_did_creation_operation(ALICE_DID, did::PublicVerificationKey::from(auth_key.public()), enc_key);
->>>>>>> 67f772a9
 	let signature = auth_key.sign(did_creation_operation.encode().as_ref());
 
 	let mut ext = ExtBuilder::default().build();
@@ -84,16 +65,10 @@
 #[test]
 fn check_successful_simple_sr25519_creation() {
 	let auth_key = get_sr25519_authentication_key(true);
-<<<<<<< HEAD
 	let enc_key = get_x25519_encryption_key(true);
 	let did_creation_operation =
 		generate_base_did_creation_operation(ALICE_DID, did::PublicVerificationKey::from(auth_key.public()), enc_key);
 
-=======
-	let enc_key = get_x25519_encryption_key();
-	let did_creation_operation =
-		generate_simple_did_creation_operation(ALICE_DID, did::PublicVerificationKey::from(auth_key.public()), enc_key);
->>>>>>> 67f772a9
 	let signature = auth_key.sign(did_creation_operation.encode().as_ref());
 
 	let mut ext = ExtBuilder::default().build();
@@ -125,7 +100,6 @@
 #[test]
 fn check_successful_complete_creation() {
 	let auth_key = get_sr25519_authentication_key(true);
-<<<<<<< HEAD
 	let enc_key = get_x25519_encryption_key(true);
 	let del_key = get_sr25519_delegation_key(true);
 	let att_key = get_ed25519_attestation_key(true);
@@ -138,19 +112,6 @@
 	did_creation_operation.new_delegation_key = Some(did::PublicVerificationKey::from(del_key.public()));
 	did_creation_operation.new_endpoint_url = Some("https://kilt.io".into());
 
-=======
-	let enc_key = get_x25519_encryption_key();
-	let del_key = get_sr25519_delegation_key(true);
-	let att_key = get_ed25519_attestation_key(true);
-	let did_creation_operation = generate_complete_did_creation_operation(
-		ALICE_DID,
-		did::PublicVerificationKey::from(auth_key.public()),
-		enc_key,
-		Some(did::PublicVerificationKey::from(att_key.public())),
-		Some(did::PublicVerificationKey::from(del_key.public())),
-		Some("https://kilt.io".into()),
-	);
->>>>>>> 67f772a9
 	let signature = auth_key.sign(did_creation_operation.encode().as_ref());
 
 	let mut ext = ExtBuilder::default().build();
@@ -160,7 +121,6 @@
 			Origin::signed(DEFAULT_ACCOUNT),
 			did_creation_operation.clone(),
 			did::DidSignature::from(signature),
-<<<<<<< HEAD
 		));
 	});
 
@@ -471,6 +431,54 @@
 	});
 }
 
+#[test]
+fn check_smaller_tx_counter_did_update() {
+	let auth_key = get_sr25519_authentication_key(true);
+	let enc_key = get_x25519_encryption_key(true);
+	let mock_did = generate_mock_did_details(PublicVerificationKey::from(auth_key.public()), enc_key);
+	let mut did_update_operation = generate_base_did_update_operation(ALICE_DID);
+	did_update_operation.tx_counter = 0;
+
+	let signature = auth_key.sign(did_update_operation.encode().as_ref());
+
+	let mut ext = ExtBuilder::default().with_dids(vec![(ALICE_DID, mock_did)]).build();
+
+	ext.execute_with(|| {
+		assert_noop!(
+			Did::submit_did_update_operation(
+				Origin::signed(DEFAULT_ACCOUNT),
+				did_update_operation.clone(),
+				did::DidSignature::from(signature),
+			),
+			did::Error::<Test>::InvalidNonce
+		);
+	});
+}
+
+#[test]
+fn check_equal_tx_counter_did_update() {
+	let auth_key = get_sr25519_authentication_key(true);
+	let enc_key = get_x25519_encryption_key(true);
+	let mock_did = generate_mock_did_details(PublicVerificationKey::from(auth_key.public()), enc_key);
+	let mut did_update_operation = generate_base_did_update_operation(ALICE_DID);
+	did_update_operation.tx_counter = mock_did.last_tx_counter;
+
+	let signature = auth_key.sign(did_update_operation.encode().as_ref());
+
+	let mut ext = ExtBuilder::default().with_dids(vec![(ALICE_DID, mock_did)]).build();
+
+	ext.execute_with(|| {
+		assert_noop!(
+			Did::submit_did_update_operation(
+				Origin::signed(DEFAULT_ACCOUNT),
+				did_update_operation.clone(),
+				did::DidSignature::from(signature),
+			),
+			did::Error::<Test>::InvalidNonce
+		);
+	});
+}
+
 // Internal function: verify_did_operation_signature
 
 #[test]
@@ -518,168 +526,15 @@
 			&did::DidSignature::from(did_operation_signature)
 		));
 	});
-=======
-		));
-	});
-
-	let stored_did = ext.execute_with(|| Did::get_did(ALICE_DID).expect("ALICE_DID should be present on chain."));
-	assert_eq!(stored_did.auth_key, did_creation_operation.new_auth_key);
-	assert_eq!(
-		stored_did.key_agreement_key,
-		did_creation_operation.new_key_agreement_key
-	);
-	assert_eq!(stored_did.delegation_key, did_creation_operation.new_delegation_key);
-	assert_eq!(stored_did.attestation_key, did_creation_operation.new_attestation_key);
-	assert_eq!(
-		stored_did.verification_keys,
-		<BTreeSet<did::PublicVerificationKey>>::new()
-	);
-	assert_eq!(stored_did.endpoint_url, did_creation_operation.new_endpoint_url);
-	assert_eq!(stored_did.last_tx_counter, 0u64);
-}
-
-#[test]
-fn check_duplicate_did_creation() {
-	let mock_did = generate_mock_did_details();
-	let auth_key = get_sr25519_authentication_key(true);
-	let enc_key = get_x25519_encryption_key();
-	let did_creation_operation =
-		generate_simple_did_creation_operation(ALICE_DID, did::PublicVerificationKey::from(auth_key.public()), enc_key);
-	let signature = auth_key.sign(did_creation_operation.encode().as_ref());
-
-	let mut ext = ExtBuilder::default().with_dids(vec![(ALICE_DID, mock_did)]).build();
-
-	ext.execute_with(|| {
-		assert_noop!(
-			Did::submit_did_create_operation(
-				Origin::signed(DEFAULT_ACCOUNT),
-				did_creation_operation.clone(),
-				did::DidSignature::from(signature),
-			),
-			did::Error::<Test>::DidAlreadyPresent
-		);
-	});
-}
-
-#[test]
-fn check_invalid_signature_format_did_creation() {
-	let auth_key = get_sr25519_authentication_key(true);
-	let enc_key = get_x25519_encryption_key();
-	// Using an Ed25519 key where an Sr25519 is expected
-	let invalid_key = get_ed25519_authentication_key(true);
-	// DID creation contains auth_key, but signature is generated using invalid_key
-	let did_creation_operation =
-		generate_simple_did_creation_operation(ALICE_DID, did::PublicVerificationKey::from(auth_key.public()), enc_key);
-	let signature = invalid_key.sign(did_creation_operation.encode().as_ref());
-
-	let mut ext = ExtBuilder::default().build();
-
-	ext.execute_with(|| {
-		assert_noop!(
-			Did::submit_did_create_operation(
-				Origin::signed(DEFAULT_ACCOUNT),
-				did_creation_operation.clone(),
-				did::DidSignature::from(signature),
-			),
-			did::Error::<Test>::InvalidSignatureFormat
-		);
-	});
-}
-
-#[test]
-fn check_invalid_signature_did_creation() {
-	let auth_key = get_sr25519_authentication_key(true);
-	let enc_key = get_x25519_encryption_key();
-	// Using an Sr25519 key as expected, but from a different seed (default = false)
-	let alternative_key = get_sr25519_authentication_key(false);
-	// DID creation contains auth_key, but signature is generated using
-	// alternative_key
-	let did_creation_operation =
-		generate_simple_did_creation_operation(ALICE_DID, did::PublicVerificationKey::from(auth_key.public()), enc_key);
-	let signature = alternative_key.sign(did_creation_operation.encode().as_ref());
-
-	let mut ext = ExtBuilder::default().build();
-
-	ext.execute_with(|| {
-		assert_noop!(
-			Did::submit_did_create_operation(
-				Origin::signed(DEFAULT_ACCOUNT),
-				did_creation_operation.clone(),
-				did::DidSignature::from(signature),
-			),
-			did::Error::<Test>::InvalidSignature
-		);
-	});
-}
-
-#[test]
-fn check_authentication_successful_operation_verification() {
-	let auth_key = get_sr25519_authentication_key(true);
-	let enc_key = get_x25519_encryption_key();
-	let mock_did =
-		generate_mock_did_details_with_keys(did::PublicVerificationKey::from(auth_key.public()), enc_key, None, None);
-	let did_operation = TestDIDOperation {
-		did: ALICE_DID,
-		verification_key_type: did::DidVerificationKeyType::Authentication,
-	};
-	let did_operation_signature = auth_key.sign(&did_operation.encode());
-
-	let mut ext = ExtBuilder::default().with_dids(vec![(ALICE_DID, mock_did)]).build();
-
-	ext.execute_with(|| {
-		assert_ok!(Did::verify_did_operation_signature::<TestDIDOperation>(
-			&did_operation,
-			&did::DidSignature::from(did_operation_signature)
-		));
-	});
-}
-
-#[test]
-fn check_attestation_successful_operation_verification() {
-	let auth_key = get_ed25519_authentication_key(true);
-	let enc_key = get_x25519_encryption_key();
-	let att_key = get_sr25519_attestation_key(true);
-	let mock_did = generate_mock_did_details_with_keys(
-		did::PublicVerificationKey::from(auth_key.public()),
-		enc_key,
-		Some(did::PublicVerificationKey::from(att_key.public())),
-		None,
-	);
-	let did_operation = TestDIDOperation {
-		did: ALICE_DID,
-		verification_key_type: did::DidVerificationKeyType::AssertionMethod,
-	};
-	let did_operation_signature = att_key.sign(&did_operation.encode());
-
-	let mut ext = ExtBuilder::default().with_dids(vec![(ALICE_DID, mock_did)]).build();
-
-	ext.execute_with(|| {
-		assert_ok!(Did::verify_did_operation_signature::<TestDIDOperation>(
-			&did_operation,
-			&did::DidSignature::from(did_operation_signature)
-		));
-	});
->>>>>>> 67f772a9
 }
 
 #[test]
 fn check_delegation_successful_operation_verification() {
 	let auth_key = get_ed25519_authentication_key(true);
-<<<<<<< HEAD
 	let enc_key = get_x25519_encryption_key(true);
 	let del_key = get_ed25519_delegation_key(true);
 	let mut mock_did = generate_mock_did_details(did::PublicVerificationKey::from(auth_key.public()), enc_key);
 	mock_did.delegation_key = Some(did::PublicVerificationKey::from(del_key.public()));
-=======
-	let enc_key = get_x25519_encryption_key();
-	let del_key = get_ed25519_delegation_key(true);
-	let mock_did = generate_mock_did_details_with_keys(
-		did::PublicVerificationKey::from(auth_key.public()),
-		enc_key,
-		None,
-		Some(did::PublicVerificationKey::from(del_key.public())),
-	);
->>>>>>> 67f772a9
 	let did_operation = TestDIDOperation {
 		did: ALICE_DID,
 		verification_key_type: did::DidVerificationKeyType::CapabilityDelegation,
@@ -699,23 +554,14 @@
 #[test]
 fn check_did_not_present_operation_verification() {
 	let auth_key = get_ed25519_authentication_key(true);
-<<<<<<< HEAD
 	let enc_key = get_x25519_encryption_key(true);
 	let mock_did =
 		generate_mock_did_details(did::PublicVerificationKey::from(auth_key.public()), enc_key);
-=======
-	let enc_key = get_x25519_encryption_key();
-	let mock_did =
-		generate_mock_did_details_with_keys(did::PublicVerificationKey::from(auth_key.public()), enc_key, None, None);
->>>>>>> 67f772a9
 	let did_operation = TestDIDOperation {
 		did: BOB_DID,
 		verification_key_type: did::DidVerificationKeyType::Authentication,
 	};
-<<<<<<< HEAD
-
-=======
->>>>>>> 67f772a9
+
 	let did_operation_signature = auth_key.sign(&did_operation.encode());
 
 	let mut ext = ExtBuilder::default().with_dids(vec![(ALICE_DID, mock_did)]).build();
@@ -734,24 +580,15 @@
 #[test]
 fn check_verification_key_not_present_operation_verification() {
 	let auth_key = get_ed25519_authentication_key(true);
-<<<<<<< HEAD
 	let enc_key = get_x25519_encryption_key(true);
 	let mock_did =
 		generate_mock_did_details(did::PublicVerificationKey::from(auth_key.public()), enc_key);
-=======
-	let enc_key = get_x25519_encryption_key();
-	let mock_did =
-		generate_mock_did_details_with_keys(did::PublicVerificationKey::from(auth_key.public()), enc_key, None, None);
->>>>>>> 67f772a9
 	let verification_key_required = did::DidVerificationKeyType::CapabilityInvocation;
 	let did_operation = TestDIDOperation {
 		did: ALICE_DID,
 		verification_key_type: verification_key_required.clone(),
 	};
-<<<<<<< HEAD
-
-=======
->>>>>>> 67f772a9
+
 	let did_operation_signature = auth_key.sign(&did_operation.encode());
 
 	let mut ext = ExtBuilder::default().with_dids(vec![(ALICE_DID, mock_did)]).build();
@@ -770,27 +607,16 @@
 #[test]
 fn check_invalid_signature_format_operation_verification() {
 	let auth_key = get_sr25519_authentication_key(true);
-<<<<<<< HEAD
 	let enc_key = get_x25519_encryption_key(true);
 	// Expected an Sr25519, given an Ed25519
 	let invalid_key = get_ed25519_authentication_key(true);
 	let mock_did =
 		generate_mock_did_details(did::PublicVerificationKey::from(auth_key.public()), enc_key);
-=======
-	let enc_key = get_x25519_encryption_key();
-	// Expected an Sr25519, given an Ed25519
-	let invalid_key = get_ed25519_authentication_key(true);
-	let mock_did =
-		generate_mock_did_details_with_keys(did::PublicVerificationKey::from(auth_key.public()), enc_key, None, None);
->>>>>>> 67f772a9
 	let did_operation = TestDIDOperation {
 		did: ALICE_DID,
 		verification_key_type: did::DidVerificationKeyType::Authentication,
 	};
-<<<<<<< HEAD
-
-=======
->>>>>>> 67f772a9
+
 	let did_operation_signature = invalid_key.sign(&did_operation.encode());
 
 	let mut ext = ExtBuilder::default().with_dids(vec![(ALICE_DID, mock_did)]).build();
@@ -809,27 +635,16 @@
 #[test]
 fn check_invalid_signature_operation_verification() {
 	let auth_key = get_sr25519_authentication_key(true);
-<<<<<<< HEAD
 	let enc_key = get_x25519_encryption_key(true);
 	// Using same key type but different seed (default = false)
 	let alternative_key = get_sr25519_authentication_key(false);
 	let mock_did =
 		generate_mock_did_details(did::PublicVerificationKey::from(auth_key.public()), enc_key);
-=======
-	let enc_key = get_x25519_encryption_key();
-	// Using same key type but different seed (default = false)
-	let alternative_key = get_sr25519_authentication_key(false);
-	let mock_did =
-		generate_mock_did_details_with_keys(did::PublicVerificationKey::from(auth_key.public()), enc_key, None, None);
->>>>>>> 67f772a9
 	let did_operation = TestDIDOperation {
 		did: ALICE_DID,
 		verification_key_type: did::DidVerificationKeyType::Authentication,
 	};
-<<<<<<< HEAD
-
-=======
->>>>>>> 67f772a9
+
 	let did_operation_signature = alternative_key.sign(&did_operation.encode());
 
 	let mut ext = ExtBuilder::default().with_dids(vec![(ALICE_DID, mock_did)]).build();
