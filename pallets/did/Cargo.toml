--- conflicted
+++ resolved
@@ -65,11 +65,8 @@
   "sp-runtime/runtime-benchmarks",
 ]
 std = [
-<<<<<<< HEAD
-=======
   "fluent-uri/std",
   "parity-scale-codec/std",
->>>>>>> 649b8fc5
   "ctype/std",
   "frame-support/std",
   "frame-system/std",
