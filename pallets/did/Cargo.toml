--- conflicted
+++ resolved
@@ -4,11 +4,7 @@
 edition = "2018"
 name = "did"
 repository = "https://github.com/KILTprotocol/mashnet-node"
-<<<<<<< HEAD
-version = "1.1.0"
-=======
 version = "1.1.1"
->>>>>>> ba08a359
 
 [package.metadata.docs.rs]
 targets = ["x86_64-unknown-linux-gnu"]
@@ -20,21 +16,13 @@
 env_logger = {version = "0.8.3"}
 serde = {version = "1.0.124"}
 
-<<<<<<< HEAD
-ctype = {features = ["mock"], path = "../ctype", version = "1.1.0"}
-=======
 ctype = {features = ["mock"], path = "../ctype", version = "1.1.1"}
->>>>>>> ba08a359
 kilt-primitives = {default-features = false, path = "../../primitives"}
 pallet-balances = {branch = "polkadot-v0.9.12", default-features = false, git = "https://github.com/paritytech/substrate"}
 
 [dependencies]
 # Internal dependencies
-<<<<<<< HEAD
-ctype = {optional = true, path = "../ctype", version = "1.1.0"}
-=======
 ctype = {optional = true, path = "../ctype", version = "1.1.1"}
->>>>>>> ba08a359
 kilt-primitives = {default-features = false, path = "../../primitives"}
 kilt-support = {default-features = false, path = "../../support"}
 
