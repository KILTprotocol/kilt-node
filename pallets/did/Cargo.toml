[package]
<<<<<<< HEAD
authors.workspace = true
description = "Enables adding and removing decentralized identifiers (DIDs)."
documentation.workspace = true
edition.workspace = true
homepage.workspace = true
license-file.workspace = true
name = "did"
readme.workspace = true
repository.workspace = true
version.workspace = true
=======
authors       = { workspace = true }
description   = "Enables adding and removing decentralized identifiers (DIDs)."
documentation = { workspace = true }
edition       = { workspace = true }
homepage      = { workspace = true }
license-file  = { workspace = true }
name          = "did"
readme        = { workspace = true }
repository    = { workspace = true }
version       = { workspace = true }
>>>>>>> 193190d2

[package.metadata.docs.rs]
targets = ["x86_64-unknown-linux-gnu"]

[dev-dependencies]
env_logger  = { workspace = true }
hex-literal = { workspace = true }

ctype        = { workspace = true, features = ["mock"] }
kilt-support = { workspace = true, features = ["mock", "try-runtime"] }

frame-benchmarking = { workspace = true, features = ["std"] }
pallet-balances    = { workspace = true, features = ["std"] }
sp-keystore        = { workspace = true, features = ["std"] }

[dependencies]
# External dependencies
fluent-uri = { workspace = true }
log        = { workspace = true }

# Internal dependencies
kilt-support = { workspace = true }

ctype = { workspace = true, optional = true }

# Substrate dependencies
<<<<<<< HEAD
frame-support.workspace = true
frame-system.workspace = true
parity-scale-codec = {workspace = true, features = ["derive"]}
scale-info = {workspace = true, features = ["derive"]}
sp-core.workspace = true
sp-io.workspace = true
sp-runtime.workspace = true
sp-std.workspace = true
sp-weights.workspace = true
=======
frame-support      = { workspace = true }
frame-system       = { workspace = true }
parity-scale-codec = { workspace = true, features = ["derive"] }
scale-info         = { workspace = true, features = ["derive"] }
sp-core            = { workspace = true }
sp-io              = { workspace = true }
sp-runtime         = { workspace = true }
sp-std             = { workspace = true }
>>>>>>> 193190d2

# Benchmarking dependencies
frame-benchmarking = { workspace = true, optional = true }
pallet-balances    = { workspace = true, optional = true }
sp-keystore        = { workspace = true, optional = true }

[features]
default = ["std"]
mock = ["ctype", "pallet-balances", "sp-keystore"]
runtime-benchmarks = [
  # "ctype/runtime-benchmarks", # enabling this results in an error that's impossible to link to this line.
  "frame-benchmarking",
  "frame-support/runtime-benchmarks",
  "frame-system/runtime-benchmarks",
  "kilt-support/runtime-benchmarks",
  "pallet-balances/runtime-benchmarks",
  "sp-runtime/runtime-benchmarks",
]
std = [
  "ctype/std",
  "fluent-uri/std",
  "frame-support/std",
  "frame-system/std",
  "kilt-support/std",
  "log/std",
  "pallet-balances/std",
  "parity-scale-codec/std",
  "parity-scale-codec/std",
  "scale-info/std",
  "sp-core/std",
  "sp-io/std",
  "sp-keystore/std",
  "sp-runtime/std",
  "sp-std/std",
]
try-runtime = [
  "frame-support/try-runtime",
  "frame-system/try-runtime",
  "kilt-support/try-runtime",
]<|MERGE_RESOLUTION|>--- conflicted
+++ resolved
@@ -1,16 +1,4 @@
 [package]
-<<<<<<< HEAD
-authors.workspace = true
-description = "Enables adding and removing decentralized identifiers (DIDs)."
-documentation.workspace = true
-edition.workspace = true
-homepage.workspace = true
-license-file.workspace = true
-name = "did"
-readme.workspace = true
-repository.workspace = true
-version.workspace = true
-=======
 authors       = { workspace = true }
 description   = "Enables adding and removing decentralized identifiers (DIDs)."
 documentation = { workspace = true }
@@ -21,7 +9,6 @@
 readme        = { workspace = true }
 repository    = { workspace = true }
 version       = { workspace = true }
->>>>>>> 193190d2
 
 [package.metadata.docs.rs]
 targets = ["x86_64-unknown-linux-gnu"]
@@ -48,17 +35,6 @@
 ctype = { workspace = true, optional = true }
 
 # Substrate dependencies
-<<<<<<< HEAD
-frame-support.workspace = true
-frame-system.workspace = true
-parity-scale-codec = {workspace = true, features = ["derive"]}
-scale-info = {workspace = true, features = ["derive"]}
-sp-core.workspace = true
-sp-io.workspace = true
-sp-runtime.workspace = true
-sp-std.workspace = true
-sp-weights.workspace = true
-=======
 frame-support      = { workspace = true }
 frame-system       = { workspace = true }
 parity-scale-codec = { workspace = true, features = ["derive"] }
@@ -67,7 +43,7 @@
 sp-io              = { workspace = true }
 sp-runtime         = { workspace = true }
 sp-std             = { workspace = true }
->>>>>>> 193190d2
+sp-weights         = { workspace = true }
 
 # Benchmarking dependencies
 frame-benchmarking = { workspace = true, optional = true }
