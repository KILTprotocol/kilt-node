--- conflicted
+++ resolved
@@ -32,20 +32,11 @@
 frame-system = {branch = "polkadot-v0.9.6", default-features = false, git = "https://github.com/paritytech/substrate"}
 hex = {default-features = false, features = ["alloc"], version = "0.4.2"}
 log = {default-features = false, version = "0.4.14"}
-<<<<<<< HEAD
-serde = {optional = true, version = "1.0.101"}
 sp-core = {branch = "polkadot-v0.9.6", default-features = false, git = "https://github.com/paritytech/substrate"}
-sp-io = {branch = "polkadot-v0.9.6", default-features = false, git = "https://github.com/paritytech/substrate", optional = true}
+sp-io = {branch = "polkadot-v0.9.6", default-features = false, git = "https://github.com/paritytech/substrate"}
 sp-keystore = {branch = "polkadot-v0.9.6", default-features = false, git = "https://github.com/paritytech/substrate", optional = true}
 sp-runtime = {branch = "polkadot-v0.9.6", default-features = false, git = "https://github.com/paritytech/substrate"}
 sp-std = {branch = "polkadot-v0.9.6", default-features = false, git = "https://github.com/paritytech/substrate"}
-=======
-sp-core = {branch = "polkadot-v0.9.5", default-features = false, git = "https://github.com/paritytech/substrate"}
-sp-io = {branch = "polkadot-v0.9.5", default-features = false, git = "https://github.com/paritytech/substrate"}
-sp-keystore = {branch = "polkadot-v0.9.5", default-features = false, git = "https://github.com/paritytech/substrate", optional = true}
-sp-runtime = {branch = "polkadot-v0.9.5", default-features = false, git = "https://github.com/paritytech/substrate"}
-sp-std = {branch = "polkadot-v0.9.5", default-features = false, git = "https://github.com/paritytech/substrate"}
->>>>>>> 3fdc9891
 
 [features]
 default = ["std"]
