[package]
authors = ["KILT <info@kilt.io>"]
description = "Enables adding and removing decentralized identifiers (DIDs)."
edition = "2021"
name = "did"
repository = "https://github.com/KILTprotocol/mashnet-node"
version = "1.3.1"

[package.metadata.docs.rs]
targets = ["x86_64-unknown-linux-gnu"]

[build-dependencies]
substrate-wasm-builder-runner = {version = "3.0.0"}

[dev-dependencies]
env_logger = {version = "0.8.3"}
serde = {version = "1.0.124"}

ctype = {features = ["mock"], path = "../ctype"}
<<<<<<< HEAD
kilt-primitives = {default-features = false, path = "../../primitives"}
pallet-balances = {branch = "polkadot-v0.9.13", default-features = false, git = "https://github.com/paritytech/substrate"}
=======
runtime-common = {default-features = false, path = "../../runtimes/common"}
pallet-balances = {branch = "polkadot-v0.9.12", default-features = false, git = "https://github.com/paritytech/substrate"}
>>>>>>> e7ebe7af

[dependencies]
# Internal dependencies
ctype = {optional = true, path = "../ctype"}
runtime-common = {default-features = false, path = "../../runtimes/common"}
kilt-support = {default-features = false, path = "../../support"}

# External dependencies
env_logger = {default-features = false, optional = true, version = "0.8.3"}
hex = {default-features = false, features = ["alloc"], version = "0.4.2"}
log = {default-features = false, version = "0.4.14"}

codec = {default-features = false, features = ["derive"], package = "parity-scale-codec", version = "2.3.1"}
frame-support = {branch = "polkadot-v0.9.13", default-features = false, git = "https://github.com/paritytech/substrate"}
frame-system = {branch = "polkadot-v0.9.13", default-features = false, git = "https://github.com/paritytech/substrate"}
scale-info = { version = "1.0", default-features = false, features = ["derive"] }
sp-core = {branch = "polkadot-v0.9.13", default-features = false, git = "https://github.com/paritytech/substrate"}
sp-io = {branch = "polkadot-v0.9.13", default-features = false, git = "https://github.com/paritytech/substrate"}
sp-runtime = {branch = "polkadot-v0.9.13", default-features = false, git = "https://github.com/paritytech/substrate"}
sp-std = {branch = "polkadot-v0.9.13", default-features = false, git = "https://github.com/paritytech/substrate"}

# benchmarking
frame-benchmarking = {branch = "polkadot-v0.9.13", default-features = false, git = "https://github.com/paritytech/substrate", optional = true}
pallet-balances = {optional = true, branch = "polkadot-v0.9.13", default-features = false, git = "https://github.com/paritytech/substrate"}
sp-keystore = {branch = "polkadot-v0.9.13", default-features = false, git = "https://github.com/paritytech/substrate", optional = true}

[features]
default = ["std"]
mock = [
  "ctype",
  "env_logger",
  "pallet-balances",
  "sp-keystore",
]
runtime-benchmarks = [
  # "ctype/runtime-benchmarks", # enabling this results in an error that's impossible to link to this line.
  "frame-benchmarking",
  "pallet-balances/runtime-benchmarks",
  "frame-support/runtime-benchmarks",
  "frame-system/runtime-benchmarks",
]
std = [
  "codec/std",
  "ctype/std",
  "frame-support/std",
  "frame-system/std",
  "hex/std",
  "runtime-common/std",
  "kilt-support/std",
  "kilt-support/std",
  "log/std",
  "pallet-balances/std",
  "scale-info/std",
  "sp-core/std",
  "sp-io/std",
  "sp-keystore/std",
  "sp-runtime/std",
  "sp-std/std",
]
try-runtime = [
  "frame-support/try-runtime",
  "kilt-support/try-runtime",
]<|MERGE_RESOLUTION|>--- conflicted
+++ resolved
@@ -17,13 +17,8 @@
 serde = {version = "1.0.124"}
 
 ctype = {features = ["mock"], path = "../ctype"}
-<<<<<<< HEAD
-kilt-primitives = {default-features = false, path = "../../primitives"}
+runtime-common = {default-features = false, path = "../../runtimes/common"}
 pallet-balances = {branch = "polkadot-v0.9.13", default-features = false, git = "https://github.com/paritytech/substrate"}
-=======
-runtime-common = {default-features = false, path = "../../runtimes/common"}
-pallet-balances = {branch = "polkadot-v0.9.12", default-features = false, git = "https://github.com/paritytech/substrate"}
->>>>>>> e7ebe7af
 
 [dependencies]
 # Internal dependencies
