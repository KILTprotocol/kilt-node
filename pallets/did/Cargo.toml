[package]
authors = ["KILT <info@kilt.io>"]
description = "Enables adding and removing decentralized identifiers (DIDs)."
edition = "2018"
name = "did"
repository = "https://github.com/KILTprotocol/mashnet-node"
version = "0.26.1"

[package.metadata.docs.rs]
targets = ["x86_64-unknown-linux-gnu"]

[build-dependencies]
substrate-wasm-builder-runner = {version = "3.0.0"}

[dev-dependencies]
env_logger = {version = "0.8.3"}
serde = {version = "1.0.101"}

ctype = {features = ["mock"], path = "../ctype", version = "0.26.1"}
kilt-primitives = {default-features = false, path = "../../primitives"}
<<<<<<< HEAD
pallet-balances = {branch = "polkadot-v0.9.10", default-features = false, git = "https://github.com/paritytech/substrate"}
=======
kilt-support = {default-features = false, path = "../../support"}
>>>>>>> 46371892

[dependencies]
# Internal dependencies
ctype = {optional = true, path = "../ctype", version = "0.26.1"}
kilt-primitives = {default-features = false, path = "../../primitives"}
kilt-support = {default-features = false, path = "../../support"}

# External dependencies
env_logger = {default-features = false, optional = true, version = "0.8.3"}
hex = {default-features = false, features = ["alloc"], version = "0.4.2"}
log = {default-features = false, version = "0.4.14"}

codec = {default-features = false, features = ["derive"], package = "parity-scale-codec", version = "2.0.0"}
frame-support = {branch = "polkadot-v0.9.10", default-features = false, git = "https://github.com/paritytech/substrate"}
frame-system = {branch = "polkadot-v0.9.10", default-features = false, git = "https://github.com/paritytech/substrate"}
sp-core = {branch = "polkadot-v0.9.10", default-features = false, git = "https://github.com/paritytech/substrate"}
sp-io = {branch = "polkadot-v0.9.10", default-features = false, git = "https://github.com/paritytech/substrate"}
sp-runtime = {branch = "polkadot-v0.9.10", default-features = false, git = "https://github.com/paritytech/substrate"}
sp-std = {branch = "polkadot-v0.9.10", default-features = false, git = "https://github.com/paritytech/substrate"}

frame-benchmarking = {branch = "polkadot-v0.9.10", default-features = false, git = "https://github.com/paritytech/substrate", optional = true}
pallet-balances = {optional = true, branch = "polkadot-v0.9.10", default-features = false, git = "https://github.com/paritytech/substrate"}
sp-keystore = {branch = "polkadot-v0.9.10", default-features = false, git = "https://github.com/paritytech/substrate", optional = true}

[features]
default = ["std"]
mock = [
  "ctype",
  "env_logger",
  "sp-keystore",
  "pallet-balances",
]
runtime-benchmarks = [
  # "ctype/runtime-benchmarks", # enabling this results in an error that's impossible to link to this line.
  "frame-benchmarking",
  "pallet-balances/runtime-benchmarks",
  "frame-support/runtime-benchmarks",
]
std = [
  "codec/std",
  "frame-support/std",
  "frame-system/std",
  "kilt-primitives/std",
  "kilt-support/std",
  "hex/std",
  "log/std",
  "sp-core/std",
  "sp-keystore/std",
  "sp-io/std",
  "sp-runtime/std",
  "sp-std/std",
  "pallet-balances/std",
  "ctype/std",
  "kilt-support/std",
]
try-runtime = [
  "frame-support/try-runtime",
  "kilt-support/try-runtime",
]<|MERGE_RESOLUTION|>--- conflicted
+++ resolved
@@ -18,11 +18,7 @@
 
 ctype = {features = ["mock"], path = "../ctype", version = "0.26.1"}
 kilt-primitives = {default-features = false, path = "../../primitives"}
-<<<<<<< HEAD
 pallet-balances = {branch = "polkadot-v0.9.10", default-features = false, git = "https://github.com/paritytech/substrate"}
-=======
-kilt-support = {default-features = false, path = "../../support"}
->>>>>>> 46371892
 
 [dependencies]
 # Internal dependencies
