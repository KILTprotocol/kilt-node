[package]
authors = ["KILT <info@kilt.io>"]
description = "Enables adding and removing decentralized identifiers (DIDs)."
edition = "2021"
name = "did"
repository = "https://github.com/KILTprotocol/mashnet-node"
version = "1.6.2"

[package.metadata.docs.rs]
targets = ["x86_64-unknown-linux-gnu"]

[build-dependencies]
substrate-wasm-builder-runner = {version = "3.0.0"}

[dev-dependencies]
env_logger = {version = "0.8.3"}
serde = {version = "1.0.132"}

ctype = {features = ["mock"], path = "../ctype"}

<<<<<<< HEAD
frame-benchmarking = {branch = "polkadot-v0.9.17", git = "https://github.com/paritytech/substrate"}
pallet-balances = {branch = "polkadot-v0.9.17", git = "https://github.com/paritytech/substrate"}
sp-keystore = {branch = "polkadot-v0.9.17", git = "https://github.com/paritytech/substrate"}
=======
frame-benchmarking = {branch = "polkadot-v0.9.19", default-features = false, git = "https://github.com/paritytech/substrate"}
pallet-balances = {branch = "polkadot-v0.9.19", default-features = false, git = "https://github.com/paritytech/substrate"}
sp-keystore = {branch = "polkadot-v0.9.19", default-features = false, git = "https://github.com/paritytech/substrate"}
>>>>>>> 6f2016b2

[dependencies]
# Internal dependencies
ctype = {path = "../ctype", optional = true}
kilt-support = {default-features = false, path = "../../support"}

# External dependencies
env_logger = {default-features = false, version = "0.8.3", optional = true}
hex = {default-features = false, features = ["alloc"], version = "0.4.2"}
<<<<<<< HEAD
log = "0.4"
serde = {version = "1.0.132", optional = true, features = ["derive"]}
=======
log = "0.4.16"
>>>>>>> 6f2016b2

codec = {package = "parity-scale-codec", version = "3.0.0", default-features = false, features = ["derive"]}
frame-support = {branch = "polkadot-v0.9.19", default-features = false, git = "https://github.com/paritytech/substrate"}
frame-system = {branch = "polkadot-v0.9.19", default-features = false, git = "https://github.com/paritytech/substrate"}
scale-info = {version = "2.0.1", default-features = false, features = ["derive"]}
sp-core = {branch = "polkadot-v0.9.19", default-features = false, git = "https://github.com/paritytech/substrate"}
sp-io = {branch = "polkadot-v0.9.19", default-features = false, git = "https://github.com/paritytech/substrate"}
sp-runtime = {branch = "polkadot-v0.9.19", default-features = false, git = "https://github.com/paritytech/substrate"}
sp-std = {branch = "polkadot-v0.9.19", default-features = false, git = "https://github.com/paritytech/substrate"}

# benchmarking
frame-benchmarking = {branch = "polkadot-v0.9.19", default-features = false, git = "https://github.com/paritytech/substrate", optional = true}
pallet-balances = {branch = "polkadot-v0.9.19", default-features = false, git = "https://github.com/paritytech/substrate", optional = true}
sp-keystore = {branch = "polkadot-v0.9.19", default-features = false, git = "https://github.com/paritytech/substrate", optional = true}

[features]
default = ["std"]
mock = [
  "ctype",
  "env_logger",
  "pallet-balances",
  "sp-keystore",
]
runtime-benchmarks = [
  # "ctype/runtime-benchmarks", # enabling this results in an error that's impossible to link to this line.
  "frame-benchmarking",
  "pallet-balances/runtime-benchmarks",
  "frame-support/runtime-benchmarks",
  "frame-system/runtime-benchmarks",
  "kilt-support/runtime-benchmarks",
]
std = [
  "serde",
  "codec/std",
  "ctype/std",
  "frame-support/std",
  "frame-system/std",
  "hex/std",
  "kilt-support/std",
  "log/std",
  "pallet-balances/std",
  "scale-info/std",
  "sp-core/std",
  "sp-io/std",
  "sp-keystore/std",
  "sp-runtime/std",
  "sp-std/std",
]
try-runtime = [
  "frame-support/try-runtime",
  "kilt-support/try-runtime",
]<|MERGE_RESOLUTION|>--- conflicted
+++ resolved
@@ -10,23 +10,17 @@
 targets = ["x86_64-unknown-linux-gnu"]
 
 [build-dependencies]
-substrate-wasm-builder-runner = {version = "3.0.0"}
+substrate-wasm-builder-runner = "3.0.0"
 
 [dev-dependencies]
-env_logger = {version = "0.8.3"}
-serde = {version = "1.0.132"}
+env_logger = "0.9.0"
+serde = "1.0.136"
 
 ctype = {features = ["mock"], path = "../ctype"}
 
-<<<<<<< HEAD
-frame-benchmarking = {branch = "polkadot-v0.9.17", git = "https://github.com/paritytech/substrate"}
-pallet-balances = {branch = "polkadot-v0.9.17", git = "https://github.com/paritytech/substrate"}
-sp-keystore = {branch = "polkadot-v0.9.17", git = "https://github.com/paritytech/substrate"}
-=======
-frame-benchmarking = {branch = "polkadot-v0.9.19", default-features = false, git = "https://github.com/paritytech/substrate"}
-pallet-balances = {branch = "polkadot-v0.9.19", default-features = false, git = "https://github.com/paritytech/substrate"}
-sp-keystore = {branch = "polkadot-v0.9.19", default-features = false, git = "https://github.com/paritytech/substrate"}
->>>>>>> 6f2016b2
+frame-benchmarking = {branch = "polkadot-v0.9.19", git = "https://github.com/paritytech/substrate"}
+pallet-balances = {branch = "polkadot-v0.9.19", git = "https://github.com/paritytech/substrate"}
+sp-keystore = {branch = "polkadot-v0.9.19", git = "https://github.com/paritytech/substrate"}
 
 [dependencies]
 # Internal dependencies
@@ -34,19 +28,14 @@
 kilt-support = {default-features = false, path = "../../support"}
 
 # External dependencies
-env_logger = {default-features = false, version = "0.8.3", optional = true}
-hex = {default-features = false, features = ["alloc"], version = "0.4.2"}
-<<<<<<< HEAD
-log = "0.4"
-serde = {version = "1.0.132", optional = true, features = ["derive"]}
-=======
+hex = {default-features = false, features = ["alloc"], version = "0.4.3"}
 log = "0.4.16"
->>>>>>> 6f2016b2
+serde = {version = "1.0.136", optional = true, features = ["derive"]}
 
-codec = {package = "parity-scale-codec", version = "3.0.0", default-features = false, features = ["derive"]}
+codec = {package = "parity-scale-codec", version = "3.1.2", default-features = false, features = ["derive"]}
 frame-support = {branch = "polkadot-v0.9.19", default-features = false, git = "https://github.com/paritytech/substrate"}
 frame-system = {branch = "polkadot-v0.9.19", default-features = false, git = "https://github.com/paritytech/substrate"}
-scale-info = {version = "2.0.1", default-features = false, features = ["derive"]}
+scale-info = {version = "2.1.1", default-features = false, features = ["derive"]}
 sp-core = {branch = "polkadot-v0.9.19", default-features = false, git = "https://github.com/paritytech/substrate"}
 sp-io = {branch = "polkadot-v0.9.19", default-features = false, git = "https://github.com/paritytech/substrate"}
 sp-runtime = {branch = "polkadot-v0.9.19", default-features = false, git = "https://github.com/paritytech/substrate"}
@@ -61,7 +50,6 @@
 default = ["std"]
 mock = [
   "ctype",
-  "env_logger",
   "pallet-balances",
   "sp-keystore",
 ]
