--- conflicted
+++ resolved
@@ -63,8 +63,5 @@
 ]
 try-runtime = [
   "frame-support/try-runtime",
-<<<<<<< HEAD
-=======
   "kilt-primitives/try-runtime",
->>>>>>> 5d41b1ab
 ]