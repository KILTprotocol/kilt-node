--- conflicted
+++ resolved
@@ -18,7 +18,6 @@
 kilt-primitives = {default-features = false, path = "../../primitives"}
 pallet-membership = {branch = "polkadot-v0.9.3", default-features = false, git = "https://github.com/paritytech/substrate"}
 serde = {version = "1.0.101"}
-sp-keystore = {branch = "rococo-v1", default-features = false, git = "https://github.com/paritytech/substrate"}
 
 [dependencies]
 # Internal dependencies
@@ -31,25 +30,12 @@
 frame-support = {branch = "polkadot-v0.9.3", default-features = false, git = "https://github.com/paritytech/substrate"}
 frame-system = {branch = "polkadot-v0.9.3", default-features = false, git = "https://github.com/paritytech/substrate"}
 hex = {default-features = false, features = ["alloc"], version = "0.4.2"}
-<<<<<<< HEAD
-frame-benchmarking = {branch = "rococo-v1", default-features = false, git = "https://github.com/paritytech/substrate", optional = true}
-frame-support = {branch = "rococo-v1", default-features = false, git = "https://github.com/paritytech/substrate"}
-frame-system = {branch = "rococo-v1", default-features = false, git = "https://github.com/paritytech/substrate"}
-log = {default-features = false, version = "0.4.14"}
-serde = {optional = true, version = "1.0.101"}
-sp-core = {branch = "rococo-v1", default-features = false, git = "https://github.com/paritytech/substrate"}
-sp-io = {branch = "rococo-v1", default-features = false, git = "https://github.com/paritytech/substrate", optional = true}
-sp-keystore = {branch = "rococo-v1", default-features = false, git = "https://github.com/paritytech/substrate", optional = true}
-sp-runtime = {branch = "rococo-v1", default-features = false, git = "https://github.com/paritytech/substrate"}
-sp-std = {branch = "rococo-v1", default-features = false, git = "https://github.com/paritytech/substrate"}
-=======
 log = {default-features = false, version = "0.4.14"}
 serde = {optional = true, version = "1.0.101"}
 sp-core = {branch = "polkadot-v0.9.3", default-features = false, git = "https://github.com/paritytech/substrate"}
 sp-io = {branch = "polkadot-v0.9.3", default-features = false, git = "https://github.com/paritytech/substrate", optional = true}
 sp-runtime = {branch = "polkadot-v0.9.3", default-features = false, git = "https://github.com/paritytech/substrate"}
 sp-std = {branch = "polkadot-v0.9.3", default-features = false, git = "https://github.com/paritytech/substrate"}
->>>>>>> 0a3c7b43
 
 [features]
 default = ["std"]
@@ -59,18 +45,10 @@
   "kilt-primitives",
   "serde",
   "sp-io",
-  "sp-keystore"
-]
-runtime-benchmarks = [
-  "frame-benchmarking",
-  "frame-support/runtime-benchmarks",
-	"frame-system/runtime-benchmarks",
-  "sp-io"
 ]
 runtime-benchmarks = []
 std = [
   "codec/std",
-  "frame-benchmarking/std",
   "frame-support/std",
   "frame-system/std",
   "hex/std",
