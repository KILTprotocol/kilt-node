[package]
authors = ["KILT <info@kilt.io>"]
description = "Enables adding and removing decentralized identifiers (DIDs)."
edition = "2018"
name = "did"
repository = "https://github.com/KILTprotocol/mashnet-node"
version = "0.24.0"

[package.metadata.docs.rs]
targets = ["x86_64-unknown-linux-gnu"]

[build-dependencies]
substrate-wasm-builder-runner = {version = "3.0.0"}

[dev-dependencies]
ctype = {features = ["mock"], path = "../ctype", version = "0.24.0"}
env_logger = {version = "0.8.3"}
kilt-primitives = {default-features = false, path = "../../primitives"}
pallet-membership = {branch = "polkadot-v0.9.5", default-features = false, git = "https://github.com/paritytech/substrate"}
serde = {version = "1.0.101"}

[dependencies]
# Internal dependencies
ctype = {features = ["mock"], optional = true, path = "../ctype", version = "0.24.0"}
kilt-primitives = {default-features = false, path = "../../primitives"}

# External dependencies
codec = {default-features = false, features = ["derive"], package = "parity-scale-codec", version = "2.0.0"}
env_logger = {default-features = false, optional = true, version = "0.8.3"}
frame-benchmarking = {branch = "polkadot-v0.9.5", default-features = false, git = "https://github.com/paritytech/substrate", optional = true}
frame-support = {branch = "polkadot-v0.9.5", default-features = false, git = "https://github.com/paritytech/substrate"}
frame-system = {branch = "polkadot-v0.9.5", default-features = false, git = "https://github.com/paritytech/substrate"}
hex = {default-features = false, features = ["alloc"], version = "0.4.2"}
log = {default-features = false, version = "0.4.14"}
serde = {optional = true, version = "1.0.101"}
<<<<<<< HEAD
sp-core = {branch = "polkadot-v0.9.4", default-features = false, git = "https://github.com/paritytech/substrate"}
sp-io = {branch = "polkadot-v0.9.4", default-features = false, git = "https://github.com/paritytech/substrate"}
sp-keystore = {branch = "polkadot-v0.9.4", default-features = false, git = "https://github.com/paritytech/substrate", optional = true}
sp-runtime = {branch = "polkadot-v0.9.4", default-features = false, git = "https://github.com/paritytech/substrate"}
sp-std = {branch = "polkadot-v0.9.4", default-features = false, git = "https://github.com/paritytech/substrate"}
=======
sp-core = {branch = "polkadot-v0.9.5", default-features = false, git = "https://github.com/paritytech/substrate"}
sp-io = {branch = "polkadot-v0.9.5", default-features = false, git = "https://github.com/paritytech/substrate", optional = true}
sp-keystore = {branch = "polkadot-v0.9.5", default-features = false, git = "https://github.com/paritytech/substrate", optional = true}
sp-runtime = {branch = "polkadot-v0.9.5", default-features = false, git = "https://github.com/paritytech/substrate"}
sp-std = {branch = "polkadot-v0.9.5", default-features = false, git = "https://github.com/paritytech/substrate"}
>>>>>>> ecf14acb

[features]
default = ["std"]
mock = [
  "ctype",
  "env_logger",
  "serde",
  "sp-keystore"
]
runtime-benchmarks = [
  "frame-benchmarking",
]
std = [
  "codec/std",
  "frame-support/std",
  "frame-system/std",
  "hex/std",
  "kilt-primitives/std",
  "log/std",
  "sp-core/std",
  "sp-keystore/std",
  "sp-io/std",
  "sp-runtime/std",
  "sp-std/std",
]
try-runtime = [
  "frame-support/try-runtime"
]<|MERGE_RESOLUTION|>--- conflicted
+++ resolved
@@ -22,7 +22,7 @@
 [dependencies]
 # Internal dependencies
 ctype = {features = ["mock"], optional = true, path = "../ctype", version = "0.24.0"}
-kilt-primitives = {default-features = false, path = "../../primitives"}
+kilt-primitives = {default-features = false, optional = true, path = "../../primitives"}
 
 # External dependencies
 codec = {default-features = false, features = ["derive"], package = "parity-scale-codec", version = "2.0.0"}
@@ -33,37 +33,31 @@
 hex = {default-features = false, features = ["alloc"], version = "0.4.2"}
 log = {default-features = false, version = "0.4.14"}
 serde = {optional = true, version = "1.0.101"}
-<<<<<<< HEAD
-sp-core = {branch = "polkadot-v0.9.4", default-features = false, git = "https://github.com/paritytech/substrate"}
-sp-io = {branch = "polkadot-v0.9.4", default-features = false, git = "https://github.com/paritytech/substrate"}
-sp-keystore = {branch = "polkadot-v0.9.4", default-features = false, git = "https://github.com/paritytech/substrate", optional = true}
-sp-runtime = {branch = "polkadot-v0.9.4", default-features = false, git = "https://github.com/paritytech/substrate"}
-sp-std = {branch = "polkadot-v0.9.4", default-features = false, git = "https://github.com/paritytech/substrate"}
-=======
 sp-core = {branch = "polkadot-v0.9.5", default-features = false, git = "https://github.com/paritytech/substrate"}
 sp-io = {branch = "polkadot-v0.9.5", default-features = false, git = "https://github.com/paritytech/substrate", optional = true}
 sp-keystore = {branch = "polkadot-v0.9.5", default-features = false, git = "https://github.com/paritytech/substrate", optional = true}
 sp-runtime = {branch = "polkadot-v0.9.5", default-features = false, git = "https://github.com/paritytech/substrate"}
 sp-std = {branch = "polkadot-v0.9.5", default-features = false, git = "https://github.com/paritytech/substrate"}
->>>>>>> ecf14acb
 
 [features]
 default = ["std"]
 mock = [
   "ctype",
   "env_logger",
+  "kilt-primitives",
   "serde",
+  "sp-io",
   "sp-keystore"
 ]
 runtime-benchmarks = [
   "frame-benchmarking",
+  "sp-io"
 ]
 std = [
   "codec/std",
   "frame-support/std",
   "frame-system/std",
   "hex/std",
-  "kilt-primitives/std",
   "log/std",
   "sp-core/std",
   "sp-keystore/std",
