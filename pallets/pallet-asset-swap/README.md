--- conflicted
+++ resolved
@@ -2,18 +2,6 @@
 
 # TODO
 
-<<<<<<< HEAD
-Besides the TODOs in the code, the following points must be tackled (ordered by importance):
-* [REQUIRED FOR V1] Allow for DOT transfers to KILT to be paid with those DOTs
-* [REQUIRED FOR V1] Allow for eKILT transfers to KILT (to be swapped for KILTs) to be paid with those eKILTs
-* [REQUIRED FOR V1] Add integrity tests to check invariant that total issuance - remote balance = local pool balance (circulating supply) -> especially useful when adding token ratios, to avoid rounding errors
-* [REQUIRED FOR V2] Add hook to check the swap parameters (restricting where remote assets can be sent to).
-* [REQUIRED FOR V2] Add constraints about which beneficiary people can send their tokens to.
-* [REQUIRED FOR V2] Improve logging, also for cases other than errors. Check how XCM implements them.
-* Add swap back event from eKILT -> KILT.
-* [OPTIONAL] Add configurable ratio for local/remote swaps.
-* [OPTIONAL] Delegate XCM message composition to a trait Config as well, depending on the destination (choosing which asset to use for payments, what amount, etc).
-=======
 * [REQUIRED FOR V1] Implement `Drop` for XCM transactors.
 * [REQUIRED FOR V2] Add hook to check the swap parameters (restricting where remote assets can be sent to).
 * [REQUIRED FOR V2] Add constraints about which beneficiary people can send their tokens to.
@@ -22,5 +10,4 @@
 * [REQUIRED FOR V2] Add try-runtime support.
 * [REQUIRED FOR V2] Add benchmarks.
 * [OPTIONAL] Make pallet possible to deploy multiple times within the same runtime.
-* [OPTIONAL] Add configurable ratio for local/remote swaps.
->>>>>>> ec999eb9
+* [OPTIONAL] Add configurable ratio for local/remote swaps.