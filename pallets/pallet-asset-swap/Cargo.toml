--- conflicted
+++ resolved
@@ -22,18 +22,6 @@
 frame-system = { workspace = true }
 log = { workspace = true }
 parity-scale-codec = { workspace = true, features = ["derive"] }
-<<<<<<< HEAD
-scale-info = { workspace = true, features = ["derive"] }
-sp-core = { workspace = true }
-sp-debug-derive = { git = "https://github.com/paritytech/polkadot-sdk", branch = "release-crates-io-v1.1.0", default-features = false, features = [
-  "force-debug",
-] }
-sp-io = { workspace = true }
-sp-runtime = { workspace = true }
-sp-std = { workspace = true }
-xcm = { workspace = true }
-xcm-executor = { workspace = true }
-=======
 scale-info         = { workspace = true, features = ["derive"] }
 sp-core            = { workspace = true }
 sp-io              = { workspace = true }
@@ -42,7 +30,6 @@
 xcm                = { workspace = true }
 xcm-builder        = { workspace = true }
 xcm-executor       = { workspace = true }
->>>>>>> ec999eb9
 
 [features]
 default = ["std"]
