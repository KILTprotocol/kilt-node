--- conflicted
+++ resolved
@@ -26,16 +26,10 @@
 
 use crate::{Config, Event, LocalCurrencyBalanceOf, Pallet, SwapPair, SwapPairInfoOf};
 
-<<<<<<< HEAD
-// TODO: Add unit tests
-pub struct SwapPairRemoteAssetTransactor<AccountIdConverter, T>(PhantomData<(AccountIdConverter, T)>);
-
-=======
 const LOG_TARGET: &str = "xcm::pallet-asset-swap::SwapPairRemoteAssetTransactor";
 
 pub struct SwapPairRemoteAssetTransactor<AccountIdConverter, T>(PhantomData<(AccountIdConverter, T)>);
 
->>>>>>> ec999eb9
 impl<AccountIdConverter, T> TransactAsset for SwapPairRemoteAssetTransactor<AccountIdConverter, T>
 where
 	AccountIdConverter: ConvertLocation<T::AccountId>,
@@ -44,34 +38,6 @@
 	fn deposit_asset(what: &MultiAsset, who: &MultiLocation, context: &XcmContext) -> Result {
 		log::info!(target: LOG_TARGET, "deposit_asset {:?} {:?} {:?}", what, who, context);
 		// 1. Verify the swap pair exists.
-<<<<<<< HEAD
-		let swap_pair = SwapPair::<T>::get().ok_or(XcmError::AssetNotFound)?;
-		log::trace!(target: LOG_TARGET, "11111");
-
-		// 2. Verify the swap pair is running.
-		ensure!(swap_pair.can_swap(), XcmError::AssetNotFound);
-		log::trace!(target: LOG_TARGET, "22222");
-
-		// 3. Verify the asset matches the other side of the swap pair.
-		let stored_asset_id_as_required_version: AssetId =
-			swap_pair.remote_asset_id.clone().try_into().map_err(|e| {
-				log::error!(
-					target: LOG_TARGET,
-					"Failed to convert stored asset ID {:?} into required version with error {:?}.",
-					swap_pair.remote_asset_id,
-					e
-				);
-				XcmError::AssetNotFound
-			})?;
-		log::trace!(target: LOG_TARGET, "33333");
-		ensure!(stored_asset_id_as_required_version == what.id, XcmError::AssetNotFound);
-		log::trace!(target: LOG_TARGET, "44444");
-		// After this ensure, we know we need to be transacting with this asset, so any
-		// errors thrown from here onwards is a `FailedToTransactAsset` error.
-
-		// 4. Perform the local transfer
-		let beneficiary = AccountIdConverter::convert_location(who).ok_or(XcmError::AssetNotFound)?;
-=======
 		let swap_pair = SwapPair::<T>::get().ok_or(Error::AssetNotFound)?;
 
 		// 2. Verify the asset matches the other side of the swap pair.
@@ -98,7 +64,6 @@
 		let beneficiary = AccountIdConverter::convert_location(who).ok_or(Error::FailedToTransactAsset(
 			"Failed to convert beneficiary to valid account.",
 		))?;
->>>>>>> ec999eb9
 		let Fungibility::Fungible(fungible_amount) = what.fun else {
 			return Err(Error::FailedToTransactAsset("Deposited token expected to be fungible."));
 		};
