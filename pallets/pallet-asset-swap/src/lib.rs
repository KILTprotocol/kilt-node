--- conflicted
+++ resolved
@@ -58,13 +58,8 @@
 	use xcm::{
 		v3::{
 			validate_send, AssetId,
-<<<<<<< HEAD
-			Instruction::{BuyExecution, TransferAsset, WithdrawAsset},
-			Junction, Junctions, MultiAsset, SendXcm, WeightLimit, Xcm,
-=======
 			Instruction::{BuyExecution, DepositAsset, RefundSurplus, SetAppendix, TransferAsset, WithdrawAsset},
 			Junction, MultiAsset, MultiAssetFilter, MultiLocation, SendXcm, WeightLimit, WildMultiAsset, Xcm,
->>>>>>> ec999eb9
 		},
 		VersionedAssetId, VersionedMultiAsset, VersionedMultiLocation,
 	};
@@ -369,35 +364,10 @@
 			]
 			.into();
 			let remote_xcm: Xcm<()> = vec![
-<<<<<<< HEAD
-				// TODO: Change this to the configured fee
-				WithdrawAsset(
-					(
-						MultiLocation {
-							parents: 1,
-							interior: Junctions::Here,
-						},
-						10_000_000_000u128,
-					)
-						.into(),
-				),
-				BuyExecution {
-					weight_limit: WeightLimit::Unlimited,
-					// Change this also to match the `WithdrawAsset` instruction
-					fees: (
-						MultiLocation {
-							parents: 1,
-							interior: Junctions::Here,
-						},
-						10_000_000_000u128,
-					)
-						.into(),
-=======
 				WithdrawAsset(remote_asset_fee_v3.clone().into()),
 				BuyExecution {
 					weight_limit: WeightLimit::Unlimited,
 					fees: remote_asset_fee_v3.clone(),
->>>>>>> ec999eb9
 				},
 				TransferAsset {
 					assets: (asset_id_v3, remote_asset_amount_as_u128).into(),
