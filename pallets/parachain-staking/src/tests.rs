// KILT Blockchain – https://botlabs.org
// Copyright (C) 2019-2023 BOTLabs GmbH

// The KILT Blockchain is free software: you can redistribute it and/or modify
// it under the terms of the GNU General Public License as published by
// the Free Software Foundation, either version 3 of the License, or
// (at your option) any later version.

// The KILT Blockchain is distributed in the hope that it will be useful,
// but WITHOUT ANY WARRANTY; without even the implied warranty of
// MERCHANTABILITY or FITNESS FOR A PARTICULAR PURPOSE.  See the
// GNU General Public License for more details.

// You should have received a copy of the GNU General Public License
// along with this program.  If not, see <https://www.gnu.org/licenses/>.

// If you feel like getting in touch with us, you can do so at info@botlabs.org

//! Unit testing

use std::{convert::TryInto, iter};

use frame_support::{
	assert_noop, assert_ok,
	storage::bounded_btree_map::BoundedBTreeMap,
	traits::{fungible::Inspect, EstimateNextSessionRotation},
	BoundedVec,
};
use kilt_runtime_api_staking::StakingRates;
use pallet_authorship::EventHandler;
use pallet_balances::{Error as BalancesError, Freezes, IdAmount};
use pallet_session::{SessionManager, ShouldEndSession};
use sp_runtime::{traits::Zero, Perbill, Permill, Perquintill, SaturatedConversion};

use crate::{
	mock::{
		almost_equal, events, last_event, roll_to, roll_to_claim_rewards, AccountId, Balance, Balances, BlockNumber,
		ExtBuilder, RuntimeOrigin, Session, StakePallet, System, Test, BLOCKS_PER_ROUND, DECIMALS, TREASURY_ACC,
	},
	set::OrderedSet,
	types::{
		BalanceOf, Candidate, CandidateStatus, DelegationCounter, Delegator, RoundInfo, Stake, StakeOf, TotalStake,
	},
	CandidatePool, Config, Error, Event, Event as StakeEvent, FreezeReason, InflationInfo, RewardRate, StakingInfo,
};

#[test]
fn should_select_collators_genesis_session() {
	ExtBuilder::default()
		.with_balances(vec![
			(1, 20),
			(2, 20),
			(3, 20),
			(4, 20),
			(5, 20),
			(6, 20),
			(7, 20),
			(8, 20),
			(9, 20),
			(10, 20),
			(11, 20),
		])
		.with_collators(vec![(1, 20), (2, 20)])
		.build_and_execute_with_sanity_tests(|| {
			assert_eq!(
				StakePallet::new_session(0)
					.expect("first session must return new collators")
					.len(),
				2
			);
			assert_eq!(
				StakePallet::new_session(1)
					.expect("second session must return new collators")
					.len(),
				2
			);
		});
}

#[test]
fn genesis() {
	ExtBuilder::default()
		.with_balances(vec![
			(1, 1000),
			(2, 300),
			(3, 100),
			(4, 100),
			(5, 100),
			(6, 100),
			(7, 100),
			(8, 9),
			(9, 4),
		])
		.with_collators(vec![(1, 500), (2, 200)])
		.with_delegators(vec![(3, 1, 100), (4, 1, 100), (5, 2, 100), (6, 2, 100)])
		.build_and_execute_with_sanity_tests(|| {
			assert!(System::events().is_empty());

			// Collators
			assert_eq!(
				StakePallet::total_collator_stake(),
				TotalStake {
					collators: 700,
					delegators: 400
				}
			);
			assert_eq!(
				vec![
					StakeOf::<Test> { owner: 1, amount: 700 },
					StakeOf::<Test> { owner: 2, amount: 400 }
				]
				.try_into(),
				Ok(StakePallet::top_candidates().into_bounded_vec())
			);
			assert_eq!(CandidatePool::<Test>::count(), 2);

			// 1
			assert_eq!(Balances::usable_balance(1), 500);
			assert_eq!(Balances::balance(&1), 1000);
			assert!(StakePallet::is_active_candidate(&1).is_some());
			assert_eq!(
				StakePallet::candidate_pool(1),
				Some(
					Candidate::<AccountId, Balance, <Test as Config>::MaxDelegatorsPerCollator> {
						id: 1,
						stake: 500,
						delegators: OrderedSet::from_sorted_set(
							vec![
								StakeOf::<Test> { owner: 3, amount: 100 },
								StakeOf::<Test> { owner: 4, amount: 100 }
							]
							.try_into()
							.unwrap()
						),
						total: 700,
						status: CandidateStatus::Active,
					}
				)
			);
			// 2
			assert_eq!(Balances::usable_balance(2), 100);
			assert_eq!(Balances::balance(&2), 300);
			assert!(StakePallet::is_active_candidate(&2).is_some());
			assert_eq!(
				StakePallet::candidate_pool(2),
				Some(
					Candidate::<AccountId, Balance, <Test as Config>::MaxDelegatorsPerCollator> {
						id: 2,
						stake: 200,
						delegators: OrderedSet::from_sorted_set(
							vec![
								StakeOf::<Test> { owner: 5, amount: 100 },
								StakeOf::<Test> { owner: 6, amount: 100 }
							]
							.try_into()
							.unwrap()
						),
						total: 400,
						status: CandidateStatus::Active,
					}
				)
			);
			// Delegators
			assert_eq!(
				StakePallet::total_collator_stake(),
				TotalStake {
					collators: 700,
					delegators: 400,
				}
			);
			for x in 3..7 {
				assert!(StakePallet::is_delegator(&x));
				assert_eq!(Balances::usable_balance(x), 0);
				assert_eq!(Balances::balance(&x), 100);
			}
			// Uninvolved
			for x in 7..10 {
				assert!(!StakePallet::is_delegator(&x));
			}
			assert_eq!(Balances::balance(&7), 100);
			assert_eq!(Balances::usable_balance(7), 100);
			assert_eq!(Balances::balance(&8), 9);
			assert_eq!(Balances::usable_balance(8), 9);
			assert_eq!(Balances::balance(&9), 4);
			assert_eq!(Balances::usable_balance(9), 4);

			// Safety first checks
			assert_eq!(
				StakePallet::max_selected_candidates(),
				<Test as Config>::MinCollators::get()
			);
			assert_eq!(
				StakePallet::round(),
				RoundInfo::new(0u32, 0u32.into(), <Test as Config>::DefaultBlocksPerRound::get())
			);
		});
	ExtBuilder::default()
		.with_balances(vec![
			(1, 100),
			(2, 100),
			(3, 100),
			(4, 100),
			(5, 100),
			(6, 100),
			(7, 100),
			(8, 100),
			(9, 100),
			(10, 100),
		])
		.with_collators(vec![(1, 20), (2, 20), (3, 20), (4, 20), (5, 10)])
		.with_delegators(vec![(6, 1, 10), (7, 1, 10), (8, 2, 10), (9, 2, 10), (10, 1, 10)])
		.build_and_execute_with_sanity_tests(|| {
			assert!(System::events().is_empty());
			assert_eq!(CandidatePool::<Test>::count(), 5);

			// Collators
			assert_eq!(
				StakePallet::total_collator_stake(),
				TotalStake {
					collators: 40,
					delegators: 50
				}
			);
			assert_eq!(
				Ok(StakePallet::top_candidates().into_bounded_vec()),
				vec![
					StakeOf::<Test> { owner: 1, amount: 50 },
					StakeOf::<Test> { owner: 2, amount: 40 },
					StakeOf::<Test> { owner: 3, amount: 20 },
					StakeOf::<Test> { owner: 4, amount: 20 },
					StakeOf::<Test> { owner: 5, amount: 10 }
				]
				.try_into()
			);
			for x in 1..5 {
				assert!(StakePallet::is_active_candidate(&x).is_some());
				assert_eq!(Balances::balance(&x), 100);
				assert_eq!(Balances::usable_balance(x), 80);
			}
			assert!(StakePallet::is_active_candidate(&5).is_some());
			assert_eq!(Balances::balance(&5), 100);
			assert_eq!(Balances::usable_balance(5), 90);
			// Delegators
			for x in 6..11 {
				assert!(StakePallet::is_delegator(&x));
				assert_eq!(Balances::balance(&x), 100);
				assert_eq!(Balances::usable_balance(x), 90);
			}

			// Safety first checks
			assert_eq!(
				StakePallet::max_selected_candidates(),
				<Test as Config>::MinCollators::get()
			);
			assert_eq!(
				StakePallet::round(),
				RoundInfo::new(0, 0, <Test as Config>::DefaultBlocksPerRound::get())
			);
		});
}

#[test]
fn join_collator_candidates() {
	ExtBuilder::default()
		.with_balances(vec![
			(1, 1000),
			(2, 300),
			(3, 100),
			(4, 100),
			(5, 100),
			(6, 100),
			(7, 100),
			(8, 9),
			(9, 4),
			(10, 161_000_000 * DECIMALS),
		])
		.with_collators(vec![(1, 500), (2, 200)])
		.with_delegators(vec![(3, 1, 100), (4, 1, 100), (5, 2, 100), (6, 2, 100)])
		.build_and_execute_with_sanity_tests(|| {
			assert_eq!(CandidatePool::<Test>::count(), 2);
			assert_eq!(
				StakePallet::total_collator_stake(),
				TotalStake {
					collators: 700,
					delegators: 400
				}
			);
			assert_noop!(
				StakePallet::join_candidates(RuntimeOrigin::signed(1), 11u128,),
				Error::<Test>::CandidateExists
			);
			assert_noop!(
				StakePallet::join_delegators(RuntimeOrigin::signed(1), 1, 11u128,),
				Error::<Test>::CandidateExists
			);
			assert_noop!(
				StakePallet::join_candidates(RuntimeOrigin::signed(3), 11u128,),
				Error::<Test>::DelegatorExists
			);
			assert_noop!(
				StakePallet::join_candidates(RuntimeOrigin::signed(7), 9u128,),
				Error::<Test>::ValStakeBelowMin
			);
			assert_noop!(
				StakePallet::join_candidates(RuntimeOrigin::signed(8), 10u128,),
				BalancesError::<Test>::InsufficientBalance
			);

			assert_eq!(CandidatePool::<Test>::count(), 2);
			assert!(System::events().is_empty());

			assert_ok!(StakePallet::set_max_selected_candidates(RuntimeOrigin::root(), 5));
			assert_ok!(StakePallet::join_candidates(RuntimeOrigin::signed(7), 10u128,));
			assert_eq!(last_event(), StakeEvent::JoinedCollatorCandidates(7, 10u128));

			// MaxCollatorCandidateStake
			assert_noop!(
				StakePallet::join_candidates(RuntimeOrigin::signed(10), 161_000_000 * DECIMALS),
				Error::<Test>::ValStakeAboveMax
			);
			assert_ok!(StakePallet::join_candidates(
				RuntimeOrigin::signed(10),
				StakePallet::max_candidate_stake()
			));
			assert_eq!(CandidatePool::<Test>::count(), 4);

			assert_eq!(
				last_event(),
				StakeEvent::JoinedCollatorCandidates(10, StakePallet::max_candidate_stake(),)
			);
		});
}

#[test]
fn collator_exit_executes_after_delay() {
	ExtBuilder::default()
		.with_balances(vec![
			(1, 1000),
			(2, 300),
			(3, 110),
			(4, 100),
			(5, 100),
			(6, 100),
			(7, 100),
			(8, 9),
			(9, 4),
			(10, 10),
		])
		.with_collators(vec![(1, 500), (2, 200), (7, 100)])
		.with_delegators(vec![(3, 1, 100), (4, 1, 100), (5, 2, 100), (6, 2, 100)])
		.build_and_execute_with_sanity_tests(|| {
			assert_eq!(CandidatePool::<Test>::count(), 3);
			assert_eq!(
				StakePallet::total_collator_stake(),
				TotalStake {
					collators: 700,
					delegators: 400
				}
			);
			assert_ok!(StakePallet::set_max_selected_candidates(RuntimeOrigin::root(), 5));
			assert_eq!(
				StakePallet::total_collator_stake(),
				TotalStake {
					collators: 800,
					delegators: 400
				}
			);
			assert_eq!(StakePallet::selected_candidates().into_inner(), vec![1, 2, 7]);
			roll_to(4, vec![]);
			assert_noop!(
				StakePallet::init_leave_candidates(RuntimeOrigin::signed(3)),
				Error::<Test>::CandidateNotFound
			);

			roll_to(11, vec![]);
			assert_ok!(StakePallet::init_leave_candidates(RuntimeOrigin::signed(2)));
			// Still three, candidate didn't leave yet
			assert_eq!(CandidatePool::<Test>::count(), 3);
			assert_noop!(
				StakePallet::join_delegators(RuntimeOrigin::signed(10), 2, 10),
				Error::<Test>::CannotDelegateIfLeaving
			);
			assert_eq!(StakePallet::selected_candidates().into_inner(), vec![1, 7]);
			assert_eq!(last_event(), StakeEvent::CollatorScheduledExit(2, 2, 4));
			let info = StakePallet::candidate_pool(2).unwrap();
			assert_eq!(info.status, CandidateStatus::Leaving(4));

			roll_to(21, vec![]);
			assert_ok!(StakePallet::execute_leave_candidates(RuntimeOrigin::signed(2), 2));
			assert_eq!(CandidatePool::<Test>::count(), 2);

			// we must exclude leaving collators from rewards while
			// holding them retroactively accountable for previous faults
			// (within the last T::StakeDuration blocks)
			roll_to(25, vec![]);
			let expected = vec![
				Event::MaxSelectedCandidatesSet(2, 5),
				Event::NewRound(5, 1),
				Event::NewRound(10, 2),
				Event::LeftTopCandidates(2),
				Event::CollatorScheduledExit(2, 2, 4),
				Event::NewRound(15, 3),
				Event::NewRound(20, 4),
				Event::CandidateLeft(2, 400),
				Event::NewRound(25, 5),
			];
			assert_eq!(events(), expected);
		});
}

#[test]
fn collator_selection_chooses_top_candidates() {
	ExtBuilder::default()
		.with_balances(vec![
			(1, 1000),
			(2, 1000),
			(3, 1000),
			(4, 1000),
			(5, 1000),
			(6, 1000),
			(7, 33),
			(8, 33),
			(9, 33),
		])
		.with_collators(vec![(1, 100), (2, 90), (3, 80), (4, 70), (5, 60), (6, 50)])
		.build_and_execute_with_sanity_tests(|| {
			assert_eq!(StakePallet::selected_candidates().into_inner(), vec![1, 2]);
			assert_eq!(
				StakePallet::total_collator_stake(),
				TotalStake {
					collators: 190,
					delegators: 0
				}
			);
			assert_ok!(StakePallet::set_max_selected_candidates(RuntimeOrigin::root(), 5));
			assert_eq!(
				StakePallet::total_collator_stake(),
				TotalStake {
					collators: 400,
					delegators: 0
				}
			);
			roll_to(8, vec![]);
			// should choose top MaxSelectedCandidates (5), in order
			assert_eq!(StakePallet::selected_candidates().into_inner(), vec![1, 2, 3, 4, 5]);
			let expected = vec![Event::MaxSelectedCandidatesSet(2, 5), Event::NewRound(5, 1)];
			assert_eq!(events(), expected);
			assert_ok!(StakePallet::init_leave_candidates(RuntimeOrigin::signed(6)));
			assert_eq!(StakePallet::selected_candidates().into_inner(), vec![1, 2, 3, 4, 5],);
			assert_eq!(last_event(), StakeEvent::CollatorScheduledExit(1, 6, 3));

			roll_to(15, vec![]);
			assert_ok!(StakePallet::execute_leave_candidates(RuntimeOrigin::signed(6), 6));
			assert_eq!(StakePallet::selected_candidates().into_inner(), vec![1, 2, 3, 4, 5]);

			roll_to(21, vec![]);
			assert_ok!(StakePallet::join_candidates(RuntimeOrigin::signed(6), 69u128));
			assert_eq!(StakePallet::selected_candidates().into_inner(), vec![1, 2, 3, 4, 6]);
			assert_eq!(last_event(), StakeEvent::JoinedCollatorCandidates(6, 69u128));

			roll_to(27, vec![]);
			// should choose top MaxSelectedCandidates (5), in order
			let expected = vec![
				Event::MaxSelectedCandidatesSet(2, 5),
				Event::NewRound(5, 1),
				Event::LeftTopCandidates(6),
				Event::CollatorScheduledExit(1, 6, 3),
				// TotalCollatorStake is updated once candidate 6 left in `execute_delayed_collator_exits`
				Event::NewRound(10, 2),
				Event::NewRound(15, 3),
				Event::CandidateLeft(6, 50),
				Event::NewRound(20, 4),
				// 5 had staked 60 which was exceeded by 69 of 6
				Event::EnteredTopCandidates(6),
				Event::JoinedCollatorCandidates(6, 69),
				Event::NewRound(25, 5),
			];
			assert_eq!(events(), expected);
		});
}

#[test]
fn exit_queue_with_events() {
	ExtBuilder::default()
		.with_balances(vec![
			(1, 1000),
			(2, 1000),
			(3, 1000),
			(4, 1000),
			(5, 1000),
			(6, 1000),
			(7, 33),
			(8, 33),
			(9, 33),
		])
		.with_collators(vec![(1, 100), (2, 90), (3, 80), (4, 70), (5, 60), (6, 50)])
		.with_inflation(100, 15, 40, 10, BLOCKS_PER_ROUND)
		.build_and_execute_with_sanity_tests(|| {
			assert_eq!(CandidatePool::<Test>::count(), 6);
			assert_eq!(StakePallet::selected_candidates().into_inner(), vec![1, 2]);
			assert_ok!(StakePallet::set_max_selected_candidates(RuntimeOrigin::root(), 5));
			assert_eq!(StakePallet::selected_candidates().into_inner(), vec![1, 2, 3, 4, 5]);

			roll_to(8, vec![]);
			// should choose top MaxSelectedCandidates (5), in order
			assert_eq!(StakePallet::selected_candidates().into_inner(), vec![1, 2, 3, 4, 5]);
			let mut expected = vec![Event::MaxSelectedCandidatesSet(2, 5), Event::NewRound(5, 1)];
			assert_eq!(events(), expected);
			assert_ok!(StakePallet::init_leave_candidates(RuntimeOrigin::signed(6)));
			assert_eq!(StakePallet::selected_candidates().into_inner(), vec![1, 2, 3, 4, 5]);
			assert_eq!(last_event(), StakeEvent::CollatorScheduledExit(1, 6, 3));

			roll_to(11, vec![]);
			assert_ok!(StakePallet::init_leave_candidates(RuntimeOrigin::signed(5)));
			assert_eq!(StakePallet::selected_candidates().into_inner(), vec![1, 2, 3, 4]);
			assert_eq!(last_event(), StakeEvent::CollatorScheduledExit(2, 5, 4));

			assert_eq!(CandidatePool::<Test>::count(), 6, "No collators have left yet.");
			roll_to(16, vec![]);
			assert_ok!(StakePallet::execute_leave_candidates(RuntimeOrigin::signed(6), 6));
			assert_ok!(StakePallet::init_leave_candidates(RuntimeOrigin::signed(4)));
			assert_eq!(StakePallet::selected_candidates().into_inner(), vec![1, 2, 3]);
			assert_eq!(last_event(), StakeEvent::CollatorScheduledExit(3, 4, 5));
			assert_noop!(
				StakePallet::init_leave_candidates(RuntimeOrigin::signed(4)),
				Error::<Test>::AlreadyLeaving
			);

			assert_eq!(CandidatePool::<Test>::count(), 5, "Collator #5 left.");
			roll_to(20, vec![]);
			assert_ok!(StakePallet::execute_leave_candidates(RuntimeOrigin::signed(5), 5));
			assert_eq!(StakePallet::selected_candidates().into_inner(), vec![1, 2, 3]);
			assert_eq!(CandidatePool::<Test>::count(), 4, "Two out of six collators left.");

			roll_to(26, vec![]);
			assert_ok!(StakePallet::execute_leave_candidates(RuntimeOrigin::signed(4), 4));
			assert_eq!(CandidatePool::<Test>::count(), 3, "Three out of six collators left.");

			roll_to(30, vec![]);
			let mut new_events = vec![
				Event::LeftTopCandidates(6),
				Event::CollatorScheduledExit(1, 6, 3),
				Event::NewRound(10, 2),
				Event::LeftTopCandidates(5),
				Event::CollatorScheduledExit(2, 5, 4),
				Event::NewRound(15, 3),
				Event::CandidateLeft(6, 50),
				Event::LeftTopCandidates(4),
				Event::CollatorScheduledExit(3, 4, 5),
				Event::NewRound(20, 4),
				Event::CandidateLeft(5, 60),
				Event::NewRound(25, 5),
				Event::CandidateLeft(4, 70),
				Event::NewRound(30, 6),
			];
			expected.append(&mut new_events);
			assert_eq!(events(), expected);
		});
}

#[test]
fn execute_leave_candidates_with_delay() {
	ExtBuilder::default()
		.with_balances(vec![
			(1, 1000),
			(2, 1000),
			(3, 1000),
			(4, 1000),
			(5, 1000),
			(6, 1000),
			(7, 1000),
			(8, 1000),
			(9, 1000),
			(10, 1000),
			(11, 1000),
			(12, 1000),
			(13, 1000),
			(14, 1000),
		])
		.with_collators(vec![
			(1, 10),
			(2, 20),
			(3, 30),
			(4, 40),
			(5, 50),
			(6, 60),
			(7, 70),
			(8, 80),
			(9, 90),
			(10, 100),
		])
		.with_delegators(vec![(11, 1, 110), (12, 1, 120), (13, 2, 130), (14, 2, 140)])
		.with_inflation(100, 15, 40, 10, BLOCKS_PER_ROUND)
		.build_and_execute_with_sanity_tests(|| {
			assert_eq!(CandidatePool::<Test>::count(), 10);
			assert_eq!(
				StakePallet::total_collator_stake(),
				TotalStake {
					collators: 30,
					delegators: 500,
				}
			);
			assert_ok!(StakePallet::set_max_selected_candidates(RuntimeOrigin::root(), 5));
			assert_eq!(
				StakePallet::total_collator_stake(),
				TotalStake {
					collators: 300,
					delegators: 500,
				}
			);

			roll_to(5, vec![]);
			// should choose top MaxSelectedCandidates (5), in order
			assert_eq!(StakePallet::selected_candidates().into_inner(), vec![2, 1, 10, 9, 8]);
			assert_ok!(StakePallet::init_leave_candidates(RuntimeOrigin::signed(10)));
			assert_ok!(StakePallet::init_leave_candidates(RuntimeOrigin::signed(9)));
			assert_ok!(StakePallet::init_leave_candidates(RuntimeOrigin::signed(1)));
			assert_ok!(StakePallet::init_leave_candidates(RuntimeOrigin::signed(7)));
			assert_ok!(StakePallet::init_leave_candidates(RuntimeOrigin::signed(6)));
			assert_ok!(StakePallet::init_leave_candidates(RuntimeOrigin::signed(5)));
			assert_ok!(StakePallet::init_leave_candidates(RuntimeOrigin::signed(8)));
			assert_ok!(StakePallet::init_leave_candidates(RuntimeOrigin::signed(2)));
			assert_eq!(StakePallet::selected_candidates().into_inner(), vec![4, 3]);
			for owner in vec![1, 2, 5, 6, 7, 8, 9, 10].iter() {
				assert!(StakePallet::candidate_pool(owner)
					.unwrap()
					.can_exit(1 + <Test as Config>::ExitQueueDelay::get()));
			}
			let total_stake = TotalStake {
				collators: 70,
				delegators: 0,
			};
			assert_eq!(StakePallet::total_collator_stake(), total_stake);
			assert_eq!(
				StakePallet::candidate_pool(1),
				Some(
					Candidate::<AccountId, Balance, <Test as Config>::MaxDelegatorsPerCollator> {
						id: 1,
						stake: 10,
						delegators: OrderedSet::from(
							vec![
								StakeOf::<Test> { owner: 11, amount: 110 },
								StakeOf::<Test> { owner: 12, amount: 120 }
							]
							.try_into()
							.unwrap()
						),
						total: 240,
						status: CandidateStatus::Leaving(3)
					}
				)
			);
			assert_eq!(
				StakePallet::candidate_pool(2),
				Some(
					Candidate::<AccountId, Balance, <Test as Config>::MaxDelegatorsPerCollator> {
						id: 2,
						stake: 20,
						delegators: OrderedSet::from(
							vec![
								StakeOf::<Test> { owner: 13, amount: 130 },
								StakeOf::<Test> { owner: 14, amount: 140 }
							]
							.try_into()
							.unwrap()
						),
						total: 290,
						status: CandidateStatus::Leaving(3)
					}
				)
			);
			for collator in 5u64..=10u64 {
				assert_eq!(
					StakePallet::candidate_pool(collator),
					Some(
						Candidate::<AccountId, Balance, <Test as Config>::MaxDelegatorsPerCollator> {
							id: collator,
							stake: collator as u128 * 10u128,
							delegators: OrderedSet::from(BoundedVec::default()),
							total: collator as u128 * 10u128,
							status: CandidateStatus::Leaving(3)
						}
					)
				);
				assert!(StakePallet::is_active_candidate(&collator).is_some());
				assert!(StakePallet::unstaking(collator).is_empty());
			}
			assert_eq!(
				StakePallet::delegator_state(11),
				Some(Delegator::<AccountId, Balance> { owner: 1, amount: 110 })
			);
			assert_eq!(
				StakePallet::delegator_state(12),
				Some(Delegator::<AccountId, Balance> { owner: 1, amount: 120 })
			);
			assert_eq!(
				StakePallet::delegator_state(13),
				Some(Delegator::<AccountId, Balance> { owner: 2, amount: 130 })
			);
			assert_eq!(
				StakePallet::delegator_state(14),
				Some(Delegator::<AccountId, Balance> { owner: 2, amount: 140 })
			);
			for delegator in 11u64..=14u64 {
				assert!(StakePallet::is_delegator(&delegator));
				assert!(StakePallet::unstaking(delegator).is_empty());
			}

			// exits cannot be executed yet but in the next round
			roll_to(10, vec![]);
			assert_eq!(StakePallet::total_collator_stake(), total_stake);
			assert_eq!(StakePallet::selected_candidates().into_inner(), vec![4, 3]);
			for owner in vec![1, 2, 5, 6, 7, 8, 9, 10].iter() {
				assert!(StakePallet::candidate_pool(owner)
					.unwrap()
					.can_exit(1 + <Test as Config>::ExitQueueDelay::get()));
				assert_noop!(
					StakePallet::execute_leave_candidates(RuntimeOrigin::signed(*owner), *owner),
					Error::<Test>::CannotLeaveYet
				);
			}
			assert_eq!(StakePallet::total_collator_stake(), total_stake);
			assert_eq!(
				StakePallet::candidate_pool(1),
				Some(
					Candidate::<AccountId, Balance, <Test as Config>::MaxDelegatorsPerCollator> {
						id: 1,
						stake: 10,
						delegators: OrderedSet::from(
							vec![
								StakeOf::<Test> { owner: 11, amount: 110 },
								StakeOf::<Test> { owner: 12, amount: 120 }
							]
							.try_into()
							.unwrap()
						),
						total: 240,
						status: CandidateStatus::Leaving(3)
					}
				)
			);
			assert_eq!(
				StakePallet::candidate_pool(2),
				Some(
					Candidate::<AccountId, Balance, <Test as Config>::MaxDelegatorsPerCollator> {
						id: 2,
						stake: 20,
						delegators: OrderedSet::from(
							vec![
								StakeOf::<Test> { owner: 13, amount: 130 },
								StakeOf::<Test> { owner: 14, amount: 140 }
							]
							.try_into()
							.unwrap()
						),
						total: 290,
						status: CandidateStatus::Leaving(3)
					}
				)
			);
			for collator in 5u64..=10u64 {
				assert_eq!(
					StakePallet::candidate_pool(collator),
					Some(
						Candidate::<AccountId, Balance, <Test as Config>::MaxDelegatorsPerCollator> {
							id: collator,
							stake: collator as u128 * 10u128,
							delegators: OrderedSet::from(BoundedVec::default()),
							total: collator as u128 * 10u128,
							status: CandidateStatus::Leaving(3)
						}
					)
				);
				assert!(StakePallet::is_active_candidate(&collator).is_some());
				assert!(StakePallet::unstaking(collator).is_empty());
			}
			assert_eq!(
				StakePallet::delegator_state(11),
				Some(Delegator::<AccountId, Balance> { owner: 1, amount: 110 })
			);
			assert_eq!(
				StakePallet::delegator_state(12),
				Some(Delegator::<AccountId, Balance> { owner: 1, amount: 120 })
			);
			assert_eq!(
				StakePallet::delegator_state(13),
				Some(Delegator::<AccountId, Balance> { owner: 2, amount: 130 })
			);
			assert_eq!(
				StakePallet::delegator_state(14),
				Some(Delegator::<AccountId, Balance> { owner: 2, amount: 140 })
			);
			for delegator in 11u64..=14u64 {
				assert!(StakePallet::is_delegator(&delegator));
				assert!(StakePallet::unstaking(delegator).is_empty());
			}

			// first five exits are executed
			roll_to(15, vec![]);
			assert_eq!(StakePallet::total_collator_stake(), total_stake);
			assert_eq!(StakePallet::selected_candidates().into_inner(), vec![4, 3]);
			for collator in vec![1u64, 2u64, 5u64, 6u64, 7u64].iter() {
				assert_ok!(StakePallet::execute_leave_candidates(
					RuntimeOrigin::signed(*collator),
					*collator
				));
				assert!(StakePallet::candidate_pool(&collator).is_none());
				assert!(StakePallet::is_active_candidate(collator).is_none());
				assert_eq!(StakePallet::unstaking(collator).len(), 1);
			}
			assert_eq!(CandidatePool::<Test>::count(), 5, "Five collators left.");

			assert_eq!(StakePallet::total_collator_stake(), total_stake);
			for delegator in 11u64..=14u64 {
				assert!(!StakePallet::is_delegator(&delegator));
				assert_eq!(StakePallet::unstaking(delegator).len(), 1);
			}

			// last 3 exits are executed
			roll_to(20, vec![]);
			for collator in 8u64..=10u64 {
				assert_ok!(StakePallet::execute_leave_candidates(
					RuntimeOrigin::signed(collator),
					collator
				));
				assert!(StakePallet::candidate_pool(collator).is_none());
				assert!(StakePallet::is_active_candidate(&collator).is_none());
				assert_eq!(StakePallet::unstaking(collator).len(), 1);
			}
			assert_eq!(CandidatePool::<Test>::count(), 2, "3 collators left.");
		});
}

// FIXME: Re-enable or potentially remove entirely
#[test]
fn multiple_delegations() {
	ExtBuilder::default()
		.with_balances(vec![
			(1, 100),
			(2, 100),
			(3, 100),
			(4, 100),
			(5, 100),
			(6, 100),
			(7, 100),
			(8, 100),
			(9, 100),
			(10, 100),
			(11, 100),
			(12, 100),
			// new
			(13, 100),
			(14, 100),
			(15, 100),
			(16, 100),
			(17, 100),
			(18, 100),
			(99, 1),
		])
		.with_collators(vec![(1, 20), (2, 20), (3, 20), (4, 20), (5, 10)])
		.with_delegators(vec![(6, 1, 10), (7, 1, 10), (8, 2, 10), (9, 2, 10), (10, 1, 10)])
		.set_blocks_per_round(5)
		.build_and_execute_with_sanity_tests(|| {
			assert_ok!(StakePallet::set_max_selected_candidates(RuntimeOrigin::root(), 5));
			roll_to(
				8,
				vec![Some(1), Some(2), Some(3), Some(4), Some(5), Some(1), Some(2), Some(3)],
			);
			// chooses top MaxSelectedCandidates (5), in order
			assert_eq!(StakePallet::selected_candidates().into_inner(), vec![1, 2, 3, 4, 5]);
			let mut expected = vec![Event::MaxSelectedCandidatesSet(2, 5), Event::NewRound(5, 1)];
			assert_eq!(events(), expected);
			assert_noop!(
				StakePallet::join_delegators(RuntimeOrigin::signed(13), 2, 2),
				Error::<Test>::DelegationBelowMin,
			);
			assert_ok!(StakePallet::join_delegators(RuntimeOrigin::signed(13), 2, 10));
			assert_ok!(StakePallet::join_delegators(RuntimeOrigin::signed(14), 4, 10));
			assert_ok!(StakePallet::join_delegators(RuntimeOrigin::signed(15), 3, 10));
			assert_eq!(StakePallet::selected_candidates().into_inner(), vec![1, 2, 4, 3, 5]);
			assert_noop!(
				StakePallet::join_delegators(RuntimeOrigin::signed(6), 5, 10),
				Error::<Test>::AlreadyDelegating,
			);

			roll_to(
				16,
				vec![Some(1), Some(2), Some(3), Some(4), Some(5), Some(1), Some(2), Some(3)],
			);
			assert_eq!(StakePallet::selected_candidates().into_inner(), vec![1, 2, 4, 3, 5]);
			let mut new = vec![
				Event::Delegation(13, 10, 2, 50),
				Event::Delegation(14, 10, 4, 30),
				Event::Delegation(15, 10, 3, 30),
				Event::NewRound(10, 2),
				Event::NewRound(15, 3),
			];
			expected.append(&mut new);
			assert_eq!(events(), expected);

			roll_to(21, vec![Some(1), Some(2), Some(3), Some(4), Some(5)]);
			assert_ok!(StakePallet::join_delegators(RuntimeOrigin::signed(16), 2, 80));
			assert_noop!(
				StakePallet::join_delegators(RuntimeOrigin::signed(99), 3, 11),
				BalancesError::<Test>::InsufficientBalance
			);
			assert_noop!(
				StakePallet::join_delegators(RuntimeOrigin::signed(17), 2, 10),
				Error::<Test>::TooManyDelegators
			);
			// kick 13 by staking 1 more (11 > 10)
			assert!(StakePallet::unstaking(13).is_empty());
			assert_ok!(StakePallet::join_delegators(RuntimeOrigin::signed(17), 2, 11));
			assert!(StakePallet::delegator_state(13).is_none());
			assert_eq!(StakePallet::unstaking(13).get(&23), Some(&10u128));
			// kick 9 by staking 1 more (11 > 10)
			assert!(StakePallet::unstaking(9).is_empty());
			assert!(StakePallet::rewards(9).is_zero());
			assert_ok!(StakePallet::join_delegators(RuntimeOrigin::signed(11), 2, 11));
			// 11 should be initiated with the same rewarded counter as the authored counter
			// by their collator 2
			assert_eq!(StakePallet::blocks_rewarded(2), StakePallet::blocks_authored(11));

			assert!(StakePallet::delegator_state(9).is_none());
			assert_eq!(StakePallet::unstaking(9).get(&23), Some(&10u128));
			assert!(!StakePallet::candidate_pool(2)
				.unwrap()
				.delegators
				.contains(&StakeOf::<Test> { owner: 9, amount: 10 }));

			roll_to(26, vec![Some(1), Some(2), Some(3), Some(4), Some(5)]);
			assert_eq!(StakePallet::selected_candidates().into_inner(), vec![2, 1, 4, 3, 5]);
			let mut new2 = vec![
				Event::NewRound(20, 4),
				Event::Delegation(16, 80, 2, 130),
				Event::DelegationReplaced(17, 11, 13, 10, 2, 131),
				Event::Delegation(17, 11, 2, 131),
				Event::DelegationReplaced(11, 11, 9, 10, 2, 132),
				Event::Delegation(11, 11, 2, 132),
				Event::NewRound(25, 5),
			];
			expected.append(&mut new2);
			assert_eq!(events(), expected);
			assert_ok!(StakePallet::init_leave_candidates(RuntimeOrigin::signed(2)));
			assert_eq!(StakePallet::selected_candidates().into_inner(), vec![1, 4, 3, 5]);
			assert_eq!(last_event(), StakeEvent::CollatorScheduledExit(5, 2, 7));

			roll_to(31, vec![Some(1), Some(2), Some(3), Some(4), Some(5)]);
			let mut new3 = vec![
				Event::LeftTopCandidates(2),
				Event::CollatorScheduledExit(5, 2, 7),
				Event::NewRound(30, 6),
			];
			expected.append(&mut new3);
			assert_eq!(events(), expected);

			// test join_delegator errors
			assert_ok!(StakePallet::join_delegators(RuntimeOrigin::signed(18), 1, 10));
			assert_noop!(
				StakePallet::join_delegators(RuntimeOrigin::signed(12), 1, 10),
				Error::<Test>::TooManyDelegators
			);
			assert_ok!(StakePallet::join_delegators(RuntimeOrigin::signed(12), 1, 11));

			// verify that delegations are removed after collator leaves, not before
			assert!(StakePallet::candidate_pool(2)
				.unwrap()
				.delegators
				.contains(&StakeOf::<Test> { owner: 8, amount: 10 }));
			assert!(StakePallet::candidate_pool(2)
				.unwrap()
				.delegators
				.contains(&StakeOf::<Test> { owner: 17, amount: 11 }));
			assert_eq!(StakePallet::delegator_state(8).unwrap().amount, 10);
			assert_eq!(StakePallet::delegator_state(17).unwrap().amount, 11);
			assert_eq!(Balances::usable_balance(8), 90);
			assert_eq!(Balances::usable_balance(17), 89);
			assert_eq!(Balances::balance(&8), 100);
			assert_eq!(Balances::balance(&17), 100);

			roll_to(35, vec![Some(1), Some(2), Some(3), Some(4)]);
			assert_ok!(StakePallet::execute_leave_candidates(RuntimeOrigin::signed(2), 2));
			let mut unbonding_8: BoundedBTreeMap<BlockNumber, BalanceOf<Test>, <Test as Config>::MaxUnstakeRequests> =
				BoundedBTreeMap::new();
			assert_ok!(unbonding_8.try_insert(35u64 + <Test as Config>::StakeDuration::get() as u64, 10));
			assert_eq!(StakePallet::unstaking(8), unbonding_8);
			let mut unbonding_17: BoundedBTreeMap<BlockNumber, BalanceOf<Test>, <Test as Config>::MaxUnstakeRequests> =
				BoundedBTreeMap::new();
			assert_ok!(unbonding_17.try_insert(35u64 + <Test as Config>::StakeDuration::get() as u64, 11));
			assert_eq!(StakePallet::unstaking(17), unbonding_17);

			roll_to(37, vec![Some(1), Some(2)]);
			assert!(StakePallet::delegator_state(8).is_none());
			assert!(StakePallet::delegator_state(17).is_none());
			assert_ok!(StakePallet::unlock_unstaked(RuntimeOrigin::signed(8), 8));
			assert_ok!(StakePallet::unlock_unstaked(RuntimeOrigin::signed(17), 17));
			assert_noop!(
				StakePallet::unlock_unstaked(RuntimeOrigin::signed(12), 12),
				Error::<Test>::UnstakingIsEmpty
			);
			assert_eq!(Balances::usable_balance(17), 100);
			assert_eq!(Balances::usable_balance(8), 100);
			assert_eq!(Balances::balance(&17), 100);
			assert_eq!(Balances::balance(&8), 100);
		});
}

#[test]
fn should_update_total_stake() {
	ExtBuilder::default()
		.with_balances(vec![
			(1, 100),
			(2, 100),
			(3, 100),
			(4, 100),
			(5, 100),
			(6, 100),
			(7, 100),
			(8, 100),
			(9, 100),
			(10, 100),
			(11, 161_000_000 * DECIMALS),
		])
		.with_collators(vec![(1, 20), (2, 20), (3, 20), (4, 20), (5, 10)])
		.with_delegators(vec![(7, 1, 10), (8, 2, 10), (9, 2, 10)])
		.set_blocks_per_round(5)
		.build_and_execute_with_sanity_tests(|| {
			let mut old_stake = StakePallet::total_collator_stake();
			assert_eq!(
				old_stake,
				TotalStake {
					collators: 40,
					delegators: 30,
				}
			);
			assert_ok!(StakePallet::candidate_stake_more(RuntimeOrigin::signed(1), 50));
			assert_eq!(
				StakePallet::total_collator_stake(),
				TotalStake {
					collators: old_stake.collators + 50,
					..old_stake
				}
			);

			old_stake = StakePallet::total_collator_stake();
			assert_ok!(StakePallet::candidate_stake_less(RuntimeOrigin::signed(1), 50));
			assert_eq!(
				StakePallet::total_collator_stake(),
				TotalStake {
					collators: old_stake.collators - 50,
					..old_stake
				}
			);

			old_stake = StakePallet::total_collator_stake();
			assert_ok!(StakePallet::delegator_stake_more(RuntimeOrigin::signed(7), 50));
			assert_noop!(
				StakePallet::delegator_stake_more(RuntimeOrigin::signed(7), 0),
				Error::<Test>::ValStakeZero
			);
			assert_noop!(
				StakePallet::delegator_stake_less(RuntimeOrigin::signed(7), 0),
				Error::<Test>::ValStakeZero
			);
			assert_eq!(
				StakePallet::total_collator_stake(),
				TotalStake {
					delegators: old_stake.delegators + 50,
					..old_stake
				}
			);

			old_stake = StakePallet::total_collator_stake();
			assert_ok!(StakePallet::delegator_stake_less(RuntimeOrigin::signed(7), 50));
			assert_eq!(
				StakePallet::total_collator_stake(),
				TotalStake {
					delegators: old_stake.delegators - 50,
					..old_stake
				}
			);

			old_stake = StakePallet::total_collator_stake();
			assert_ok!(StakePallet::join_delegators(RuntimeOrigin::signed(11), 1, 200));
			assert_eq!(
				StakePallet::total_collator_stake(),
				TotalStake {
					delegators: old_stake.delegators + 200,
					..old_stake
				}
			);

			old_stake = StakePallet::total_collator_stake();
			assert_eq!(StakePallet::delegator_state(11).unwrap().amount, 200);
			assert_ok!(StakePallet::leave_delegators(RuntimeOrigin::signed(11)));
			assert_eq!(
				StakePallet::total_collator_stake(),
				TotalStake {
					delegators: old_stake.delegators - 200,
					..old_stake
				}
			);

			let old_stake = StakePallet::total_collator_stake();
			assert_eq!(StakePallet::delegator_state(8).unwrap().amount, 10);
			assert_ok!(StakePallet::leave_delegators(RuntimeOrigin::signed(8)));
			assert_eq!(
				StakePallet::total_collator_stake(),
				TotalStake {
					delegators: old_stake.delegators - 10,
					..old_stake
				}
			);

			// should immediately affect total stake because collator can't be chosen in
			// active set from now on, thus delegated stake is reduced
			let old_stake = StakePallet::total_collator_stake();
			assert_eq!(StakePallet::candidate_pool(2).unwrap().total, 30);
			assert_eq!(StakePallet::candidate_pool(2).unwrap().stake, 20);
			assert_eq!(StakePallet::selected_candidates().into_inner(), vec![2, 1]);
			assert_eq!(
				StakePallet::candidate_pool(2).unwrap().stake,
				StakePallet::candidate_pool(3).unwrap().stake
			);
			assert_ok!(StakePallet::init_leave_candidates(RuntimeOrigin::signed(2)));
			let old_stake = TotalStake {
				delegators: old_stake.delegators - 10,
				// total active collator stake is unchanged because number of selected candidates is 2 and 2's
				// replacement has the same self stake as 2
				collators: old_stake.collators,
			};
			assert_eq!(StakePallet::selected_candidates().into_inner(), vec![1, 3]);
			assert_eq!(StakePallet::total_collator_stake(), old_stake);

			// shouldn't change total stake when 2 leaves
			roll_to(10, vec![]);
			assert_eq!(StakePallet::total_collator_stake(), old_stake);
			assert_ok!(StakePallet::execute_leave_candidates(RuntimeOrigin::signed(2), 2));
			assert_eq!(StakePallet::total_collator_stake(), old_stake);
		})
}

#[test]
fn collators_bond() {
	ExtBuilder::default()
		.with_balances(vec![
			(1, 100),
			(2, 100),
			(3, 100),
			(4, 100),
			(5, 100),
			(6, 100),
			(7, 100),
			(8, 100),
			(9, 100),
			(10, 100),
			(11, 161_000_000 * DECIMALS),
		])
		.with_collators(vec![(1, 20), (2, 20), (3, 20), (4, 20), (5, 10)])
		.with_delegators(vec![(6, 1, 10), (7, 1, 10), (8, 2, 10), (9, 2, 10), (10, 1, 10)])
		.set_blocks_per_round(5)
		.build_and_execute_with_sanity_tests(|| {
			roll_to(4, vec![]);
			assert_noop!(
				StakePallet::candidate_stake_more(RuntimeOrigin::signed(6), 50),
				Error::<Test>::CandidateNotFound
			);
			assert_noop!(
				StakePallet::candidate_stake_less(RuntimeOrigin::signed(6), 50),
				Error::<Test>::CandidateNotFound
			);
			assert_ok!(StakePallet::candidate_stake_more(RuntimeOrigin::signed(1), 50));
			assert_noop!(
				StakePallet::candidate_stake_more(RuntimeOrigin::signed(1), 40),
				BalancesError::<Test>::InsufficientBalance
			);
			assert_ok!(StakePallet::init_leave_candidates(RuntimeOrigin::signed(1)));
			assert!(StakePallet::candidate_pool(1)
				.unwrap()
				.can_exit(<Test as Config>::ExitQueueDelay::get()));

			assert_noop!(
				StakePallet::candidate_stake_more(RuntimeOrigin::signed(1), 30),
				Error::<Test>::CannotStakeIfLeaving
			);
			assert_noop!(
				StakePallet::candidate_stake_less(RuntimeOrigin::signed(1), 10),
				Error::<Test>::CannotStakeIfLeaving
			);

			roll_to(30, vec![]);
			assert_ok!(StakePallet::execute_leave_candidates(RuntimeOrigin::signed(1), 1));
			assert_noop!(
				StakePallet::candidate_stake_more(RuntimeOrigin::signed(1), 40),
				Error::<Test>::CandidateNotFound
			);
			assert_ok!(StakePallet::candidate_stake_more(RuntimeOrigin::signed(2), 80));
			assert_ok!(StakePallet::candidate_stake_less(RuntimeOrigin::signed(2), 90));
			assert_ok!(StakePallet::candidate_stake_less(RuntimeOrigin::signed(3), 10));
			assert_noop!(
				StakePallet::candidate_stake_less(RuntimeOrigin::signed(2), 11),
				Error::<Test>::Underflow
			);
			assert_noop!(
				StakePallet::candidate_stake_less(RuntimeOrigin::signed(2), 1),
				Error::<Test>::ValStakeBelowMin
			);
			assert_noop!(
				StakePallet::candidate_stake_less(RuntimeOrigin::signed(3), 1),
				Error::<Test>::ValStakeBelowMin
			);
			assert_noop!(
				StakePallet::candidate_stake_less(RuntimeOrigin::signed(4), 11),
				Error::<Test>::ValStakeBelowMin
			);
			assert_ok!(StakePallet::candidate_stake_less(RuntimeOrigin::signed(4), 10));

			// MaxCollatorCandidateStake
			assert_ok!(StakePallet::join_candidates(
				RuntimeOrigin::signed(11),
				StakePallet::max_candidate_stake()
			));
			assert_noop!(
				StakePallet::candidate_stake_more(RuntimeOrigin::signed(11), 1u128),
				Error::<Test>::ValStakeAboveMax,
			);
		});
}

#[test]
fn delegators_bond() {
	ExtBuilder::default()
		.with_balances(vec![
			(1, 100),
			(2, 100),
			(3, 100),
			(4, 100),
			(5, 100),
			(6, 100),
			(7, 100),
			(8, 100),
			(9, 100),
			(10, 100),
		])
		.with_collators(vec![(1, 20), (2, 20), (3, 20), (4, 20), (5, 10)])
		.with_delegators(vec![(6, 1, 10), (7, 1, 10), (8, 2, 10), (9, 2, 10)])
		.set_blocks_per_round(5)
		.build_and_execute_with_sanity_tests(|| {
			roll_to(4, vec![]);
			assert_noop!(
				StakePallet::join_delegators(RuntimeOrigin::signed(6), 2, 50),
				Error::<Test>::AlreadyDelegating
			);
			assert_noop!(
				StakePallet::delegator_stake_more(RuntimeOrigin::signed(1), 50),
				Error::<Test>::DelegatorNotFound
			);
			assert_noop!(
				StakePallet::delegator_stake_less(RuntimeOrigin::signed(1), 50),
				Error::<Test>::DelegatorNotFound
			);
			assert_noop!(
				StakePallet::delegator_stake_less(RuntimeOrigin::signed(6), 11),
				Error::<Test>::Underflow
			);
			assert_noop!(
				StakePallet::delegator_stake_less(RuntimeOrigin::signed(6), 8),
				Error::<Test>::DelegationBelowMin
			);
			assert_ok!(StakePallet::delegator_stake_more(RuntimeOrigin::signed(6), 10));
			assert_noop!(
				StakePallet::delegator_stake_more(RuntimeOrigin::signed(6), 81),
				BalancesError::<Test>::InsufficientBalance
			);
			assert_noop!(
				StakePallet::join_delegators(RuntimeOrigin::signed(10), 1, 4),
				Error::<Test>::DelegationBelowMin
			);

			roll_to(9, vec![]);
			assert_eq!(Balances::usable_balance(6), 80);
			assert_ok!(StakePallet::init_leave_candidates(RuntimeOrigin::signed(1)));
			assert!(StakePallet::candidate_pool(1)
				.unwrap()
				.can_exit(1 + <Test as Config>::ExitQueueDelay::get()));

			roll_to(31, vec![]);
			assert!(StakePallet::is_delegator(&6));
			assert_ok!(StakePallet::execute_leave_candidates(RuntimeOrigin::signed(1), 1));
			assert!(!StakePallet::is_delegator(&6));
			assert_eq!(Balances::usable_balance(6), 80);
			assert_eq!(Balances::balance(&6), 100);
		});
}

#[test]
fn should_leave_delegators() {
	ExtBuilder::default()
		.with_balances(vec![(1, 100), (2, 100), (3, 100)])
		.with_collators(vec![(1, 100), (3, 10)])
		.with_delegators(vec![(2, 1, 100)])
		.build_and_execute_with_sanity_tests(|| {
			assert_ok!(StakePallet::leave_delegators(RuntimeOrigin::signed(2)));
			assert!(StakePallet::delegator_state(2).is_none());
			assert!(!StakePallet::candidate_pool(1)
				.unwrap()
				.delegators
				.contains(&StakeOf::<Test> { owner: 2, amount: 100 }));
			assert_noop!(
				StakePallet::leave_delegators(RuntimeOrigin::signed(2)),
				Error::<Test>::DelegatorNotFound
			);
			assert_noop!(
				StakePallet::leave_delegators(RuntimeOrigin::signed(1)),
				Error::<Test>::DelegatorNotFound
			);
		});
}

#[test]
fn round_transitions() {
	let col_max = 10;
	let col_rewards = 15;
	let d_max = 40;
	let d_rewards = 10;
	let inflation = InflationInfo::new(
		<Test as Config>::BLOCKS_PER_YEAR,
		Perquintill::from_percent(col_max),
		Perquintill::from_percent(col_rewards),
		Perquintill::from_percent(d_max),
		Perquintill::from_percent(d_rewards),
	);

	// round_immediately_jumps_if_current_duration_exceeds_new_blocks_per_round
	// change from 5 bpr to 3 in block 5 -> 8 should be new round
	ExtBuilder::default()
		.with_balances(vec![
			(1, 100),
			(2, 100),
			(3, 100),
			(4, 100),
			(5, 100),
			(6, 100),
			(7, 100),
		])
		.with_collators(vec![(1, 20), (7, 10)])
		.with_delegators(vec![(2, 1, 10), (3, 1, 10)])
		.with_inflation(col_max, col_rewards, d_max, d_rewards, 5)
		.build_and_execute_with_sanity_tests(|| {
			assert_eq!(inflation, StakePallet::inflation_config());
			roll_to(5, vec![]);
			let init = vec![Event::NewRound(5, 1)];
			assert_eq!(events(), init);
			assert_ok!(StakePallet::set_blocks_per_round(RuntimeOrigin::root(), 3));
			assert_noop!(
				StakePallet::set_blocks_per_round(RuntimeOrigin::root(), 1),
				Error::<Test>::CannotSetBelowMin
			);
			assert_eq!(last_event(), StakeEvent::BlocksPerRoundSet(1, 5, 5, 3));

			// inflation config should be untouched after per_block update
			assert_eq!(inflation, StakePallet::inflation_config());

			// last round startet at 5 but we are already at 9, so we expect 9 to be the new
			// round
			roll_to(8, vec![]);
			assert_eq!(last_event(), StakeEvent::NewRound(8, 2))
		});

	// if duration of current round is less than new bpr, round waits until new bpr
	// passes
	// change from 5 bpr to 3 in block 6 -> 8 should be new round
	ExtBuilder::default()
		.with_balances(vec![
			(1, 100),
			(2, 100),
			(3, 100),
			(4, 100),
			(5, 100),
			(6, 100),
			(7, 100),
		])
		.with_collators(vec![(1, 20), (7, 10)])
		.with_delegators(vec![(2, 1, 10), (3, 1, 10)])
		.with_inflation(col_max, col_rewards, d_max, d_rewards, 5)
		.build_and_execute_with_sanity_tests(|| {
			assert_eq!(inflation, StakePallet::inflation_config());
			// Default round every 5 blocks, but MinBlocksPerRound is 3 and we set it to min
			// 3 blocks
			roll_to(6, vec![]);
			// chooses top MaxSelectedCandidates (5), in order
			let init = vec![Event::NewRound(5, 1)];
			assert_eq!(events(), init);
			assert_ok!(StakePallet::set_blocks_per_round(RuntimeOrigin::root(), 3));
			assert_eq!(last_event(), StakeEvent::BlocksPerRoundSet(1, 5, 5, 3));

			// inflation config should be untouched after per_block update
			assert_eq!(inflation, StakePallet::inflation_config());

			// there should not be a new event
			roll_to(7, vec![]);
			assert_eq!(last_event(), StakeEvent::BlocksPerRoundSet(1, 5, 5, 3));

			roll_to(8, vec![]);
			assert_eq!(last_event(), StakeEvent::NewRound(8, 2))
		});

	// round_immediately_jumps_if_current_duration_exceeds_new_blocks_per_round
	// change from 5 bpr (blocks_per_round) to 3 in block 7 -> 8 should be new round
	ExtBuilder::default()
		.with_balances(vec![
			(1, 100),
			(2, 100),
			(3, 100),
			(4, 100),
			(5, 100),
			(6, 100),
			(7, 100),
		])
		.with_collators(vec![(1, 20), (7, 10)])
		.with_delegators(vec![(2, 1, 10), (3, 1, 10)])
		.with_inflation(col_max, col_rewards, d_max, d_rewards, 5)
		.build_and_execute_with_sanity_tests(|| {
			// Default round every 5 blocks, but MinBlocksPerRound is 3 and we set it to min
			// 3 blocks
			assert_eq!(inflation, StakePallet::inflation_config());
			roll_to(7, vec![]);
			// chooses top MaxSelectedCandidates (5), in order
			let init = vec![Event::NewRound(5, 1)];
			assert_eq!(events(), init);
			assert_ok!(StakePallet::set_blocks_per_round(RuntimeOrigin::root(), 3));

			// inflation config should be untouched after per_block update
			assert_eq!(inflation, StakePallet::inflation_config());

			assert_eq!(
				StakePallet::inflation_config(),
				InflationInfo::new(
					<Test as Config>::BLOCKS_PER_YEAR,
					Perquintill::from_percent(col_max),
					Perquintill::from_percent(col_rewards),
					Perquintill::from_percent(d_max),
					Perquintill::from_percent(d_rewards)
				)
			);
			assert_eq!(last_event(), StakeEvent::BlocksPerRoundSet(1, 5, 5, 3));
			roll_to(8, vec![]);

			// last round startet at 5, so we expect 8 to be the new round
			assert_eq!(last_event(), StakeEvent::NewRound(8, 2))
		});
}

#[test]
fn coinbase_rewards_few_blocks_detailed_check() {
	ExtBuilder::default()
		.with_balances(vec![
			(1, 40_000_000 * DECIMALS),
			(2, 40_000_000 * DECIMALS),
			(3, 40_000_000 * DECIMALS),
			(4, 20_000_000 * DECIMALS),
			(5, 20_000_000 * DECIMALS),
		])
		.with_collators(vec![(1, 8_000_000 * DECIMALS), (2, 8_000_000 * DECIMALS)])
		.with_delegators(vec![
			(3, 1, 32_000_000 * DECIMALS),
			(4, 1, 16_000_000 * DECIMALS),
			(5, 2, 16_000_000 * DECIMALS),
		])
		.with_inflation(10, 15, 40, 15, 5)
		.build_and_execute_with_sanity_tests(|| {
			let inflation = StakePallet::inflation_config();
			let total_issuance = <Test as Config>::Currency::total_issuance();
			assert_eq!(total_issuance, 160_000_000 * DECIMALS);

			// compute rewards
			let c_staking_rate = Perquintill::from_rational(16_000_000 * DECIMALS, total_issuance);
			let c_rewards: BalanceOf<Test> =
				inflation
					.collator
					.compute_reward::<Test>(16_000_000 * DECIMALS, c_staking_rate, 1u128);
			let d_staking_rate = Perquintill::from_rational(64_000_000 * DECIMALS, total_issuance);
			let d_rewards: BalanceOf<Test> =
				inflation
					.delegator
					.compute_reward::<Test>(64_000_000 * DECIMALS, d_staking_rate, 2u128);

			// set 1 to be author for blocks 1-3, then 2 for blocks 4-5
			let authors: Vec<Option<AccountId>> =
				vec![None, Some(1u64), Some(1u64), Some(1u64), Some(2u64), Some(2u64)];
			// let d_rewards: Balance = 3 * 2469135802453333 / 2;
			let user_1 = Balances::usable_balance(1);
			let user_2 = Balances::usable_balance(2);
			let user_3 = Balances::usable_balance(3);
			let user_4 = Balances::usable_balance(4);
			let user_5 = Balances::usable_balance(5);

			assert_eq!(Balances::usable_balance(1), user_1);
			assert_eq!(Balances::usable_balance(2), user_2);
			assert_eq!(Balances::usable_balance(3), user_3);
			assert_eq!(Balances::usable_balance(4), user_4);
			assert_eq!(Balances::usable_balance(5), user_5);

			// 1 is block author for 1st block
			roll_to_claim_rewards(2, authors.clone());
			assert_eq!(Balances::usable_balance(1), user_1 + c_rewards);
			assert_eq!(Balances::usable_balance(2), user_2);
			assert_eq!(Balances::usable_balance(3), user_3 + d_rewards / 2);
			assert_eq!(Balances::usable_balance(4), user_4 + d_rewards / 4);
			assert_eq!(Balances::usable_balance(5), user_5);

			// 1 is block author for 2nd block
			roll_to_claim_rewards(3, authors.clone());
			assert_eq!(Balances::usable_balance(1), user_1 + 2 * c_rewards);
			assert_eq!(Balances::usable_balance(2), user_2);
			assert_eq!(Balances::usable_balance(3), user_3 + d_rewards);
			assert_eq!(Balances::usable_balance(4), user_4 + d_rewards / 2);
			assert_eq!(Balances::usable_balance(5), user_5);

			// 1 is block author for 3rd block
			roll_to_claim_rewards(4, authors.clone());
			assert_eq!(Balances::usable_balance(1), user_1 + 3 * c_rewards);
			assert_eq!(Balances::usable_balance(2), user_2);
			assert_eq!(Balances::usable_balance(3), user_3 + d_rewards / 2 * 3);
			assert_eq!(Balances::usable_balance(4), user_4 + d_rewards / 4 * 3);
			assert_eq!(Balances::usable_balance(5), user_5);

			// 2 is block author for 4th block
			roll_to_claim_rewards(5, authors.clone());
			assert_eq!(Balances::usable_balance(1), user_1 + 3 * c_rewards);
			assert_eq!(Balances::usable_balance(2), user_2 + c_rewards);
			assert_eq!(Balances::usable_balance(3), user_3 + d_rewards / 2 * 3);
			assert_eq!(Balances::usable_balance(4), user_4 + d_rewards / 4 * 3);
			assert_eq!(Balances::usable_balance(5), user_5 + d_rewards / 4);
			assert_ok!(StakePallet::leave_delegators(RuntimeOrigin::signed(5)));

			// 2 is block author for 5th block
			roll_to_claim_rewards(6, authors);
			assert_eq!(Balances::usable_balance(1), user_1 + 3 * c_rewards);
			assert_eq!(Balances::usable_balance(2), user_2 + 2 * c_rewards);
			assert_eq!(Balances::usable_balance(3), user_3 + d_rewards / 2 * 3);
			assert_eq!(Balances::usable_balance(4), user_4 + d_rewards / 4 * 3);
			// should not receive rewards due to revoked delegation
			assert_eq!(Balances::usable_balance(5), user_5 + d_rewards / 4);
		});
}

#[test]
fn delegator_should_not_receive_rewards_after_revoking() {
	// test edge case of 1 delegator
	ExtBuilder::default()
		.with_balances(vec![(1, 10_000_000 * DECIMALS), (2, 10_000_000 * DECIMALS), (3, 100)])
		.with_collators(vec![(1, 10_000_000 * DECIMALS), (3, 10)])
		.with_delegators(vec![(2, 1, 10_000_000 * DECIMALS)])
		.with_inflation(10, 15, 40, 15, 5)
		.build_and_execute_with_sanity_tests(|| {
			assert_ok!(StakePallet::leave_delegators(RuntimeOrigin::signed(2)));
			let authors: Vec<Option<AccountId>> = (1u64..100u64).map(|_| Some(1u64)).collect();
			assert_eq!(Balances::usable_balance(1), Balance::zero());
			assert_eq!(Balances::usable_balance(2), Balance::zero());
			roll_to_claim_rewards(100, authors);
			assert!(Balances::usable_balance(1) > Balance::zero());
			assert_ok!(StakePallet::unlock_unstaked(RuntimeOrigin::signed(2), 2));
			assert_eq!(Balances::usable_balance(2), 10_000_000 * DECIMALS);
		});

	ExtBuilder::default()
		.with_balances(vec![
			(1, 10_000_000 * DECIMALS),
			(2, 10_000_000 * DECIMALS),
			(3, 10_000_000 * DECIMALS),
			(4, 100),
		])
		.with_collators(vec![(1, 10_000_000 * DECIMALS), (4, 10)])
		.with_delegators(vec![(2, 1, 10_000_000 * DECIMALS), (3, 1, 10_000_000 * DECIMALS)])
		.with_inflation(10, 15, 40, 15, 5)
		.build_and_execute_with_sanity_tests(|| {
			assert_ok!(StakePallet::leave_delegators(RuntimeOrigin::signed(3)));
			let authors: Vec<Option<AccountId>> = (1u64..100u64).map(|_| Some(1u64)).collect();
			assert_eq!(Balances::usable_balance(1), Balance::zero());
			assert_eq!(Balances::usable_balance(2), Balance::zero());
			assert_eq!(Balances::usable_balance(3), Balance::zero());
			roll_to_claim_rewards(100, authors);
			assert!(Balances::usable_balance(1) > Balance::zero());
			assert!(Balances::usable_balance(2) > Balance::zero());
			assert_ok!(StakePallet::unlock_unstaked(RuntimeOrigin::signed(3), 3));
			assert_eq!(Balances::usable_balance(3), 10_000_000 * DECIMALS);
		});
}
#[test]
fn coinbase_rewards_many_blocks_simple_check() {
	let num_of_years: Perquintill = Perquintill::from_perthousand(2);
	ExtBuilder::default()
		.with_balances(vec![
			(1, 40_000_000 * DECIMALS),
			(2, 40_000_000 * DECIMALS),
			(3, 40_000_000 * DECIMALS),
			(4, 20_000_000 * DECIMALS),
			(5, 20_000_000 * DECIMALS),
		])
		.with_collators(vec![(1, 8_000_000 * DECIMALS), (2, 8_000_000 * DECIMALS)])
		.with_delegators(vec![
			(3, 1, 32_000_000 * DECIMALS),
			(4, 1, 16_000_000 * DECIMALS),
			(5, 2, 16_000_000 * DECIMALS),
		])
		.with_inflation(10, 15, 40, 15, 5)
		.build_and_execute_with_sanity_tests(|| {
			let inflation = StakePallet::inflation_config();
			let total_issuance = <Test as Config>::Currency::total_issuance();
			assert_eq!(total_issuance, 160_000_000 * DECIMALS);
			let end_block: BlockNumber = num_of_years * Test::BLOCKS_PER_YEAR as BlockNumber;
			// set round robin authoring
			let authors: Vec<Option<AccountId>> = (0u64..=end_block).map(|i| Some(i % 2 + 1)).collect();
			roll_to_claim_rewards(end_block, authors);

			let rewards_1 = Balances::balance(&1).saturating_sub(40_000_000 * DECIMALS);
			let rewards_2 = Balances::balance(&2).saturating_sub(40_000_000 * DECIMALS);
			let rewards_3 = Balances::balance(&3).saturating_sub(40_000_000 * DECIMALS);
			let rewards_4 = Balances::balance(&4).saturating_sub(20_000_000 * DECIMALS);
			let rewards_5 = Balances::balance(&5).saturating_sub(20_000_000 * DECIMALS);
			let expected_collator_rewards =
				num_of_years * inflation.collator.reward_rate.annual * 16_000_000 * DECIMALS;
			let expected_delegator_rewards =
				num_of_years * inflation.delegator.reward_rate.annual * 64_000_000 * DECIMALS;

			// 1200000000000000000000
			// 2399074074058720000

			// collator rewards should be about the same
			assert!(almost_equal(rewards_1, rewards_2, Perbill::from_perthousand(1)));
			assert!(
				almost_equal(
					rewards_1,
					num_of_years * inflation.collator.reward_rate.annual * 8_000_000 * DECIMALS,
					Perbill::from_perthousand(1)
				),
				"left {:?}, right {:?}",
				rewards_1,
				inflation.collator.reward_rate.annual * 8_000_000 * DECIMALS,
			);

			// delegator rewards should be about the same
			assert!(
				almost_equal(rewards_3, rewards_4 + rewards_5, Perbill::from_perthousand(1)),
				"left {:?}, right {:?}",
				rewards_3,
				rewards_4 + rewards_5
			);
			assert!(almost_equal(
				rewards_3,
				num_of_years * inflation.delegator.reward_rate.annual * 32_000_000 * DECIMALS,
				Perbill::from_perthousand(1)
			));

			// check rewards in total
			assert!(
				almost_equal(
					rewards_1 + rewards_2,
					expected_collator_rewards,
					Perbill::from_perthousand(1),
				),
				"left {:?}, right {:?}",
				rewards_1 + rewards_2,
				expected_collator_rewards,
			);
			assert!(
				almost_equal(
					rewards_3 + rewards_4 + rewards_5,
					expected_delegator_rewards,
					Perbill::from_perthousand(1),
				),
				"left {:?}, right {:?}",
				rewards_3 + rewards_4 + rewards_5,
				expected_delegator_rewards,
			);

			// old issuance + rewards should equal new issuance
			assert!(
				almost_equal(
					total_issuance + expected_collator_rewards + expected_delegator_rewards,
					<Test as Config>::Currency::total_issuance(),
					Perbill::from_perthousand(1),
				),
				"left {:?}, right {:?}",
				total_issuance + expected_collator_rewards + expected_delegator_rewards,
				<Test as Config>::Currency::total_issuance(),
			);
		});
}

// Could only occur if we increase MinDelegatorStakeOf::<Test>via runtime
// upgrade and don't migrate delegators which fall below minimum
#[test]
fn should_not_reward_delegators_below_min_stake() {
	ExtBuilder::default()
		.with_balances(vec![(1, 10 * DECIMALS), (2, 10 * DECIMALS), (3, 10 * DECIMALS), (4, 5)])
		.with_collators(vec![(1, 10 * DECIMALS), (2, 10 * DECIMALS)])
		.with_delegators(vec![(3, 2, 10 * DECIMALS)])
		.with_inflation(10, 15, 40, 15, 5)
		.build()
		.execute_with(|| {
			// impossible but lets assume it happened
			let mut state = StakePallet::candidate_pool(1).expect("CollatorState cannot be missing");
			let delegator_stake_below_min = <Test as Config>::MinDelegatorStake::get() - 1;
			state.stake += delegator_stake_below_min;
			state.total += delegator_stake_below_min;
			let impossible_bond = StakeOf::<Test> {
				owner: 4u64,
				amount: delegator_stake_below_min,
			};
			assert_eq!(state.delegators.try_insert(impossible_bond), Ok(true));
			<crate::CandidatePool<Test>>::insert(1u64, state);

			let authors: Vec<Option<AccountId>> = vec![Some(1u64), Some(1u64), Some(1u64), Some(1u64)];
			assert_eq!(Balances::usable_balance(1), Balance::zero());
			assert_eq!(Balances::usable_balance(2), Balance::zero());
			assert_eq!(Balances::usable_balance(3), Balance::zero());
			assert_eq!(Balances::usable_balance(4), 5);

			// should only reward 1
			roll_to_claim_rewards(4, authors);
			assert!(Balances::usable_balance(1) > Balance::zero());
			assert_eq!(Balances::usable_balance(4), 5);
			assert_eq!(Balances::usable_balance(2), Balance::zero());
			assert_eq!(Balances::usable_balance(3), Balance::zero());
		});
}

#[test]
#[should_panic]
fn should_deny_low_delegator_stake() {
	ExtBuilder::default()
		.with_balances(vec![(1, 10 * DECIMALS), (2, 10 * DECIMALS), (3, 10 * DECIMALS), (4, 1)])
		.with_collators(vec![(1, 10 * DECIMALS), (2, 10 * DECIMALS)])
		.with_delegators(vec![(4, 2, 1)])
		.build_and_execute_with_sanity_tests(|| {});
}

#[test]
#[should_panic]
fn should_deny_low_collator_stake() {
	ExtBuilder::default()
		.with_balances(vec![(1, 10 * DECIMALS), (2, 5)])
		.with_collators(vec![(1, 10 * DECIMALS), (2, 5)])
		.build_and_execute_with_sanity_tests(|| {});
}

#[test]
#[should_panic]
fn should_deny_duplicate_collators() {
	ExtBuilder::default()
		.with_balances(vec![(1, 10 * DECIMALS)])
		.with_collators(vec![(1, 10 * DECIMALS), (1, 10 * DECIMALS)])
		.build_and_execute_with_sanity_tests(|| {});
}

#[test]
fn reach_max_top_candidates() {
	ExtBuilder::default()
		.with_balances(vec![
			(1, 11),
			(2, 20),
			(3, 11),
			(4, 11),
			(5, 11),
			(6, 11),
			(7, 11),
			(8, 11),
			(9, 11),
			(10, 11),
			(11, 11),
			(12, 12),
			(13, 13),
		])
		.with_collators(vec![
			(1, 10),
			(2, 20),
			(3, 10),
			(4, 10),
			(5, 10),
			(6, 10),
			(7, 10),
			(8, 10),
			(9, 10),
			(10, 10),
		])
		.build_and_execute_with_sanity_tests(|| {
			assert_eq!(
				StakePallet::top_candidates().len().saturated_into::<u32>(),
				<Test as Config>::MaxTopCandidates::get()
			);
			// should not be possible to join candidate pool, even with more stake
			assert_ok!(StakePallet::join_candidates(RuntimeOrigin::signed(11), 11));
			assert_eq!(
				StakePallet::top_candidates()
					.into_iter()
					.map(|s| s.owner)
					.collect::<Vec<u64>>(),
				vec![2, 11, 1, 3, 4, 5, 6, 7, 8, 9]
			);
			// last come, last one in the list
			assert_ok!(StakePallet::join_candidates(RuntimeOrigin::signed(12), 11));
			assert_eq!(
				StakePallet::top_candidates()
					.into_iter()
					.map(|s| s.owner)
					.collect::<Vec<u64>>(),
				vec![2, 11, 12, 1, 3, 4, 5, 6, 7, 8]
			);
			assert_ok!(StakePallet::candidate_stake_more(RuntimeOrigin::signed(1), 1));
			assert_ok!(StakePallet::candidate_stake_more(RuntimeOrigin::signed(3), 1));
			assert_ok!(StakePallet::candidate_stake_more(RuntimeOrigin::signed(4), 1));
			assert_ok!(StakePallet::candidate_stake_more(RuntimeOrigin::signed(5), 1));
			assert_ok!(StakePallet::candidate_stake_more(RuntimeOrigin::signed(6), 1));
			assert_ok!(StakePallet::candidate_stake_more(RuntimeOrigin::signed(7), 1));
			assert_ok!(StakePallet::candidate_stake_more(RuntimeOrigin::signed(8), 1));
			assert_eq!(
				StakePallet::top_candidates()
					.into_iter()
					.map(|s| s.owner)
					.collect::<Vec<u64>>(),
				vec![2, 11, 12, 1, 3, 4, 5, 6, 7, 8]
			);
		});
}

#[test]
fn should_estimate_current_session_progress() {
	ExtBuilder::default()
		.set_blocks_per_round(100)
		.with_balances(vec![
			(1, 10),
			(2, 20),
			(3, 10),
			(4, 10),
			(5, 10),
			(6, 10),
			(7, 10),
			(8, 10),
			(9, 10),
			(10, 10),
			(11, 10),
		])
		.with_collators(vec![
			(1, 10),
			(2, 20),
			(3, 10),
			(4, 10),
			(5, 10),
			(6, 10),
			(7, 10),
			(8, 10),
			(9, 10),
			(10, 10),
		])
		.build_and_execute_with_sanity_tests(|| {
			assert_eq!(
				StakePallet::estimate_current_session_progress(10).0.unwrap(),
				Permill::from_percent(10)
			);
			assert_eq!(
				StakePallet::estimate_current_session_progress(20).0.unwrap(),
				Permill::from_percent(20)
			);
			assert_eq!(
				StakePallet::estimate_current_session_progress(30).0.unwrap(),
				Permill::from_percent(30)
			);
			assert_eq!(
				StakePallet::estimate_current_session_progress(60).0.unwrap(),
				Permill::from_percent(60)
			);
			assert_eq!(
				StakePallet::estimate_current_session_progress(100).0.unwrap(),
				Permill::from_percent(100)
			);
		});
}

#[test]
fn should_estimate_next_session_rotation() {
	ExtBuilder::default()
		.set_blocks_per_round(100)
		.with_balances(vec![
			(1, 10),
			(2, 20),
			(3, 10),
			(4, 10),
			(5, 10),
			(6, 10),
			(7, 10),
			(8, 10),
			(9, 10),
			(10, 10),
			(11, 10),
		])
		.with_collators(vec![
			(1, 10),
			(2, 20),
			(3, 10),
			(4, 10),
			(5, 10),
			(6, 10),
			(7, 10),
			(8, 10),
			(9, 10),
			(10, 10),
		])
		.build_and_execute_with_sanity_tests(|| {
			assert_eq!(StakePallet::estimate_next_session_rotation(10).0.unwrap(), 100);
			assert_eq!(StakePallet::estimate_next_session_rotation(20).0.unwrap(), 100);
			assert_eq!(StakePallet::estimate_next_session_rotation(30).0.unwrap(), 100);
			assert_eq!(StakePallet::estimate_next_session_rotation(60).0.unwrap(), 100);
			assert_eq!(StakePallet::estimate_next_session_rotation(100).0.unwrap(), 100);
		});
}

#[test]
fn should_end_session_when_appropriate() {
	ExtBuilder::default()
		.set_blocks_per_round(100)
		.with_balances(vec![
			(1, 10),
			(2, 20),
			(3, 10),
			(4, 10),
			(5, 10),
			(6, 10),
			(7, 10),
			(8, 10),
			(9, 10),
			(10, 10),
			(11, 10),
		])
		.with_collators(vec![
			(1, 10),
			(2, 20),
			(3, 10),
			(4, 10),
			(5, 10),
			(6, 10),
			(7, 10),
			(8, 10),
			(9, 10),
			(10, 10),
		])
		.build_and_execute_with_sanity_tests(|| {
			assert!(!StakePallet::should_end_session(10));
			assert!(!StakePallet::should_end_session(20));
			assert!(!StakePallet::should_end_session(30));
			assert!(!StakePallet::should_end_session(60));
			assert!(StakePallet::should_end_session(100));
		});
}

#[test]
fn set_max_selected_candidates_safe_guards() {
	ExtBuilder::default()
		.with_balances(vec![(1, 10), (2, 100)])
		.with_collators(vec![(1, 10), (2, 10)])
		.build_and_execute_with_sanity_tests(|| {
			assert_noop!(
				StakePallet::set_max_selected_candidates(
					RuntimeOrigin::root(),
					<Test as Config>::MinCollators::get() - 1
				),
				Error::<Test>::CannotSetBelowMin
			);
			assert_noop!(
				StakePallet::set_max_selected_candidates(
					RuntimeOrigin::root(),
					<Test as Config>::MaxTopCandidates::get() + 1
				),
				Error::<Test>::CannotSetAboveMax
			);
			assert_ok!(StakePallet::set_max_selected_candidates(
				RuntimeOrigin::root(),
				<Test as Config>::MinCollators::get() + 1
			));
		});
}

#[test]
fn set_max_selected_candidates_total_stake() {
	let balances: Vec<(AccountId, Balance)> = (1..19).map(|x| (x, 100)).collect();
	ExtBuilder::default()
		.with_balances(balances)
		.with_collators(vec![
			(1, 11),
			(2, 12),
			(3, 13),
			(4, 14),
			(5, 15),
			(6, 16),
			(7, 17),
			(8, 18),
		])
		.with_delegators(vec![
			(11, 1, 21),
			(12, 2, 22),
			(13, 3, 23),
			(14, 4, 24),
			(15, 5, 25),
			(16, 6, 26),
			(17, 7, 27),
			(18, 8, 28),
		])
		.build_and_execute_with_sanity_tests(|| {
			assert_eq!(
				StakePallet::total_collator_stake(),
				TotalStake {
					collators: 35,
					delegators: 55,
				}
			);

			assert_ok!(StakePallet::set_max_selected_candidates(RuntimeOrigin::root(), 3));
			assert_eq!(
				StakePallet::total_collator_stake(),
				TotalStake {
					collators: 51,
					delegators: 81,
				}
			);

			assert_ok!(StakePallet::set_max_selected_candidates(RuntimeOrigin::root(), 5));
			assert_eq!(
				StakePallet::total_collator_stake(),
				TotalStake {
					collators: 80,
					delegators: 130,
				}
			);

			assert_ok!(StakePallet::set_max_selected_candidates(RuntimeOrigin::root(), 10));
			assert_eq!(
				StakePallet::total_collator_stake(),
				TotalStake {
					collators: 116,
					delegators: 196,
				}
			);

			assert_ok!(StakePallet::set_max_selected_candidates(RuntimeOrigin::root(), 2));
			assert_eq!(
				StakePallet::total_collator_stake(),
				TotalStake {
					collators: 35,
					delegators: 55,
				}
			);
		});
}

#[test]
fn update_inflation() {
	ExtBuilder::default()
		.with_balances(vec![(1, 10), (2, 100)])
		.with_collators(vec![(1, 10), (2, 10)])
		.build_and_execute_with_sanity_tests(|| {
			let mut invalid_inflation = InflationInfo {
				collator: StakingInfo {
					max_rate: Perquintill::one(),
					reward_rate: RewardRate {
						annual: Perquintill::from_percent(99),
						per_block: Perquintill::from_percent(1),
					},
				},
				delegator: StakingInfo {
					max_rate: Perquintill::one(),
					reward_rate: RewardRate {
						annual: Perquintill::from_percent(99),
						per_block: Perquintill::from_percent(1),
					},
				},
			};
			assert!(!invalid_inflation.is_valid(<Test as Config>::BLOCKS_PER_YEAR));
			invalid_inflation.collator.reward_rate.per_block = Perquintill::zero();
			assert!(!invalid_inflation.is_valid(<Test as Config>::BLOCKS_PER_YEAR));

			assert_ok!(StakePallet::set_inflation(
				RuntimeOrigin::root(),
				Perquintill::from_percent(0),
				Perquintill::from_percent(100),
				Perquintill::from_percent(100),
				Perquintill::from_percent(100),
			));
			assert_ok!(StakePallet::set_inflation(
				RuntimeOrigin::root(),
				Perquintill::from_percent(100),
				Perquintill::from_percent(0),
				Perquintill::from_percent(100),
				Perquintill::from_percent(100),
			));
			assert_ok!(StakePallet::set_inflation(
				RuntimeOrigin::root(),
				Perquintill::from_percent(100),
				Perquintill::from_percent(100),
				Perquintill::from_percent(0),
				Perquintill::from_percent(100),
			));
			assert_ok!(StakePallet::set_inflation(
				RuntimeOrigin::root(),
				Perquintill::from_percent(100),
				Perquintill::from_percent(100),
				Perquintill::from_percent(100),
				Perquintill::from_percent(0),
			));
		});
}

#[test]
fn unlock_unstaked() {
	// same_unstaked_as_restaked
	// block 1: stake & unstake for 100
	// block 2: stake & unstake for 100
	// should remove first entry in unstaking BoundedBTreeMap when staking in block
	// 2 should still have 100 locked until unlocking
	ExtBuilder::default()
		.with_balances(vec![(1, 10), (2, 100), (3, 100)])
		.with_collators(vec![(1, 10), (3, 10)])
		.with_delegators(vec![(2, 1, 100)])
		.build_and_execute_with_sanity_tests(|| {
			assert_ok!(StakePallet::leave_delegators(RuntimeOrigin::signed(2)));
			let mut unstaking: BoundedBTreeMap<BlockNumber, BalanceOf<Test>, <Test as Config>::MaxUnstakeRequests> =
				BoundedBTreeMap::new();
			assert_ok!(unstaking.try_insert(3, 100));
			let freeze = IdAmount {
				id: <Test as Config>::FreezeIdentifier::from(FreezeReason::Staking),
				amount: 100,
			};

			assert_eq!(StakePallet::unstaking(2), unstaking);
			assert_eq!(Freezes::<Test>::get(2), vec![freeze.clone()]);
			// shouldn't be able to unlock anything
			assert_ok!(StakePallet::unlock_unstaked(RuntimeOrigin::signed(2), 2));
			assert_eq!(StakePallet::unstaking(2), unstaking);
			assert_eq!(Freezes::<Test>::get(2), vec![freeze.clone()]);

			// join delegators and revoke again --> consume unstaking at block 3
			roll_to(2, vec![]);
			assert_ok!(StakePallet::join_delegators(RuntimeOrigin::signed(2), 1, 100));
			assert_ok!(StakePallet::leave_delegators(RuntimeOrigin::signed(2)));
			unstaking.remove(&3);
			assert_ok!(unstaking.try_insert(4, 100));
			assert_eq!(StakePallet::unstaking(2), unstaking);
			assert_eq!(Freezes::<Test>::get(2), vec![freeze.clone()]);
			// shouldn't be able to unlock anything
			assert_ok!(StakePallet::unlock_unstaked(RuntimeOrigin::signed(2), 2));
			assert_eq!(StakePallet::unstaking(2), unstaking);
			assert_eq!(Freezes::<Test>::get(2), vec![freeze.clone()]);

			// should reduce unlocking but not unlock anything
			roll_to(3, vec![]);
			assert_eq!(StakePallet::unstaking(2), unstaking);
			assert_eq!(Freezes::<Test>::get(2), vec![freeze.clone()]);
			// shouldn't be able to unlock anything
			assert_ok!(StakePallet::unlock_unstaked(RuntimeOrigin::signed(2), 2));
			assert_eq!(StakePallet::unstaking(2), unstaking);
			assert_eq!(Freezes::<Test>::get(2), vec![freeze.clone()]);

			roll_to(4, vec![]);
			unstaking.remove(&4);
			assert_eq!(Freezes::<Test>::get(2), vec![freeze]);
			// shouldn't be able to unlock anything
			assert_ok!(StakePallet::unlock_unstaked(RuntimeOrigin::signed(2), 2));
			assert_eq!(StakePallet::unstaking(2), unstaking);
			assert_eq!(Freezes::<Test>::get(2), vec![]);
		});

	// less_unstaked_than_restaked
	// block 1: stake & unstake for 10
	// block 2: stake & unstake for 100
	// should remove first entry in unstaking BoundedBTreeMap when staking in block
	// 2 should still have 90 locked until unlocking in block 4
	ExtBuilder::default()
		.with_balances(vec![(1, 10), (2, 100), (10, 100)])
		.with_collators(vec![(1, 10), (10, 10)])
		.with_delegators(vec![(2, 1, 10)])
		.build_and_execute_with_sanity_tests(|| {
			assert_ok!(StakePallet::leave_delegators(RuntimeOrigin::signed(2)));
			let mut unstaking: BoundedBTreeMap<BlockNumber, BalanceOf<Test>, <Test as Config>::MaxUnstakeRequests> =
				BoundedBTreeMap::new();
			assert_ok!(unstaking.try_insert(3, 10));
			let mut lock = IdAmount {
				id: <Test as Config>::FreezeIdentifier::from(FreezeReason::Staking),
				amount: 10,
			};
			assert_eq!(StakePallet::unstaking(2), unstaking);
			assert_eq!(Freezes::<Test>::get(2), vec![lock.clone()]);
			// shouldn't be able to unlock anything
			assert_ok!(StakePallet::unlock_unstaked(RuntimeOrigin::signed(2), 2));
			assert_eq!(StakePallet::unstaking(2), unstaking);
			assert_eq!(Freezes::<Test>::get(2), vec![lock.clone()]);

			// join delegators and revoke again
			roll_to(2, vec![]);
			assert_ok!(StakePallet::join_delegators(RuntimeOrigin::signed(2), 1, 100));
			assert_ok!(StakePallet::leave_delegators(RuntimeOrigin::signed(2)));
			unstaking.remove(&3);
			assert_ok!(unstaking.try_insert(4, 100));
			lock.amount = 100;
			assert_eq!(StakePallet::unstaking(2), unstaking);
			assert_eq!(Freezes::<Test>::get(2), vec![lock.clone()]);
			// shouldn't be able to unlock anything
			assert_ok!(StakePallet::unlock_unstaked(RuntimeOrigin::signed(2), 2));
			assert_eq!(StakePallet::unstaking(2), unstaking);
			assert_eq!(Freezes::<Test>::get(2), vec![lock.clone()]);

			roll_to(3, vec![]);
			assert_eq!(StakePallet::unstaking(2), unstaking);
			assert_eq!(Freezes::<Test>::get(2), vec![lock.clone()]);
			// shouldn't be able to unlock anything
			assert_ok!(StakePallet::unlock_unstaked(RuntimeOrigin::signed(2), 2));
			assert_eq!(StakePallet::unstaking(2), unstaking);
			assert_eq!(Freezes::<Test>::get(2), vec![lock.clone()]);

			// unlock unstaked, remove lock, empty unlocking
			roll_to(4, vec![]);
			unstaking.remove(&4);
			assert_eq!(Freezes::<Test>::get(2), vec![lock]);
			assert_ok!(StakePallet::unlock_unstaked(RuntimeOrigin::signed(2), 2));
			assert_eq!(StakePallet::unstaking(2), unstaking);
			assert_eq!(Freezes::<Test>::get(2), vec![]);
		});

	// more_unstaked_than_restaked
	// block 1: stake & unstake for 100
	// block 2: stake & unstake for 10
	// should reduce first entry from amount 100 to 90 in unstaking BoundedBTreeMap
	// when staking in block 2
	// should have 100 locked until unlocking in block 3, then 10
	// should have 10 locked until further unlocking in block 4
	ExtBuilder::default()
		.with_balances(vec![(1, 10), (2, 100), (3, 199)])
		.with_collators(vec![(1, 10), (3, 10)])
		.with_delegators(vec![(2, 1, 100)])
		.build_and_execute_with_sanity_tests(|| {
			assert_ok!(StakePallet::leave_delegators(RuntimeOrigin::signed(2)));
			let mut unstaking: BoundedBTreeMap<BlockNumber, BalanceOf<Test>, <Test as Config>::MaxUnstakeRequests> =
				BoundedBTreeMap::new();
			assert_ok!(unstaking.try_insert(3, 100));
			let mut lock = IdAmount {
				id: <Test as Config>::FreezeIdentifier::from(FreezeReason::Staking),
				amount: 100,
			};
			assert_eq!(StakePallet::unstaking(2), unstaking);
			assert_eq!(Freezes::<Test>::get(2), vec![lock.clone()]);
			// shouldn't be able to unlock anything
			assert_ok!(StakePallet::unlock_unstaked(RuntimeOrigin::signed(2), 2));
			assert_eq!(StakePallet::unstaking(2), unstaking);
			assert_eq!(Freezes::<Test>::get(2), vec![lock.clone()]);

			// join delegators and revoke again
			roll_to(2, vec![]);
			assert_ok!(StakePallet::join_delegators(RuntimeOrigin::signed(2), 1, 10));
			assert_ok!(StakePallet::leave_delegators(RuntimeOrigin::signed(2)));
			assert_ok!(unstaking.try_insert(3, 90));
			assert_ok!(unstaking.try_insert(4, 10));
			assert_eq!(StakePallet::unstaking(2), unstaking);
			assert_eq!(Freezes::<Test>::get(2), vec![lock.clone()]);
			// shouldn't be able to unlock anything
			assert_ok!(StakePallet::unlock_unstaked(RuntimeOrigin::signed(2), 2));
			assert_eq!(StakePallet::unstaking(2), unstaking);
			assert_eq!(Freezes::<Test>::get(2), vec![lock.clone()]);

			// should reduce unlocking but not unlock anything
			roll_to(3, vec![]);
			assert_eq!(StakePallet::unstaking(2), unstaking);
			assert_eq!(Freezes::<Test>::get(2), vec![lock.clone()]);
			// should be able to unlock 90 of 100 from unstaking
			assert_ok!(StakePallet::unlock_unstaked(RuntimeOrigin::signed(2), 2));
			unstaking.remove(&3);
			lock.amount = 10;
			assert_eq!(StakePallet::unstaking(2), unstaking);
			assert_eq!(Freezes::<Test>::get(2), vec![lock.clone()]);

			roll_to(4, vec![]);
			assert_eq!(Freezes::<Test>::get(2), vec![lock]);
			// should be able to unlock 10 of remaining 10
			assert_ok!(StakePallet::unlock_unstaked(RuntimeOrigin::signed(2), 2));
			unstaking.remove(&4);
			assert_eq!(StakePallet::unstaking(2), unstaking);
			assert_eq!(Freezes::<Test>::get(2), vec![]);
		});

	// test_stake_less
	// block 1: stake & unstake for 100
	// block 2: stake & unstake for 10
	// should reduce first entry from amount 100 to 90 in unstaking BoundedBTreeMap
	// when staking in block 2
	// should have 100 locked until unlocking in block 3, then 10
	// should have 10 locked until further unlocking in block 4
	ExtBuilder::default()
		.with_balances(vec![(1, 200), (2, 200), (3, 100)])
		.with_collators(vec![(1, 200), (3, 10)])
		.with_delegators(vec![(2, 1, 200)])
		.build_and_execute_with_sanity_tests(|| {
			// should be able to decrease more often than MaxUnstakeRequests because it's
			// the same block and thus unstaking is increased at block 3 instead of having
			// multiple entries for the same block
			assert_ok!(StakePallet::candidate_stake_less(RuntimeOrigin::signed(1), 10));
			assert_ok!(StakePallet::candidate_stake_less(RuntimeOrigin::signed(1), 10));
			assert_ok!(StakePallet::candidate_stake_less(RuntimeOrigin::signed(1), 10));
			assert_ok!(StakePallet::candidate_stake_less(RuntimeOrigin::signed(1), 10));
			assert_ok!(StakePallet::candidate_stake_less(RuntimeOrigin::signed(1), 10));
			assert_ok!(StakePallet::candidate_stake_less(RuntimeOrigin::signed(1), 10),);
			assert_ok!(StakePallet::delegator_stake_less(RuntimeOrigin::signed(2), 10));
			assert_ok!(StakePallet::delegator_stake_less(RuntimeOrigin::signed(2), 10));
			assert_ok!(StakePallet::delegator_stake_less(RuntimeOrigin::signed(2), 10));
			assert_ok!(StakePallet::delegator_stake_less(RuntimeOrigin::signed(2), 10));
			assert_ok!(StakePallet::delegator_stake_less(RuntimeOrigin::signed(2), 10));
			assert_ok!(StakePallet::delegator_stake_less(RuntimeOrigin::signed(2), 10),);
			let mut unstaking: BoundedBTreeMap<BlockNumber, BalanceOf<Test>, <Test as Config>::MaxUnstakeRequests> =
				BoundedBTreeMap::new();
			assert_ok!(unstaking.try_insert(3, 60));
			let mut lock = IdAmount {
				id: <Test as Config>::FreezeIdentifier::from(FreezeReason::Staking),
				amount: 200,
			};
			assert_eq!(Freezes::<Test>::get(1), vec![lock.clone()]);
			assert_eq!(Freezes::<Test>::get(2), vec![lock.clone()]);
			assert_eq!(StakePallet::unstaking(1), unstaking);
			assert_eq!(StakePallet::unstaking(2), unstaking);
			// shouldn't be able to unlock anything
			assert_ok!(StakePallet::unlock_unstaked(RuntimeOrigin::signed(1), 1));
			assert_ok!(StakePallet::unlock_unstaked(RuntimeOrigin::signed(2), 2));
			assert_eq!(StakePallet::unstaking(1), unstaking);
			assert_eq!(StakePallet::unstaking(2), unstaking);
			assert_eq!(Freezes::<Test>::get(1), vec![lock.clone()]);
			assert_eq!(Freezes::<Test>::get(2), vec![lock.clone()]);

			roll_to(2, vec![]);
			assert_ok!(StakePallet::candidate_stake_less(RuntimeOrigin::signed(1), 10),);
			assert_ok!(StakePallet::delegator_stake_less(RuntimeOrigin::signed(2), 10),);
			assert_ok!(unstaking.try_insert(4, 10));
			assert_eq!(Freezes::<Test>::get(1), vec![lock.clone()]);
			assert_eq!(Freezes::<Test>::get(2), vec![lock.clone()]);
			assert_eq!(StakePallet::unstaking(1), unstaking);
			assert_eq!(StakePallet::unstaking(2), unstaking);
			// shouldn't be able to unlock anything
			assert_ok!(StakePallet::unlock_unstaked(RuntimeOrigin::signed(1), 1));
			assert_ok!(StakePallet::unlock_unstaked(RuntimeOrigin::signed(2), 2));
			assert_eq!(StakePallet::unstaking(1), unstaking);
			assert_eq!(StakePallet::unstaking(2), unstaking);
			assert_eq!(Freezes::<Test>::get(1), vec![lock.clone()]);
			assert_eq!(Freezes::<Test>::get(2), vec![lock.clone()]);

			roll_to(3, vec![]);
			assert_ok!(StakePallet::candidate_stake_less(RuntimeOrigin::signed(1), 10),);
			assert_ok!(StakePallet::delegator_stake_less(RuntimeOrigin::signed(2), 10),);
			assert_ok!(unstaking.try_insert(5, 10));
			assert_ok!(unstaking.try_insert(5, 10));
			assert_eq!(Freezes::<Test>::get(1), vec![lock.clone()]);
			assert_eq!(Freezes::<Test>::get(2), vec![lock.clone()]);
			assert_eq!(StakePallet::unstaking(1), unstaking);
			assert_eq!(StakePallet::unstaking(2), unstaking);
			// should unlock 60
			assert_ok!(StakePallet::unlock_unstaked(RuntimeOrigin::signed(1), 1));
			assert_ok!(StakePallet::unlock_unstaked(RuntimeOrigin::signed(2), 2));
			lock.amount = 140;
			unstaking.remove(&3);
			assert_eq!(StakePallet::unstaking(1), unstaking);
			assert_eq!(StakePallet::unstaking(2), unstaking);
			assert_eq!(Freezes::<Test>::get(1), vec![lock.clone()]);
			assert_eq!(Freezes::<Test>::get(2), vec![lock.clone()]);

			// reach MaxUnstakeRequests
			roll_to(4, vec![]);
			assert_ok!(StakePallet::candidate_stake_less(RuntimeOrigin::signed(1), 10));
			assert_ok!(StakePallet::delegator_stake_less(RuntimeOrigin::signed(2), 10));
			roll_to(5, vec![]);
			assert_ok!(StakePallet::candidate_stake_less(RuntimeOrigin::signed(1), 10));
			assert_ok!(StakePallet::delegator_stake_less(RuntimeOrigin::signed(2), 10));
			roll_to(6, vec![]);
			assert_ok!(StakePallet::candidate_stake_less(RuntimeOrigin::signed(1), 10));
			assert_ok!(StakePallet::delegator_stake_less(RuntimeOrigin::signed(2), 10));
			assert_ok!(unstaking.try_insert(6, 10));
			assert_ok!(unstaking.try_insert(7, 10));
			assert_ok!(unstaking.try_insert(8, 10));
			assert_eq!(StakePallet::unstaking(1), unstaking);
			assert_eq!(StakePallet::unstaking(2), unstaking);
			assert_eq!(Freezes::<Test>::get(1), vec![lock.clone()]);
			assert_eq!(Freezes::<Test>::get(2), vec![lock.clone()]);

			roll_to(7, vec![]);
			assert_noop!(
				StakePallet::candidate_stake_less(RuntimeOrigin::signed(1), 10),
				Error::<Test>::NoMoreUnstaking
			);
			assert_noop!(
				StakePallet::delegator_stake_less(RuntimeOrigin::signed(2), 10),
				Error::<Test>::NoMoreUnstaking
			);
			assert_ok!(StakePallet::unlock_unstaked(RuntimeOrigin::signed(1), 1));
			assert_ok!(StakePallet::unlock_unstaked(RuntimeOrigin::signed(2), 2));
			unstaking.remove(&4);
			unstaking.remove(&5);
			unstaking.remove(&6);
			unstaking.remove(&7);
			lock.amount = 100;
			assert_eq!(StakePallet::unstaking(1), unstaking);
			assert_eq!(StakePallet::unstaking(2), unstaking);
			assert_eq!(Freezes::<Test>::get(1), vec![lock.clone()]);
			assert_eq!(Freezes::<Test>::get(2), vec![lock.clone()]);
			assert_ok!(StakePallet::candidate_stake_less(RuntimeOrigin::signed(1), 40));
			assert_ok!(StakePallet::delegator_stake_less(RuntimeOrigin::signed(2), 40));
			assert_ok!(unstaking.try_insert(9, 40));
			assert_ok!(StakePallet::candidate_stake_more(RuntimeOrigin::signed(1), 30));
			assert_ok!(StakePallet::delegator_stake_more(RuntimeOrigin::signed(2), 30));
			unstaking.remove(&8);
			assert_ok!(unstaking.try_insert(9, 20));
			assert_eq!(StakePallet::unstaking(1), unstaking);
			assert_eq!(StakePallet::unstaking(2), unstaking);
			assert_eq!(Freezes::<Test>::get(1), vec![lock.clone()]);
			assert_eq!(Freezes::<Test>::get(2), vec![lock]);
		});
}

#[test]
fn kick_candidate_with_full_unstaking() {
	ExtBuilder::default()
		.with_balances(vec![(1, 200), (2, 200), (3, 300)])
		.with_collators(vec![(1, 200), (2, 200), (3, 200)])
		.build_and_execute_with_sanity_tests(|| {
			let max_unstake_reqs: usize = <Test as Config>::MaxUnstakeRequests::get()
				.saturating_sub(1)
				.saturated_into();
			// Fill unstake requests
			for block in 1u64..1u64.saturating_add(max_unstake_reqs as u64) {
				System::set_block_number(block);
				assert_ok!(StakePallet::candidate_stake_less(RuntimeOrigin::signed(3), 1));
			}
			assert_eq!(StakePallet::unstaking(3).into_inner().len(), max_unstake_reqs);

			// Additional unstake should fail
			System::set_block_number(100);
			assert_noop!(
				StakePallet::candidate_stake_less(RuntimeOrigin::signed(3), 1),
				Error::<Test>::NoMoreUnstaking
			);

			// Fill last unstake request by removing candidate and unstaking all stake
			assert_ok!(StakePallet::force_remove_candidate(RuntimeOrigin::root(), 3));

			// Cannot join with full unstaking
			assert_eq!(StakePallet::unstaking(3).into_inner().len(), max_unstake_reqs + 1);
			assert_noop!(
				StakePallet::join_candidates(RuntimeOrigin::signed(3), 100),
				Error::<Test>::CannotJoinBeforeUnlocking
			);
			assert_ok!(StakePallet::unlock_unstaked(RuntimeOrigin::signed(3), 3));
			assert_ok!(StakePallet::join_candidates(RuntimeOrigin::signed(3), 100));
		});
}
#[test]
fn kick_delegator_with_full_unstaking() {
	ExtBuilder::default()
		.with_balances(vec![
			(1, 200),
			(2, 200),
			(3, 200),
			(4, 200),
			(5, 420),
			(6, 200),
			(7, 100),
		])
		.with_collators(vec![(1, 200), (7, 10)])
		.with_delegators(vec![(2, 1, 200), (3, 1, 200), (4, 1, 200), (5, 1, 200)])
		.build_and_execute_with_sanity_tests(|| {
			let max_unstake_reqs: usize = <Test as Config>::MaxUnstakeRequests::get()
				.saturating_sub(1)
				.saturated_into();
			// Fill unstake requests
			for block in 1u64..1u64.saturating_add(max_unstake_reqs as u64) {
				System::set_block_number(block);
				assert_ok!(StakePallet::delegator_stake_less(RuntimeOrigin::signed(5), 1));
			}
			assert_eq!(StakePallet::unstaking(5).into_inner().len(), max_unstake_reqs);

			// Additional unstake should fail
			System::set_block_number(100);
			assert_noop!(
				StakePallet::delegator_stake_less(RuntimeOrigin::signed(5), 1),
				Error::<Test>::NoMoreUnstaking
			);

			// Fill last unstake request by replacing delegator
			assert_ok!(StakePallet::join_delegators(RuntimeOrigin::signed(6), 1, 200));
			assert_eq!(StakePallet::unstaking(5).into_inner().len(), max_unstake_reqs + 1);
			assert!(!StakePallet::is_delegator(&5));

			// Cannot join with full unstaking
			assert_noop!(
				StakePallet::join_delegators(RuntimeOrigin::signed(5), 1, 100),
				Error::<Test>::CannotJoinBeforeUnlocking
			);
			assert_ok!(StakePallet::unlock_unstaked(RuntimeOrigin::signed(5), 5));
			assert_ok!(StakePallet::join_delegators(RuntimeOrigin::signed(5), 1, 220));
		});
}

#[test]
fn candidate_leaves() {
	let balances: Vec<(AccountId, Balance)> = (1u64..=15u64).map(|id| (id, 100)).collect();
	ExtBuilder::default()
		.with_balances(balances)
		.with_collators(vec![(1, 100), (2, 100)])
		.with_delegators(vec![(12, 1, 100), (13, 1, 10)])
		.build_and_execute_with_sanity_tests(|| {
			assert_eq!(
				StakePallet::top_candidates()
					.into_iter()
					.map(|s| s.owner)
					.collect::<Vec<u64>>(),
				vec![1, 2]
			);
			assert_noop!(
				StakePallet::init_leave_candidates(RuntimeOrigin::signed(11)),
				Error::<Test>::CandidateNotFound
			);
			assert_noop!(
				StakePallet::init_leave_candidates(RuntimeOrigin::signed(1)),
				Error::<Test>::TooFewCollatorCandidates
			);
			// add five more collator to max fill TopCandidates
			for candidate in 3u64..11u64 {
				assert_ok!(StakePallet::join_candidates(RuntimeOrigin::signed(candidate), 100));
			}
			assert_eq!(
				StakePallet::top_candidates()
					.into_iter()
					.map(|s| s.owner)
					.collect::<Vec<u64>>(),
				(1u64..11u64).collect::<Vec<u64>>()
			);
			assert_eq!(CandidatePool::<Test>::count(), 10);
			assert_ok!(StakePallet::init_leave_candidates(RuntimeOrigin::signed(1)));
			assert_eq!(
				StakePallet::top_candidates()
					.into_iter()
					.map(|s| s.owner)
					.collect::<Vec<u64>>(),
				(2u64..11u64).collect::<Vec<u64>>()
			);
			assert_noop!(
				StakePallet::join_delegators(RuntimeOrigin::signed(15), 1, 10),
				Error::<Test>::CannotDelegateIfLeaving
			);
			assert_noop!(
				StakePallet::delegator_stake_more(RuntimeOrigin::signed(12), 1),
				Error::<Test>::CannotDelegateIfLeaving
			);
			assert_noop!(
				StakePallet::delegator_stake_less(RuntimeOrigin::signed(12), 1),
				Error::<Test>::CannotDelegateIfLeaving
			);
			assert_noop!(
				StakePallet::candidate_stake_less(RuntimeOrigin::signed(1), 1),
				Error::<Test>::CannotStakeIfLeaving
			);
			assert_noop!(
				StakePallet::candidate_stake_more(RuntimeOrigin::signed(1), 1),
				Error::<Test>::CannotStakeIfLeaving
			);
			assert_noop!(
				StakePallet::init_leave_candidates(RuntimeOrigin::signed(1)),
				Error::<Test>::AlreadyLeaving
			);
			assert_eq!(
				StakePallet::candidate_pool(1).unwrap().status,
				CandidateStatus::Leaving(2)
			);
			assert!(StakePallet::candidate_pool(1).unwrap().can_exit(2));
			assert!(!StakePallet::candidate_pool(1).unwrap().can_exit(1));
			assert!(StakePallet::candidate_pool(1).unwrap().can_exit(3));

			// next rounds starts, cannot leave yet
			roll_to(5, vec![]);
			assert_noop!(
				StakePallet::execute_leave_candidates(RuntimeOrigin::signed(2), 2),
				Error::<Test>::NotLeaving
			);
			assert_noop!(
				StakePallet::execute_leave_candidates(RuntimeOrigin::signed(2), 1),
				Error::<Test>::CannotLeaveYet
			);
			// add 11 as candidate to reach max size for TopCandidates and then try leave
			// again as 1 which should not be possible
			assert_ok!(StakePallet::join_candidates(RuntimeOrigin::signed(11), 100));
			assert_eq!(
				StakePallet::top_candidates()
					.into_iter()
					.map(|s| s.owner)
					.collect::<Vec<u64>>(),
				(2u64..12u64).collect::<Vec<u64>>()
			);
			assert_ok!(StakePallet::init_leave_candidates(RuntimeOrigin::signed(11)));
			// join back
			assert_ok!(StakePallet::cancel_leave_candidates(RuntimeOrigin::signed(1)));
			assert_eq!(
				StakePallet::top_candidates()
					.into_iter()
					.map(|s| s.owner)
					.collect::<Vec<u64>>(),
				(1u64..11u64).collect::<Vec<u64>>()
			);

			let stake: Vec<Stake<AccountId, Balance>> = (1u64..11u64)
				.zip(iter::once(210).chain(iter::repeat(100)))
				.map(|(id, amount)| StakeOf::<Test> { owner: id, amount })
				.collect();
			assert_eq!(
				StakePallet::top_candidates(),
				OrderedSet::from(stake.try_into().unwrap())
			);
			let state = StakePallet::candidate_pool(1).unwrap();
			assert_eq!(state.status, CandidateStatus::Active);
			assert_eq!(state.delegators.len(), 2);
			assert_eq!(state.total, 210);
			assert_eq!(
				state.total,
				StakePallet::top_candidates()
					.into_bounded_vec()
					.iter()
					.find(|other| other.owner == 1)
					.unwrap()
					.amount
			);
			assert_eq!(StakePallet::selected_candidates().into_inner(), vec![1, 2]);

			assert_ok!(StakePallet::init_leave_candidates(RuntimeOrigin::signed(1)));

			roll_to(15, vec![]);
			assert_ok!(StakePallet::execute_leave_candidates(RuntimeOrigin::signed(13), 1));
			let mut unstaking: BoundedBTreeMap<BlockNumber, BalanceOf<Test>, <Test as Config>::MaxUnstakeRequests> =
				BoundedBTreeMap::new();
			assert_ok!(unstaking.try_insert(17, 100));
			assert_eq!(StakePallet::unstaking(1), unstaking);
			assert_eq!(StakePallet::unstaking(12), unstaking);

			// cannot unlock yet
			roll_to(16, vec![]);
			assert_ok!(StakePallet::unlock_unstaked(RuntimeOrigin::signed(4), 1));
			assert_ok!(StakePallet::unlock_unstaked(RuntimeOrigin::signed(4), 12));
			assert_eq!(StakePallet::unstaking(1), unstaking);
			assert_eq!(StakePallet::unstaking(12), unstaking);

			// can unlock now
			roll_to(17, vec![]);
			unstaking.remove(&17);
			assert_ok!(StakePallet::unlock_unstaked(RuntimeOrigin::signed(4), 1));
			assert_ok!(StakePallet::unlock_unstaked(RuntimeOrigin::signed(4), 12));
			assert_eq!(StakePallet::unstaking(1), unstaking);
			assert_eq!(StakePallet::unstaking(12), unstaking);
		});
}

#[test]
fn adjust_reward_rates() {
	ExtBuilder::default()
		.with_balances(vec![(1, 10_000_000 * DECIMALS), (2, 90_000_000 * DECIMALS), (3, 100)])
		.with_collators(vec![(1, 10_000_000 * DECIMALS), (3, 10)])
		.with_delegators(vec![(2, 1, 40_000_000 * DECIMALS)])
		.with_inflation(10, 10, 40, 8, 5)
		.build_and_execute_with_sanity_tests(|| {
			let inflation_0 = StakePallet::inflation_config();
			let num_of_years = 3 * <Test as Config>::BLOCKS_PER_YEAR;
			// 1 authors every block
			let authors: Vec<Option<AccountId>> = (0u64..=num_of_years).map(|_| Some(1u64)).collect();

			// reward once in first year
			roll_to_claim_rewards(2, authors.clone());
			let c_rewards_0 = Balances::balance(&1).saturating_sub(10_000_000 * DECIMALS);
			let d_rewards_0 = Balances::balance(&2).saturating_sub(90_000_000 * DECIMALS);
			assert!(!c_rewards_0.is_zero());
			assert!(!d_rewards_0.is_zero());

			// finish first year
			System::set_block_number(<Test as Config>::BLOCKS_PER_YEAR);
			roll_to_claim_rewards(<Test as Config>::BLOCKS_PER_YEAR + 1, vec![]);
			// reward reduction should not happen automatically anymore
			assert_eq!(StakePallet::last_reward_reduction(), 0u64);
			assert_ok!(StakePallet::execute_scheduled_reward_change(RuntimeOrigin::signed(1)));
			assert_eq!(StakePallet::last_reward_reduction(), 1u64);
			let inflation_1 = InflationInfo::new(
				<Test as Config>::BLOCKS_PER_YEAR,
				inflation_0.collator.max_rate,
				Perquintill::from_parts(98000000000000000),
				inflation_0.delegator.max_rate,
				Perquintill::from_percent(6),
			);
			assert_eq!(StakePallet::inflation_config(), inflation_1);
			// reward once in 2nd year
			roll_to_claim_rewards(<Test as Config>::BLOCKS_PER_YEAR + 2, authors.clone());
			let c_rewards_1 = Balances::balance(&1)
				.saturating_sub(10_000_000 * DECIMALS)
				.saturating_sub(c_rewards_0);
			let d_rewards_1 = Balances::balance(&2)
				.saturating_sub(90_000_000 * DECIMALS)
				.saturating_sub(d_rewards_0);
			assert!(
				c_rewards_0 > c_rewards_1,
				"left {:?}, right {:?}",
				c_rewards_0,
				c_rewards_1
			);
			assert!(d_rewards_0 > d_rewards_1);

			// finish 2nd year
			System::set_block_number(2 * <Test as Config>::BLOCKS_PER_YEAR);
			roll_to_claim_rewards(2 * <Test as Config>::BLOCKS_PER_YEAR + 1, vec![]);
			// reward reduction should not happen automatically anymore
			assert_eq!(StakePallet::last_reward_reduction(), 1u64);
			assert_ok!(StakePallet::execute_scheduled_reward_change(RuntimeOrigin::signed(1)));
			assert_eq!(StakePallet::last_reward_reduction(), 2u64);
			let inflation_2 = InflationInfo::new(
				<Test as Config>::BLOCKS_PER_YEAR,
				inflation_0.collator.max_rate,
				Perquintill::from_parts(96040000000000000),
				inflation_0.delegator.max_rate,
				Perquintill::from_float(0.051),
			);
			assert_eq!(StakePallet::inflation_config(), inflation_2);
<<<<<<< HEAD
			// reward once in 3rd year
			roll_to_claim_rewards(2 * <Test as Config>::BLOCKS_PER_YEAR + 2, authors);
			let c_rewards_2 = Balances::balance(&1)
=======
			// reward once in 3rd year. Rewards should 5.1%.
			roll_to_claim_rewards(2 * <Test as Config>::BLOCKS_PER_YEAR + 2, authors.clone());
			let c_rewards_2 = Balances::free_balance(1)
>>>>>>> 0bedad0c
				.saturating_sub(10_000_000 * DECIMALS)
				.saturating_sub(c_rewards_0)
				.saturating_sub(c_rewards_1);
			assert!(c_rewards_1 > c_rewards_2);
<<<<<<< HEAD
			// should be zero because we set reward rate to zero
			let d_rewards_2 = Balances::balance(&2)
=======
			// should be less as previous (2nd) year
			let d_rewards_2 = Balances::free_balance(2)
>>>>>>> 0bedad0c
				.saturating_sub(90_000_000 * DECIMALS)
				.saturating_sub(d_rewards_0)
				.saturating_sub(d_rewards_1);
			assert!(!d_rewards_2.is_zero());
			assert!(d_rewards_2 < d_rewards_1);

			// finish 3rd year
			System::set_block_number(3 * <Test as Config>::BLOCKS_PER_YEAR);
			roll_to_claim_rewards(3 * <Test as Config>::BLOCKS_PER_YEAR + 1, vec![]);
			// reward reduction should not happen automatically anymore
			assert_eq!(StakePallet::last_reward_reduction(), 2u64);
			assert_ok!(StakePallet::execute_scheduled_reward_change(RuntimeOrigin::signed(1)));
			assert_eq!(StakePallet::last_reward_reduction(), 3u64);
			let inflation_3 = InflationInfo::new(
				<Test as Config>::BLOCKS_PER_YEAR,
				inflation_0.collator.max_rate,
				Perquintill::from_parts(94119200000000000),
				inflation_0.delegator.max_rate,
				Perquintill::zero(),
			);
			assert_eq!(StakePallet::inflation_config(), inflation_3);
			// reward once in 4th year
			roll_to_claim_rewards(3 * <Test as Config>::BLOCKS_PER_YEAR + 2, authors);
			let c_rewards_3 = Balances::free_balance(1)
				.saturating_sub(10_000_000 * DECIMALS)
				.saturating_sub(c_rewards_0)
				.saturating_sub(c_rewards_1)
				.saturating_sub(c_rewards_2);
			// collator and delegator should not receive any rewards at all
			assert!(c_rewards_3.is_zero());

			let d_rewards_3 = Balances::free_balance(2)
				.saturating_sub(90_000_000 * DECIMALS)
				.saturating_sub(d_rewards_0)
				.saturating_sub(d_rewards_1)
				.saturating_sub(d_rewards_2);
			assert!(d_rewards_3.is_zero());
		});
}

#[test]
fn increase_max_candidate_stake() {
	let max_stake = 160_000_000 * DECIMALS;
	ExtBuilder::default()
		.with_balances(vec![(1, 200_000_000 * DECIMALS), (3, 100)])
		.with_collators(vec![(1, max_stake), (3, 10)])
		.build_and_execute_with_sanity_tests(|| {
			assert_eq!(StakePallet::max_candidate_stake(), max_stake);
			assert_noop!(
				StakePallet::candidate_stake_more(RuntimeOrigin::signed(1), 1),
				Error::<Test>::ValStakeAboveMax
			);

			assert_ok!(StakePallet::set_max_candidate_stake(
				RuntimeOrigin::root(),
				max_stake + 1
			));
			assert_eq!(last_event(), StakeEvent::MaxCandidateStakeChanged(max_stake + 1));
			assert_eq!(StakePallet::max_candidate_stake(), max_stake + 1);
			assert_ok!(StakePallet::candidate_stake_more(RuntimeOrigin::signed(1), 1));
			assert_noop!(
				StakePallet::candidate_stake_more(RuntimeOrigin::signed(1), 1),
				Error::<Test>::ValStakeAboveMax
			);
		});
}

#[test]
fn decrease_max_candidate_stake() {
	ExtBuilder::default()
		.with_balances(vec![(1, 100), (2, 100), (3, 100), (4, 100), (5, 100)])
		.with_collators(vec![(1, 100), (2, 90), (3, 40)])
		.with_delegators(vec![(4, 2, 10), (5, 3, 20)])
		.build_and_execute_with_sanity_tests(|| {
			assert_eq!(StakePallet::selected_candidates().into_inner(), vec![1, 2]);
			assert_eq!(
				StakePallet::top_candidates(),
				OrderedSet::from_sorted_set(
					vec![
						StakeOf::<Test> { owner: 1, amount: 100 },
						StakeOf::<Test> { owner: 2, amount: 100 },
						StakeOf::<Test> { owner: 3, amount: 60 }
					]
					.try_into()
					.unwrap()
				)
			);

			assert_ok!(StakePallet::set_max_candidate_stake(RuntimeOrigin::root(), 100));
			assert_eq!(StakePallet::max_candidate_stake(), 100);
			assert_eq!(last_event(), StakeEvent::MaxCandidateStakeChanged(100));

			// check collator states, nothing changed
			assert_eq!(
				StakePallet::top_candidates(),
				OrderedSet::from_sorted_set(
					vec![
						StakeOf::<Test> { owner: 1, amount: 100 },
						StakeOf::<Test> { owner: 2, amount: 100 },
						StakeOf::<Test> { owner: 3, amount: 60 }
					]
					.try_into()
					.unwrap()
				)
			);

			assert_noop!(
				StakePallet::candidate_stake_more(RuntimeOrigin::signed(1), 0),
				Error::<Test>::ValStakeZero
			);
			assert_noop!(
				StakePallet::candidate_stake_less(RuntimeOrigin::signed(1), 0),
				Error::<Test>::ValStakeZero
			);
			assert_noop!(
				StakePallet::candidate_stake_more(RuntimeOrigin::signed(1), 1),
				Error::<Test>::ValStakeAboveMax
			);
			assert_ok!(StakePallet::candidate_stake_less(RuntimeOrigin::signed(1), 50));
			assert_noop!(
				StakePallet::set_max_candidate_stake(RuntimeOrigin::root(), 9),
				Error::<Test>::CannotSetBelowMin
			);
		});
}

#[test]
fn exceed_delegations_per_round() {
	ExtBuilder::default()
		.with_balances(vec![(1, 100), (2, 100), (3, 100)])
		.with_collators(vec![(1, 100), (3, 10)])
		.with_delegators(vec![(2, 1, 100)])
		.build_and_execute_with_sanity_tests(|| {
			// leave and re-join to set counter to 2 (= MaxDelegationsPerRound)
			assert_ok!(StakePallet::leave_delegators(RuntimeOrigin::signed(2)));
			assert_ok!(StakePallet::join_delegators(RuntimeOrigin::signed(2), 1, 100));
			assert_ok!(StakePallet::leave_delegators(RuntimeOrigin::signed(2)));
			// reached max delegations in this round
			assert_noop!(
				StakePallet::join_delegators(RuntimeOrigin::signed(2), 1, 100),
				Error::<Test>::DelegationsPerRoundExceeded
			);

			// roll to next round to clear DelegationCounter
			roll_to(5, vec![]);
			assert_eq!(
				StakePallet::last_delegation(2),
				DelegationCounter { round: 0, counter: 2 }
			);
			assert_ok!(StakePallet::join_delegators(RuntimeOrigin::signed(2), 1, 100));
			// counter should be reset because the round changed
			assert_eq!(
				StakePallet::last_delegation(2),
				DelegationCounter { round: 1, counter: 1 }
			);
			// leave and re-join to set counter to 2 (= MaxDelegationsPerRound))
			assert_ok!(StakePallet::leave_delegators(RuntimeOrigin::signed(2)));
			assert_ok!(StakePallet::join_delegators(RuntimeOrigin::signed(2), 1, 100));
			assert_noop!(
				StakePallet::join_delegators(RuntimeOrigin::signed(2), 1, 100),
				Error::<Test>::AlreadyDelegating
			);
			assert_ok!(StakePallet::leave_delegators(RuntimeOrigin::signed(2)));
			assert_noop!(
				StakePallet::join_delegators(RuntimeOrigin::signed(2), 1, 100),
				Error::<Test>::DelegationsPerRoundExceeded
			);
			assert_eq!(
				StakePallet::last_delegation(2),
				DelegationCounter { round: 1, counter: 2 }
			);
		});
}

#[test]
fn force_remove_candidate() {
	ExtBuilder::default()
		.with_balances(vec![(1, 100), (2, 100), (3, 100), (4, 100), (5, 100), (6, 100)])
		.with_collators(vec![(1, 100), (2, 100), (3, 100)])
		.with_delegators(vec![(4, 1, 50), (5, 1, 50)])
		.build_and_execute_with_sanity_tests(|| {
			assert_eq!(CandidatePool::<Test>::count(), 3);
			assert_ok!(StakePallet::join_delegators(RuntimeOrigin::signed(6), 2, 50));
			assert_eq!(StakePallet::selected_candidates().into_inner(), vec![1, 2]);
			assert!(StakePallet::unstaking(1).get(&3).is_none());
			assert!(StakePallet::unstaking(2).get(&3).is_none());
			assert!(StakePallet::unstaking(3).get(&3).is_none());

			// force remove 1
			assert!(Session::disabled_validators().is_empty());
			assert_eq!(
				StakePallet::total_collator_stake(),
				TotalStake {
					collators: 200,
					delegators: 150,
				}
			);
			assert_ok!(StakePallet::force_remove_candidate(RuntimeOrigin::root(), 1));
			// collator stake does not change since 3, who took 1's place, has staked the
			// same amount
			assert_eq!(
				StakePallet::total_collator_stake(),
				TotalStake {
					collators: 200,
					delegators: 50,
				}
			);
			assert_eq!(Session::disabled_validators(), vec![0]);
			assert_eq!(last_event(), StakeEvent::CollatorRemoved(1, 200));
			assert!(!StakePallet::top_candidates().contains(&StakeOf::<Test> { owner: 1, amount: 100 }));
			assert_eq!(StakePallet::selected_candidates().into_inner(), vec![2, 3]);
			assert_eq!(CandidatePool::<Test>::count(), 2);
			assert!(StakePallet::candidate_pool(1).is_none());
			assert!(StakePallet::delegator_state(4).is_none());
			assert!(StakePallet::delegator_state(5).is_none());
			assert_eq!(StakePallet::unstaking(1).get(&3), Some(&100));
			assert_eq!(StakePallet::unstaking(4).get(&3), Some(&50));
			assert_eq!(StakePallet::unstaking(5).get(&3), Some(&50));

			assert_noop!(
				StakePallet::force_remove_candidate(RuntimeOrigin::root(), 2),
				Error::<Test>::TooFewCollatorCandidates
			);
			assert_noop!(
				StakePallet::force_remove_candidate(RuntimeOrigin::root(), 4),
				Error::<Test>::CandidateNotFound
			);

			// session 1: expect 1 to still be in validator set but as disabled
			roll_to(5, vec![]);
			assert_eq!(Session::current_index(), 1);
			assert_eq!(Session::validators(), vec![1, 2]);
			assert_eq!(Session::disabled_validators(), vec![0]);

			// session 2: expect validator set to have changed
			roll_to(10, vec![]);
			assert_eq!(Session::validators(), vec![2, 3]);
			assert!(Session::disabled_validators().is_empty());
		});
}

#[test]
fn prioritize_collators() {
	ExtBuilder::default()
		.with_balances(vec![
			(1, 200),
			(2, 200),
			(3, 200),
			(4, 200),
			(5, 200),
			(6, 200),
			(7, 200),
		])
		.with_collators(vec![(2, 100), (3, 100)])
		.build_and_execute_with_sanity_tests(|| {
			assert_eq!(
				StakePallet::top_candidates(),
				OrderedSet::from_sorted_set(
					vec![2, 3]
						.into_iter()
						.map(|id| StakeOf::<Test> { owner: id, amount: 100 })
						.collect::<Vec<StakeOf<Test>>>()
						.try_into()
						.unwrap()
				)
			);
			assert_eq!(StakePallet::selected_candidates().into_inner(), vec![2, 3]);
			assert_ok!(StakePallet::join_candidates(RuntimeOrigin::signed(1), 100));
			assert_eq!(
				StakePallet::top_candidates(),
				OrderedSet::from_sorted_set(
					vec![2, 3, 1]
						.into_iter()
						.map(|id| StakeOf::<Test> { owner: id, amount: 100 })
						.collect::<Vec<StakeOf<Test>>>()
						.try_into()
						.unwrap()
				)
			);
			assert_eq!(StakePallet::selected_candidates().into_inner(), vec![2, 3]);
			assert_ok!(StakePallet::init_leave_candidates(RuntimeOrigin::signed(2)));
			assert_eq!(StakePallet::top_candidates().len(), 2);
			assert_eq!(StakePallet::selected_candidates().into_inner(), vec![3, 1]);
			assert_ok!(StakePallet::candidate_stake_less(RuntimeOrigin::signed(3), 10));
			assert_eq!(StakePallet::selected_candidates().into_inner(), vec![1, 3]);

			// add 6
			assert_ok!(StakePallet::join_candidates(RuntimeOrigin::signed(6), 100));
			assert_eq!(StakePallet::selected_candidates().into_inner(), vec![1, 6]);
			assert_eq!(
				StakePallet::top_candidates(),
				OrderedSet::from_sorted_set(
					vec![1, 6]
						.into_iter()
						.map(|id| StakeOf::<Test> { owner: id, amount: 100 })
						.chain(vec![StakeOf::<Test> { owner: 3, amount: 90 }])
						.collect::<Vec<StakeOf<Test>>>()
						.try_into()
						.unwrap()
				)
			);

			// add 4
			assert_ok!(StakePallet::join_candidates(RuntimeOrigin::signed(4), 100));
			assert_eq!(StakePallet::selected_candidates().into_inner(), vec![1, 6]);
			assert_eq!(
				StakePallet::top_candidates(),
				OrderedSet::from_sorted_set(
					vec![1, 6, 4]
						.into_iter()
						.map(|id| StakeOf::<Test> { owner: id, amount: 100 })
						.chain(vec![StakeOf::<Test> { owner: 3, amount: 90 }])
						.collect::<Vec<StakeOf<Test>>>()
						.try_into()
						.unwrap()
				)
			);

			// add 5
			assert_ok!(StakePallet::join_candidates(RuntimeOrigin::signed(5), 100));
			assert_eq!(StakePallet::selected_candidates().into_inner(), vec![1, 6]);
			assert_eq!(
				StakePallet::top_candidates(),
				OrderedSet::from_sorted_set(
					vec![1, 6, 4, 5]
						.into_iter()
						.map(|id| StakeOf::<Test> { owner: id, amount: 100 })
						.chain(vec![StakeOf::<Test> { owner: 3, amount: 90 }])
						.collect::<Vec<StakeOf<Test>>>()
						.try_into()
						.unwrap()
				)
			);

			// 3 stake_more
			assert_ok!(StakePallet::candidate_stake_more(RuntimeOrigin::signed(3), 20));
			assert_eq!(StakePallet::selected_candidates().into_inner(), vec![3, 1]);
			assert_eq!(
				StakePallet::top_candidates(),
				OrderedSet::from_sorted_set(
					vec![
						StakeOf::<Test> { owner: 3, amount: 110 },
						StakeOf::<Test> { owner: 1, amount: 100 },
						StakeOf::<Test> { owner: 6, amount: 100 },
						StakeOf::<Test> { owner: 4, amount: 100 },
						StakeOf::<Test> { owner: 5, amount: 100 },
					]
					.try_into()
					.unwrap()
				)
			);

			// 1 stake_less
			assert_ok!(StakePallet::candidate_stake_less(RuntimeOrigin::signed(1), 1));
			assert_eq!(StakePallet::selected_candidates().into_inner(), vec![3, 6]);
			assert_eq!(
				StakePallet::top_candidates(),
				OrderedSet::from_sorted_set(
					vec![
						StakeOf::<Test> { owner: 3, amount: 110 },
						StakeOf::<Test> { owner: 6, amount: 100 },
						StakeOf::<Test> { owner: 4, amount: 100 },
						StakeOf::<Test> { owner: 5, amount: 100 },
						StakeOf::<Test> { owner: 1, amount: 99 },
					]
					.try_into()
					.unwrap()
				)
			);

			// 7 delegates to 4
			assert_ok!(StakePallet::join_delegators(RuntimeOrigin::signed(7), 5, 20));
			assert_eq!(StakePallet::selected_candidates().into_inner(), vec![5, 3]);
			assert_eq!(
				StakePallet::top_candidates(),
				OrderedSet::from_sorted_set(
					vec![
						StakeOf::<Test> { owner: 5, amount: 120 },
						StakeOf::<Test> { owner: 3, amount: 110 },
						StakeOf::<Test> { owner: 6, amount: 100 },
						StakeOf::<Test> { owner: 4, amount: 100 },
						StakeOf::<Test> { owner: 1, amount: 99 },
					]
					.try_into()
					.unwrap()
				)
			);

			// 7 decreases delegation
			assert_ok!(StakePallet::delegator_stake_less(RuntimeOrigin::signed(7), 10));
			assert_eq!(StakePallet::selected_candidates().into_inner(), vec![5, 3]);
			assert_eq!(
				StakePallet::top_candidates(),
				OrderedSet::from_sorted_set(
					vec![
						StakeOf::<Test> { owner: 5, amount: 110 },
						StakeOf::<Test> { owner: 3, amount: 110 },
						StakeOf::<Test> { owner: 6, amount: 100 },
						StakeOf::<Test> { owner: 4, amount: 100 },
						StakeOf::<Test> { owner: 1, amount: 99 },
					]
					.try_into()
					.unwrap()
				)
			);
			assert_ok!(StakePallet::leave_delegators(RuntimeOrigin::signed(7)));
			assert_eq!(StakePallet::selected_candidates().into_inner(), vec![3, 5]);
			assert_eq!(
				StakePallet::top_candidates(),
				OrderedSet::from_sorted_set(
					vec![
						StakeOf::<Test> { owner: 3, amount: 110 },
						StakeOf::<Test> { owner: 5, amount: 100 },
						StakeOf::<Test> { owner: 6, amount: 100 },
						StakeOf::<Test> { owner: 4, amount: 100 },
						StakeOf::<Test> { owner: 1, amount: 99 },
					]
					.try_into()
					.unwrap()
				)
			);
		});
}

#[test]
fn prioritize_delegators() {
	ExtBuilder::default()
		.with_balances(vec![
			(1, 1000),
			(2, 1000),
			(3, 1000),
			(4, 1000),
			(5, 1000),
			(6, 1000),
			(7, 1000),
			(8, 1000),
			(9, 1000),
		])
		.with_collators(vec![(1, 100), (2, 100), (3, 100)])
		.with_delegators(vec![(4, 2, 100), (7, 2, 100), (6, 2, 100)])
		.build_and_execute_with_sanity_tests(|| {
			assert_eq!(StakePallet::selected_candidates().into_inner(), vec![2, 1]);
			assert_eq!(
				StakePallet::candidate_pool(2).unwrap().delegators,
				OrderedSet::from_sorted_set(
					vec![
						StakeOf::<Test> { owner: 4, amount: 100 },
						StakeOf::<Test> { owner: 7, amount: 100 },
						StakeOf::<Test> { owner: 6, amount: 100 },
					]
					.try_into()
					.unwrap()
				)
			);
			assert_ok!(StakePallet::join_delegators(RuntimeOrigin::signed(5), 2, 110));
			assert_eq!(
				StakePallet::candidate_pool(2).unwrap().delegators,
				OrderedSet::from_sorted_set(
					vec![
						StakeOf::<Test> { owner: 5, amount: 110 },
						StakeOf::<Test> { owner: 4, amount: 100 },
						StakeOf::<Test> { owner: 7, amount: 100 },
						StakeOf::<Test> { owner: 6, amount: 100 },
					]
					.try_into()
					.unwrap()
				)
			);

			// delegate_less
			assert_ok!(StakePallet::delegator_stake_less(RuntimeOrigin::signed(5), 10));
			assert_eq!(
				StakePallet::candidate_pool(2).unwrap().delegators,
				OrderedSet::from_sorted_set(
					vec![
						StakeOf::<Test> { owner: 5, amount: 100 },
						StakeOf::<Test> { owner: 4, amount: 100 },
						StakeOf::<Test> { owner: 7, amount: 100 },
						StakeOf::<Test> { owner: 6, amount: 100 },
					]
					.try_into()
					.unwrap()
				)
			);

			// delegate_more
			assert_ok!(StakePallet::delegator_stake_more(RuntimeOrigin::signed(6), 10));
			assert_eq!(
				StakePallet::candidate_pool(2).unwrap().delegators,
				OrderedSet::from_sorted_set(
					vec![
						StakeOf::<Test> { owner: 6, amount: 110 },
						StakeOf::<Test> { owner: 5, amount: 100 },
						StakeOf::<Test> { owner: 4, amount: 100 },
						StakeOf::<Test> { owner: 7, amount: 100 },
					]
					.try_into()
					.unwrap()
				)
			);
			assert_ok!(StakePallet::delegator_stake_more(RuntimeOrigin::signed(7), 10));
			assert_eq!(
				StakePallet::candidate_pool(2).unwrap().delegators,
				OrderedSet::from_sorted_set(
					vec![
						StakeOf::<Test> { owner: 6, amount: 110 },
						StakeOf::<Test> { owner: 7, amount: 110 },
						StakeOf::<Test> { owner: 5, amount: 100 },
						StakeOf::<Test> { owner: 4, amount: 100 },
					]
					.try_into()
					.unwrap()
				)
			);
		});
}

#[test]
fn authorities_per_round() {
	let stake = 100 * DECIMALS;
	ExtBuilder::default()
		.with_balances(vec![
			(1, stake),
			(2, stake),
			(3, stake),
			(4, stake),
			(5, stake),
			(6, stake),
			(7, stake),
			(8, stake),
			(9, stake),
			(10, stake),
			(11, 100 * stake),
		])
		.with_collators(vec![(1, stake), (2, stake), (3, stake), (4, stake)])
		.build_and_execute_with_sanity_tests(|| {
			assert_eq!(StakePallet::selected_candidates().into_inner(), vec![1, 2]);
			// reward 1 once per round
			let authors: Vec<Option<AccountId>> = (0u64..=100)
				.map(|i| if i % 5 == 2 { Some(1u64) } else { None })
				.collect();
			let inflation = StakePallet::inflation_config();

			// roll to last block of round 0
			roll_to_claim_rewards(4, authors.clone());
			let reward_0 = inflation.collator.reward_rate.per_block * stake * 2;
			assert_eq!(Balances::balance(&1), stake + reward_0);
			// increase max selected candidates which will become effective in round 2
			assert_ok!(StakePallet::set_max_selected_candidates(RuntimeOrigin::root(), 10));

			// roll to last block of round 1
			// should still multiply with 2 because the Authority set was chosen at start of
			// round 1
			roll_to_claim_rewards(9, authors.clone());
			let reward_1 = inflation.collator.reward_rate.per_block * stake * 2;
			assert_eq!(Balances::balance(&1), stake + reward_0 + reward_1);

			// roll to last block of round 2
			// should multiply with 4 because there are only 4 candidates
			roll_to_claim_rewards(14, authors.clone());
			let reward_2 = inflation.collator.reward_rate.per_block * stake * 4;
			assert_eq!(Balances::balance(&1), stake + reward_0 + reward_1 + reward_2);

			// roll to last block of round 3
			// should multiply with 4 because there are only 4 candidates
			roll_to_claim_rewards(19, authors);
			let reward_3 = inflation.collator.reward_rate.per_block * stake * 4;
			assert_eq!(Balances::balance(&1), stake + reward_0 + reward_1 + reward_2 + reward_3);
		});
}

#[test]
fn force_new_round() {
	ExtBuilder::default()
		.with_balances(vec![(1, 100), (2, 100), (3, 100), (4, 100), (5, 100), (6, 100)])
		.with_collators(vec![(1, 100), (2, 100), (3, 100), (4, 100)])
		.build_and_execute_with_sanity_tests(|| {
			let mut round = RoundInfo {
				current: 0,
				first: 0,
				length: 5,
			};
			assert_eq!(StakePallet::round(), round);
			assert_eq!(Session::validators(), vec![1, 2]);
			assert_eq!(Session::current_index(), 0);
			// 3 should be validator in round 2
			assert_ok!(StakePallet::join_delegators(RuntimeOrigin::signed(5), 3, 100));

			// init force new round from 0 to 1, updating the authorities
			assert_ok!(StakePallet::force_new_round(RuntimeOrigin::root()));
			assert_eq!(StakePallet::round(), round);
			assert_eq!(Session::current_index(), 0);
			assert!(StakePallet::new_round_forced());

			// force new round should become active by starting next block
			roll_to(2, vec![]);
			round = RoundInfo {
				current: 1,
				first: 2,
				length: 5,
			};
			assert_eq!(Session::current_index(), 1);
			assert_eq!(Session::validators(), vec![1, 2]);
			assert!(!StakePallet::new_round_forced());

			// roll to next block in same round 1
			roll_to(3, vec![]);
			assert_eq!(Session::current_index(), 1);
			assert_eq!(StakePallet::round(), round);
			// assert_eq!(Session::validators(), vec![3, 1]);
			assert!(!StakePallet::new_round_forced());
			// 4 should become validator in session 3 if we do not force a new round
			assert_ok!(StakePallet::join_delegators(RuntimeOrigin::signed(6), 4, 100));

			// end session 2 naturally
			roll_to(7, vec![]);
			round = RoundInfo {
				current: 2,
				first: 7,
				length: 5,
			};
			assert_eq!(StakePallet::round(), round);
			assert_eq!(Session::current_index(), 2);
			assert!(!StakePallet::new_round_forced());
			assert_eq!(Session::validators(), vec![3, 1]);

			// force new round 3
			assert_ok!(StakePallet::force_new_round(RuntimeOrigin::root()));
			assert_eq!(StakePallet::round(), round);
			assert_eq!(Session::current_index(), 2);
			// validator set should not change until next round
			assert_eq!(Session::validators(), vec![3, 1]);
			assert!(StakePallet::new_round_forced());

			// force new round should become active by starting next block
			roll_to(8, vec![]);
			round = RoundInfo {
				current: 3,
				first: 8,
				length: 5,
			};
			assert_eq!(Session::current_index(), 3);
			assert_eq!(StakePallet::round(), round);
			assert_eq!(Session::validators(), vec![3, 4]);
			assert!(!StakePallet::new_round_forced());
		});
}

#[test]
fn replace_lowest_delegator() {
	ExtBuilder::default()
		.with_balances(vec![
			(1, 100),
			(2, 100),
			(3, 100),
			(4, 100),
			(5, 100),
			(6, 100),
			(7, 100),
		])
		.with_collators(vec![(1, 100), (7, 10)])
		.with_delegators(vec![(2, 1, 51), (3, 1, 51), (4, 1, 51), (5, 1, 50)])
		.build_and_execute_with_sanity_tests(|| {
			assert_eq!(
				StakePallet::candidate_pool(1).unwrap().delegators.len() as u32,
				<Test as Config>::MaxDelegatorsPerCollator::get()
			);

			// 6 replaces 5
			assert_ok!(StakePallet::join_delegators(RuntimeOrigin::signed(6), 1, 51));
			assert!(StakePallet::delegator_state(5).is_none());
			assert_eq!(
				StakePallet::candidate_pool(1)
					.unwrap()
					.delegators
					.into_bounded_vec()
					.into_inner(),
				vec![
					Stake { owner: 2, amount: 51 },
					Stake { owner: 3, amount: 51 },
					Stake { owner: 4, amount: 51 },
					Stake { owner: 6, amount: 51 }
				]
			);

			// 5 attempts to replace 6 with more balance than available
			frame_support::assert_noop!(
				StakePallet::join_delegators(RuntimeOrigin::signed(5), 1, 101),
				BalancesError::<Test>::InsufficientBalance
			);
			assert!(StakePallet::delegator_state(6).is_some());
		})
}

#[test]
fn network_reward_multiple_blocks() {
	let max_stake: Balance = 160_000_000 * DECIMALS;
	let collators: Vec<(AccountId, Balance)> = (1u64..=<Test as Config>::MinCollators::get().saturating_add(1).into())
		.map(|acc_id| (acc_id, max_stake))
		.collect();

	ExtBuilder::default()
		.with_balances(collators.clone())
		.with_collators(collators)
		.build_and_execute_with_sanity_tests(|| {
			assert_eq!(max_stake, StakePallet::max_candidate_stake());
			let total_collator_stake = max_stake.saturating_mul(<Test as Config>::MinCollators::get().into());
			assert_eq!(total_collator_stake, StakePallet::total_collator_stake().collators);
			assert!(Balances::balance(&TREASURY_ACC).is_zero());
			let total_issuance = <Test as Config>::Currency::total_issuance();

			// total issuance should not increase when not noting authors because we haven't
			// reached NetworkRewardStart yet
			roll_to(10, vec![None]);
			assert!(Balances::balance(&TREASURY_ACC).is_zero());
			assert_eq!(total_issuance, <Test as Config>::Currency::total_issuance());

			// set current block to one block before NetworkRewardStart
			let network_reward_start = <Test as Config>::NetworkRewardStart::get();
			System::set_block_number(network_reward_start.saturating_sub(1));

			// network rewards should only appear 1 block after start
			roll_to(network_reward_start, vec![None]);
			assert!(Balances::balance(&TREASURY_ACC).is_zero());
			assert_eq!(total_issuance, <Test as Config>::Currency::total_issuance());

			// should mint to treasury now
			roll_to(network_reward_start + 1, vec![None]);
			let network_reward = Balances::balance(&TREASURY_ACC);
			assert!(!network_reward.is_zero());
			assert_eq!(
				total_issuance + network_reward,
				<Test as Config>::Currency::total_issuance()
			);
			let inflation_config = StakePallet::inflation_config();
			let col_rewards = inflation_config.collator.reward_rate.per_block * total_collator_stake;
			assert_eq!(network_reward, <Test as Config>::NetworkRewardRate::get() * col_rewards);

			// should mint exactly the same amount
			roll_to(network_reward_start + 2, vec![None]);
			assert_eq!(2 * network_reward, Balances::balance(&TREASURY_ACC));
			assert_eq!(
				total_issuance + 2 * network_reward,
				<Test as Config>::Currency::total_issuance()
			);

			// should mint exactly the same amount in each block
			roll_to(network_reward_start + 100, vec![None]);
			assert_eq!(100 * network_reward, Balances::balance(&TREASURY_ACC));
			assert_eq!(
				total_issuance + 100 * network_reward,
				<Test as Config>::Currency::total_issuance()
			);

			// should mint the same amount even if a collator exits because reward is only
			// based on MaxCollatorCandidateStake and MaxSelectedCandidates
			assert_ok!(StakePallet::init_leave_candidates(RuntimeOrigin::signed(1)));
			roll_to(network_reward_start + 101, vec![None]);
			assert_eq!(101 * network_reward, Balances::balance(&TREASURY_ACC));
			assert_eq!(
				total_issuance + 101 * network_reward,
				<Test as Config>::Currency::total_issuance()
			);
		});
}

#[test]
fn network_reward_increase_max_candidate_stake() {
	let max_stake: Balance = 160_000_000 * DECIMALS;
	let collators: Vec<(AccountId, Balance)> = (1u64..=<Test as Config>::MinCollators::get().into())
		.map(|acc_id| (acc_id, max_stake))
		.collect();

	ExtBuilder::default()
		.with_balances(collators.clone())
		.with_collators(collators)
		.build_and_execute_with_sanity_tests(|| {
			let network_reward_start = <Test as Config>::NetworkRewardStart::get();
			let total_issuance = <Test as Config>::Currency::total_issuance();
			System::set_block_number(network_reward_start);

			// should mint to treasury now
			roll_to(network_reward_start + 1, vec![None]);
			let reward_before = Balances::balance(&TREASURY_ACC);
			assert!(!reward_before.is_zero());
			assert_eq!(
				total_issuance + reward_before,
				<Test as Config>::Currency::total_issuance()
			);

			// double max stake
			let max_stake_doubled = 320_000_000 * DECIMALS;
			let reward_after = 2 * reward_before;
			assert_ok!(StakePallet::set_max_candidate_stake(
				RuntimeOrigin::root(),
				max_stake_doubled
			));
			roll_to(network_reward_start + 2, vec![None]);
			assert_eq!(reward_before + reward_after, Balances::balance(&TREASURY_ACC));
			assert_eq!(
				reward_before + reward_after + total_issuance,
				<Test as Config>::Currency::total_issuance()
			);
		});
}

#[test]
fn network_reward_increase_max_collator_count() {
	let max_stake: Balance = 160_000_000 * DECIMALS;
	let collators: Vec<(AccountId, Balance)> = (1u64..=<Test as Config>::MinCollators::get().into())
		.map(|acc_id| (acc_id, max_stake))
		.collect();

	ExtBuilder::default()
		.with_balances(collators.clone())
		.with_collators(collators)
		.build_and_execute_with_sanity_tests(|| {
			let network_reward_start = <Test as Config>::NetworkRewardStart::get();
			let total_issuance = <Test as Config>::Currency::total_issuance();
			System::set_block_number(network_reward_start);

			// should mint to treasury now
			roll_to(network_reward_start + 1, vec![None]);
			let reward_before = Balances::balance(&TREASURY_ACC);
			assert!(!reward_before.is_zero());
			assert_eq!(
				total_issuance + reward_before,
				<Test as Config>::Currency::total_issuance()
			);

			// tripple number of max collators
			let reward_after = 3 * reward_before;
			assert_ok!(StakePallet::set_max_selected_candidates(
				RuntimeOrigin::root(),
				<Test as Config>::MinCollators::get() * 3
			));
			roll_to(network_reward_start + 2, vec![None]);
			assert_eq!(reward_before + reward_after, Balances::balance(&TREASURY_ACC));
			assert_eq!(
				reward_before + reward_after + total_issuance,
				<Test as Config>::Currency::total_issuance()
			);
		});
}

#[test]
fn update_total_stake_collators_stay() {
	ExtBuilder::default()
		.with_balances(vec![(1, 200), (2, 200), (3, 200), (4, 200)])
		.with_collators(vec![(1, 100), (2, 50)])
		.with_delegators(vec![(3, 1, 100), (4, 2, 50)])
		.build_and_execute_with_sanity_tests(|| {
			assert_eq!(
				StakePallet::total_collator_stake(),
				TotalStake {
					collators: 150,
					delegators: 150
				}
			);
			assert_ok!(StakePallet::candidate_stake_more(RuntimeOrigin::signed(1), 10));
			assert_eq!(
				StakePallet::total_collator_stake(),
				TotalStake {
					collators: 160,
					delegators: 150
				}
			);
			assert_ok!(StakePallet::candidate_stake_less(RuntimeOrigin::signed(2), 5));
			assert_eq!(
				StakePallet::total_collator_stake(),
				TotalStake {
					collators: 155,
					delegators: 150
				}
			);
			assert_ok!(StakePallet::delegator_stake_more(RuntimeOrigin::signed(3), 10));
			assert_eq!(
				StakePallet::total_collator_stake(),
				TotalStake {
					collators: 155,
					delegators: 160
				}
			);
			assert_ok!(StakePallet::delegator_stake_less(RuntimeOrigin::signed(4), 5));
			assert_eq!(
				StakePallet::total_collator_stake(),
				TotalStake {
					collators: 155,
					delegators: 155
				}
			);
		});
}

#[test]
fn update_total_stake_displace_collators() {
	ExtBuilder::default()
		.with_balances(vec![
			(1, 200),
			(2, 200),
			(3, 200),
			(4, 200),
			(5, 200),
			(6, 200),
			(7, 200),
			(8, 200),
			(1337, 200),
		])
		.with_collators(vec![(1, 10), (2, 20), (3, 30), (4, 40)])
		.with_delegators(vec![(5, 1, 50), (6, 2, 50), (7, 3, 55), (8, 4, 55)])
		.build_and_execute_with_sanity_tests(|| {
			assert_eq!(
				StakePallet::total_collator_stake(),
				TotalStake {
					collators: 70,
					delegators: 110
				}
			);

			// 4 is pushed out by staking less
			assert_ok!(StakePallet::candidate_stake_less(RuntimeOrigin::signed(4), 30)); // vec![(1, 10), (2, 20), (3, 30), (4, 10)]
			assert_eq!(
				StakePallet::total_collator_stake(), // collators: 50, delegators 105
				TotalStake {
					collators: 50,
					delegators: 105
				}
			);
			assert_ok!(StakePallet::delegator_stake_less(RuntimeOrigin::signed(8), 45)); // vec![(5, 1, 50), (6, 2, 50), (7, 3, 55), (8, 4, 10)]

			// 3 is pushed out by delegator staking less
			assert_ok!(StakePallet::delegator_stake_less(RuntimeOrigin::signed(7), 45)); // vec![(5, 1, 50), (6, 2, 50), (7, 3, 10), (8, 4, 10)]
			assert_eq!(
				StakePallet::total_collator_stake(),
				TotalStake {
					collators: 30,
					delegators: 100
				}
			);

			// 1 is pushed out by new candidate
			assert_ok!(StakePallet::join_candidates(RuntimeOrigin::signed(1337), 100));
			assert_eq!(
				StakePallet::total_collator_stake(),
				TotalStake {
					collators: 120,
					delegators: 50
				}
			);
		});
}

#[test]
fn update_total_stake_new_collators() {
	ExtBuilder::default()
		.with_balances(vec![(1, 100), (2, 100), (3, 100), (4, 100)])
		.with_collators(vec![(1, 100)])
		.with_delegators(vec![(4, 1, 100)])
		.build_and_execute_with_sanity_tests(|| {
			assert_eq!(
				StakePallet::total_collator_stake(),
				TotalStake {
					collators: 100,
					delegators: 100
				}
			);
			assert_ok!(StakePallet::join_candidates(RuntimeOrigin::signed(2), 100));
			assert_eq!(
				StakePallet::total_collator_stake(),
				TotalStake {
					collators: 200,
					delegators: 100
				}
			);
			assert_ok!(StakePallet::join_delegators(RuntimeOrigin::signed(3), 2, 50));
			assert_eq!(
				StakePallet::total_collator_stake(),
				TotalStake {
					collators: 200,
					delegators: 150
				}
			);
			assert_ok!(StakePallet::leave_delegators(RuntimeOrigin::signed(4)));
			assert_eq!(
				StakePallet::total_collator_stake(),
				TotalStake {
					collators: 200,
					delegators: 50
				}
			);
		});
}

#[test]
fn update_total_stake_no_collator_changes() {
	ExtBuilder::default()
		.with_balances(vec![
			(1, 200),
			(2, 200),
			(3, 200),
			(4, 200),
			(5, 200),
			(6, 200),
			(7, 200),
			(8, 200),
			(1337, 200),
		])
		.with_collators(vec![(1, 10), (2, 20), (3, 30), (4, 40)])
		.with_delegators(vec![(5, 1, 50), (6, 2, 50), (7, 3, 55), (8, 4, 55)])
		.build_and_execute_with_sanity_tests(|| {
			assert_eq!(
				StakePallet::total_collator_stake(),
				TotalStake {
					collators: 70,
					delegators: 110
				}
			);
			assert_ok!(StakePallet::candidate_stake_more(RuntimeOrigin::signed(1), 10));
			assert_eq!(
				StakePallet::total_collator_stake(),
				TotalStake {
					collators: 70,
					delegators: 110
				}
			);
			assert_ok!(StakePallet::delegator_stake_more(RuntimeOrigin::signed(5), 10));
			assert_eq!(
				StakePallet::total_collator_stake(),
				TotalStake {
					collators: 70,
					delegators: 110
				}
			);
			assert_ok!(StakePallet::candidate_stake_less(RuntimeOrigin::signed(2), 10));
			assert_eq!(
				StakePallet::total_collator_stake(),
				TotalStake {
					collators: 70,
					delegators: 110
				}
			);
			assert_ok!(StakePallet::delegator_stake_less(RuntimeOrigin::signed(6), 10));
			assert_eq!(
				StakePallet::total_collator_stake(),
				TotalStake {
					collators: 70,
					delegators: 110
				}
			);
		});
}

#[test]
fn rewards_candidate_stake_more() {
	ExtBuilder::default()
		.with_balances(vec![(1, 2 * DECIMALS), (2, DECIMALS), (3, DECIMALS), (4, 100)])
		.with_collators(vec![(1, DECIMALS), (4, 10)])
		.with_delegators(vec![(2, 1, DECIMALS), (3, 1, DECIMALS)])
		.build_and_execute_with_sanity_tests(|| {
			// note once to set counter to 1
			StakePallet::note_author(1);
			assert_eq!(StakePallet::blocks_authored(1), 2);
			assert!(StakePallet::blocks_authored(2).is_zero());
			assert!(StakePallet::blocks_authored(3).is_zero());
			(1..=3).for_each(|id| {
				assert!(StakePallet::blocks_rewarded(id).is_zero());
				assert!(StakePallet::rewards(id).is_zero());
			});

			// stake less to trigger reward incrementing for collator
			assert_ok!(StakePallet::candidate_stake_more(RuntimeOrigin::signed(1), DECIMALS));
			assert!(!StakePallet::rewards(1).is_zero());
			assert!(!StakePallet::blocks_rewarded(1).is_zero());
			// delegator reward storage should be untouched
			(2..=3).for_each(|id| {
				assert!(
					StakePallet::rewards(id).is_zero(),
					"Rewards not zero for acc_id {:?}",
					id
				);
				assert!(
					StakePallet::blocks_rewarded(id).is_zero(),
					"BlocksRewaeded not zero for acc_id {:?}",
					id
				);
			});
		});
}

#[test]
fn rewards_candidate_stake_less() {
	ExtBuilder::default()
		.with_balances(vec![(1, 2 * DECIMALS), (2, DECIMALS), (3, DECIMALS), (4, 100)])
		.with_collators(vec![(1, 2 * DECIMALS), (4, 10)])
		.with_delegators(vec![(2, 1, DECIMALS), (3, 1, DECIMALS)])
		.build_and_execute_with_sanity_tests(|| {
			// note once to set counter to 1
			StakePallet::note_author(1);
			assert_eq!(StakePallet::blocks_authored(1), 2);
			assert!(StakePallet::blocks_authored(2).is_zero());
			assert!(StakePallet::blocks_authored(3).is_zero());
			(1..=3).for_each(|id| {
				assert!(StakePallet::blocks_rewarded(id).is_zero());
				assert!(StakePallet::rewards(id).is_zero());
			});

			// stake less to trigger reward incrementing for collator
			assert_ok!(StakePallet::candidate_stake_less(RuntimeOrigin::signed(1), DECIMALS));
			assert!(!StakePallet::rewards(1).is_zero());
			assert!(!StakePallet::blocks_rewarded(1).is_zero());
			// delegator reward storage should be untouched
			(2..=3).for_each(|id| {
				assert!(
					StakePallet::rewards(id).is_zero(),
					"Rewards not zero for acc_id {:?}",
					id
				);
				assert!(
					StakePallet::blocks_rewarded(id).is_zero(),
					"BlocksRewaeded not zero for acc_id {:?}",
					id
				);
			});
		});
}

#[test]
fn rewards_candidate_leave_network() {
	ExtBuilder::default()
		.with_balances(vec![
			(1, 2 * DECIMALS),
			(2, DECIMALS),
			(3, DECIMALS),
			(4, DECIMALS),
			(5, DECIMALS),
		])
		.with_collators(vec![(1, 2 * DECIMALS), (4, DECIMALS), (5, DECIMALS)])
		.with_delegators(vec![(2, 1, DECIMALS), (3, 1, DECIMALS)])
		.build_and_execute_with_sanity_tests(|| {
			// init does not increment rewards
			assert_ok!(StakePallet::init_leave_candidates(RuntimeOrigin::signed(1)));

			// advance two rounds to enable leaving
			roll_to(
				10,
				vec![
					// we're already in block 1, so cant note_author for block 1
					None,
					Some(1),
					Some(2),
					Some(1),
					Some(2),
					Some(1),
					Some(2),
					Some(1),
					Some(2),
				],
			);
			// Only authored should be bumped for collator, not rewarded
			assert_eq!(StakePallet::blocks_authored(1), 4 * 2);
			assert!(StakePallet::blocks_rewarded(1).is_zero());

			// count for delegators should not be incremented
			assert!(StakePallet::blocks_rewarded(2).is_zero());
			assert!(StakePallet::blocks_rewarded(3).is_zero());

			// rewards should not be incremented
			(1..=3).for_each(|id| {
				assert!(StakePallet::rewards(id).is_zero());
			});

			// execute leave intent to trigger reward incrementing for collator and
			// delegators
			assert_ok!(StakePallet::execute_leave_candidates(RuntimeOrigin::signed(1), 1));

			// reward counting storages should be killed for collator
			assert!(StakePallet::blocks_authored(1).is_zero());
			assert!(StakePallet::blocks_rewarded(1).is_zero());
			assert!(!StakePallet::rewards(1).is_zero());

			// reward counting storages should NOT be killed for delegators
			(2..=3).for_each(|id| {
				assert!(!StakePallet::rewards(id).is_zero(), "Zero rewards acc_id {:?}", id);
				assert_eq!(
					StakePallet::blocks_rewarded(id),
					4 * 2,
					"Rewarded blocks Delegator {:?} do not match up with exited collator",
					id
				);
			});
		});
}

#[test]
fn rewards_force_remove_candidate() {
	ExtBuilder::default()
		.with_balances(vec![
			(1, DECIMALS),
			(2, DECIMALS),
			(3, DECIMALS),
			(4, DECIMALS),
			(5, DECIMALS),
		])
		.with_collators(vec![(1, DECIMALS), (4, DECIMALS), (5, DECIMALS)])
		.with_delegators(vec![(2, 1, DECIMALS), (3, 1, DECIMALS)])
		.build_and_execute_with_sanity_tests(|| {
			// init does not increment rewards
			StakePallet::note_author(1);
			StakePallet::note_author(2);

			// removing triggers reward increment for collator 1 and delegators 4, 5
			assert_ok!(StakePallet::force_remove_candidate(RuntimeOrigin::root(), 1));
			// rewarded counter storage should be killed for collator
			assert!(StakePallet::blocks_authored(1).is_zero());
			assert!(StakePallet::blocks_rewarded(1).is_zero());
			// rewards should be set
			assert!(!StakePallet::rewards(1).is_zero());

			(1..=3).for_each(|id| {
				// rewards should be non zero
				assert!(!StakePallet::rewards(id).is_zero(), "Zero rewards for acc_id {:?}", id);
				// rewards should equal API call
				assert_eq!(
					StakePallet::get_unclaimed_staking_rewards(&id),
					StakePallet::rewards(id)
				);
				if id > 1 {
					assert_eq!(
						StakePallet::blocks_rewarded(id),
						2,
						"Rewarded counter does not match for delegator {:?}",
						id
					);
				}
			});
			assert_eq!(StakePallet::get_unclaimed_staking_rewards(&1), StakePallet::rewards(1));

			(4..=5).for_each(|id| {
				assert!(StakePallet::rewards(id).is_zero(), "acc_id {:?}", id);
				assert!(StakePallet::blocks_rewarded(id).is_zero(), "acc_id {:?}", id);
			});
		});
}

#[test]
fn blocks_rewarded_join_delegators() {
	ExtBuilder::default()
		.with_balances(vec![(1, 1000), (2, 100), (3, 100)])
		.with_collators(vec![(1, 1000), (3, 10)])
		.build_and_execute_with_sanity_tests(|| {
			// note once to set counter to 1
			StakePallet::note_author(1);
			assert_eq!(StakePallet::blocks_authored(1), 2);
			assert!(StakePallet::blocks_rewarded(1).is_zero());
			assert_ok!(StakePallet::join_delegators(RuntimeOrigin::signed(2), 1, 100));
			// delegator's rewarded counter should equal of collator's authored counter upon
			// joining
			assert_eq!(StakePallet::blocks_rewarded(2), StakePallet::blocks_authored(1));
		});
}

#[test]
fn rewards_delegator_stake_more() {
	ExtBuilder::default()
		.with_balances(vec![(1, DECIMALS), (2, DECIMALS), (3, 2 * DECIMALS), (4, 100)])
		.with_collators(vec![(1, DECIMALS), (4, 10)])
		.with_delegators(vec![(2, 1, DECIMALS), (3, 1, DECIMALS)])
		.build_and_execute_with_sanity_tests(|| {
			// note once to set counter to 1
			StakePallet::note_author(1);
			assert_eq!(StakePallet::blocks_authored(1), 2);
			assert!(StakePallet::blocks_rewarded(2).is_zero());
			assert!(StakePallet::blocks_rewarded(3).is_zero());
			(1..=3).for_each(|id| {
				assert!(StakePallet::rewards(id).is_zero(), "acc_id {:?}", id);
			});

			// stake less to trigger reward incrementing just for 3
			assert_ok!(StakePallet::delegator_stake_more(RuntimeOrigin::signed(3), DECIMALS));
			// 1 should still have counter 1 but no rewards
			assert_eq!(StakePallet::blocks_authored(1), 2);
			assert!(StakePallet::blocks_rewarded(1).is_zero());
			assert!(StakePallet::rewards(1).is_zero());
			// 2 should still have neither rewards nor counter
			assert!(StakePallet::blocks_rewarded(2).is_zero());
			assert!(StakePallet::rewards(2).is_zero());
			// 3 should have rewards and the same counter as 1
			assert_eq!(StakePallet::blocks_rewarded(3), 2);
			assert!(!StakePallet::rewards(3).is_zero());
		});
}

#[test]
fn rewards_delegator_stake_less() {
	ExtBuilder::default()
		.with_balances(vec![(1, DECIMALS), (2, DECIMALS), (3, 2 * DECIMALS), (7, 100)])
		.with_collators(vec![(1, DECIMALS), (7, 10)])
		.with_delegators(vec![(2, 1, DECIMALS), (3, 1, 2 * DECIMALS)])
		.build_and_execute_with_sanity_tests(|| {
			// note once to set counter to 1
			StakePallet::note_author(1);
			assert_eq!(StakePallet::blocks_authored(1), 2);
			assert!(StakePallet::blocks_rewarded(2).is_zero());
			assert!(StakePallet::blocks_rewarded(3).is_zero());
			(1..=3).for_each(|id| {
				assert!(StakePallet::rewards(id).is_zero(), "acc_id {:?}", id);
			});

			// stake less to trigger reward incrementing just for 3
			assert_ok!(StakePallet::delegator_stake_less(RuntimeOrigin::signed(3), DECIMALS));
			// 1 should still have counter 1 but no rewards
			assert_eq!(StakePallet::blocks_authored(1), 2);
			assert!(StakePallet::blocks_rewarded(1).is_zero());
			assert!(StakePallet::rewards(1).is_zero());
			// 2 should still have neither rewards nor counter
			assert!(StakePallet::blocks_rewarded(2).is_zero());
			assert!(StakePallet::rewards(2).is_zero());
			// 3 should have rewards and the same counter as 1
			assert_eq!(StakePallet::blocks_rewarded(3), 2);
			assert!(!StakePallet::rewards(3).is_zero());
		});
}

#[test]
fn rewards_delegator_replaced() {
	ExtBuilder::default()
		.with_balances(vec![
			(1, 2 * DECIMALS),
			(2, 2 * DECIMALS),
			(3, 2 * DECIMALS),
			(4, 2 * DECIMALS),
			(5, 2 * DECIMALS),
			(6, 2 * DECIMALS),
			(7, 100),
		])
		.with_collators(vec![(1, 2 * DECIMALS), (7, 10)])
		.with_delegators(vec![
			(2, 1, 2 * DECIMALS),
			(3, 1, 2 * DECIMALS),
			(4, 1, 2 * DECIMALS),
			(5, 1, DECIMALS),
		])
		.build_and_execute_with_sanity_tests(|| {
			// note once to set counter to 1
			StakePallet::note_author(1);
			assert_eq!(StakePallet::blocks_authored(1), 2);

			// 6 kicks 5
			assert_ok!(StakePallet::join_delegators(RuntimeOrigin::signed(6), 1, 2 * DECIMALS));
			// 5 should have rewards and counter updated
			assert!(!StakePallet::rewards(5).is_zero());
			assert_eq!(StakePallet::blocks_rewarded(5), 2);
			// 6 should not have rewards but same counter as former collator
			assert!(StakePallet::rewards(6).is_zero());
			assert_eq!(StakePallet::blocks_rewarded(6), 2);
		});
}

#[test]
fn rewards_delegator_leaves() {
	ExtBuilder::default()
		.with_balances(vec![(1, DECIMALS), (2, DECIMALS), (3, DECIMALS), (4, 100)])
		.with_collators(vec![(1, DECIMALS), (4, 10)])
		.with_delegators(vec![(2, 1, DECIMALS), (3, 1, DECIMALS)])
		.build_and_execute_with_sanity_tests(|| {
			// note collator once to set their counter to 1
			StakePallet::note_author(1);
			assert_eq!(StakePallet::blocks_authored(1), 2);
			assert!(StakePallet::blocks_rewarded(2).is_zero());
			assert!(StakePallet::blocks_rewarded(3).is_zero());
			(1..=3).for_each(|id| {
				assert!(StakePallet::rewards(id).is_zero(), "acc_id {:?}", id);
			});

			// only 3 should have non-zero rewards
			assert_ok!(StakePallet::leave_delegators(RuntimeOrigin::signed(3)));
			assert!(StakePallet::blocks_rewarded(1).is_zero());
			assert!(StakePallet::rewards(1).is_zero());
			assert!(StakePallet::blocks_rewarded(2).is_zero());
			assert!(StakePallet::rewards(2).is_zero());
			assert!(!StakePallet::rewards(3).is_zero());
			assert_eq!(StakePallet::get_unclaimed_staking_rewards(&3), StakePallet::rewards(3));
			// counter should be reset due to leaving
			assert!(StakePallet::blocks_rewarded(3).is_zero());
		});
}

#[test]
fn rewards_set_inflation() {
	let hundred = Perquintill::from_percent(100);
	ExtBuilder::default()
		.with_balances(vec![
			(1, DECIMALS),
			(2, DECIMALS),
			(3, DECIMALS),
			(4, DECIMALS),
			(5, DECIMALS),
		])
		.with_collators(vec![(1, DECIMALS), (2, DECIMALS)])
		.with_delegators(vec![(3, 1, DECIMALS), (4, 1, DECIMALS), (5, 2, DECIMALS)])
		.build_and_execute_with_sanity_tests(|| {
			// note collators
			StakePallet::note_author(1);
			StakePallet::note_author(1);
			StakePallet::note_author(2);

			// set inflation to trigger reward setting
			assert_ok!(StakePallet::set_inflation(
				RuntimeOrigin::root(),
				hundred,
				hundred,
				hundred,
				hundred
			));
			// rewards and counters should be set
			(1..=5).for_each(|id| {
				assert!(!StakePallet::blocks_rewarded(id).is_zero(), "acc_id {:?}", id);
				assert!(!StakePallet::rewards(id).is_zero(), "acc_id {:?}", id);
			});
		});
}

#[test]
fn rewards_yearly_inflation_adjustment() {
	ExtBuilder::default()
		.with_balances(vec![
			(1, DECIMALS),
			(2, DECIMALS),
			(3, DECIMALS),
			(4, DECIMALS),
			(5, DECIMALS),
		])
		.with_collators(vec![(1, DECIMALS), (2, DECIMALS)])
		.with_delegators(vec![(3, 1, DECIMALS), (4, 1, DECIMALS), (5, 2, DECIMALS)])
		.build_and_execute_with_sanity_tests(|| {
			// init counter and go to next year
			StakePallet::note_author(1);
			StakePallet::note_author(2);
			System::set_block_number(<Test as Config>::BLOCKS_PER_YEAR - 1);
			roll_to_claim_rewards(<Test as Config>::BLOCKS_PER_YEAR + 1, vec![]);
			assert!(!StakePallet::blocks_authored(1).is_zero());
			assert!(!StakePallet::blocks_authored(2).is_zero());

			// rewards should not be triggered before executing pending adjustment
			(1..=5).for_each(|id| {
				assert!(StakePallet::rewards(id).is_zero(), "acc_id {:?}", id);
			});

			// execute to trigger reward increment
			assert_ok!(StakePallet::execute_scheduled_reward_change(RuntimeOrigin::signed(1)));
			(1..=5).for_each(|id| {
				assert!(
					!StakePallet::blocks_rewarded(id).is_zero(),
					"Zero rewarded blocks for acc_id {:?}",
					id
				);
				assert!(!StakePallet::rewards(id).is_zero(), "Zero rewards for acc_id {:?}", id);
			});
		});
}

#[test]
fn rewards_incrementing_and_claiming() {
	ExtBuilder::default()
		.with_balances(vec![(1, DECIMALS), (2, DECIMALS), (3, DECIMALS), (4, 100)])
		.with_collators(vec![(1, DECIMALS), (4, 10)])
		.with_delegators(vec![(2, 1, DECIMALS), (3, 1, DECIMALS)])
		.build_and_execute_with_sanity_tests(|| {
			// claiming should not be possible with zero counters
			(1..=4).for_each(|id| {
				assert_noop!(
					StakePallet::claim_rewards(RuntimeOrigin::signed(id)),
					Error::<Test>::RewardsNotFound,
				);
			});

			// note once to set counter to 1
			StakePallet::note_author(1);
			assert_eq!(StakePallet::blocks_authored(1), 2);
			assert!(StakePallet::blocks_rewarded(2).is_zero());

			// claiming should not be possible before incrementing rewards
			(1..=4).for_each(|id| {
				assert_noop!(
					StakePallet::claim_rewards(RuntimeOrigin::signed(id)),
					Error::<Test>::RewardsNotFound
				);
			});

			// increment rewards for 2 and match counter to collator
			assert_ok!(StakePallet::increment_delegator_rewards(RuntimeOrigin::signed(2)));
			assert_eq!(StakePallet::blocks_rewarded(2), 2);
			let rewards_2 = StakePallet::rewards(2);
			assert!(!rewards_2.is_zero());
			assert!(StakePallet::blocks_rewarded(3).is_zero());
			assert!(StakePallet::rewards(3).is_zero());

			// should only update rewards for collator as well
			assert_ok!(StakePallet::increment_collator_rewards(RuntimeOrigin::signed(1)));
			assert_eq!(StakePallet::blocks_rewarded(1), StakePallet::blocks_authored(1));
			assert!(!StakePallet::rewards(1).is_zero());
			// rewards of 2 should not be changed
			assert_eq!(StakePallet::rewards(2), rewards_2);
			// 3 should still not have blocks rewarded bumped
			assert!(StakePallet::blocks_rewarded(3).is_zero());

			// claim for 1 to move rewards into balance
			assert_ok!(StakePallet::claim_rewards(RuntimeOrigin::signed(1)));
			assert!(StakePallet::rewards(1).is_zero());
			// delegator situation should be unchanged
			assert!(Balances::balance(&1) > DECIMALS);
			assert_eq!(Balances::balance(&2), DECIMALS);
			assert_eq!(Balances::balance(&3), DECIMALS);

			// incrementing again should not change anything because collator has not
			// authored blocks since last inc
			assert_ok!(StakePallet::increment_delegator_rewards(RuntimeOrigin::signed(2)));
			assert_eq!(StakePallet::blocks_rewarded(2), 2);
			// claim for 2 to move rewards into balance
			assert_ok!(StakePallet::claim_rewards(RuntimeOrigin::signed(2)));
			assert!(Balances::balance(&2) > DECIMALS);
			assert!(StakePallet::rewards(2).is_zero());
			assert_eq!(Balances::balance(&3), DECIMALS);

			// should not be able to claim for incorrect role
			assert_noop!(
				StakePallet::increment_collator_rewards(RuntimeOrigin::signed(2)),
				Error::<Test>::CandidateNotFound
			);
			assert_noop!(
				StakePallet::increment_delegator_rewards(RuntimeOrigin::signed(1)),
				Error::<Test>::DelegatorNotFound
			);
		});
}

#[test]
fn api_get_unclaimed_staking_rewards() {
	let stake = 100_000 * DECIMALS;
	ExtBuilder::default()
		.with_balances(vec![(1, stake), (2, stake), (3, 100 * stake)])
		.with_collators(vec![(1, stake), (3, 2 * stake)])
		.with_delegators(vec![(2, 1, stake)])
		.build_and_execute_with_sanity_tests(|| {
			let inflation_config = StakePallet::inflation_config();

			// Increment rewards of 1 and 2
			roll_to(2, vec![None, Some(1)]);
			assert_eq!(
				StakePallet::get_unclaimed_staking_rewards(&1),
				// Multiplying with 2 because there are two authors
				inflation_config.collator.reward_rate.per_block * stake * 2
			);
			assert_eq!(
				StakePallet::get_unclaimed_staking_rewards(&2),
				inflation_config.delegator.reward_rate.per_block * stake * 2
			);
			assert!(StakePallet::get_unclaimed_staking_rewards(&3).is_zero());

			// Should only increment rewards of 3
			roll_to(3, vec![None, None, Some(3)]);
			let rewards_1 = StakePallet::get_unclaimed_staking_rewards(&1);
			let rewards_2 = StakePallet::get_unclaimed_staking_rewards(&2);
			let rewards_3 = StakePallet::get_unclaimed_staking_rewards(&3);
			assert_eq!(2 * rewards_1, rewards_3,);
			assert_eq!(rewards_2, inflation_config.delegator.reward_rate.per_block * stake * 2);

			// API and actual claiming should match
			assert_ok!(StakePallet::increment_collator_rewards(RuntimeOrigin::signed(1)));
			assert_ok!(StakePallet::claim_rewards(RuntimeOrigin::signed(1)));
			assert_eq!(rewards_1, Balances::usable_balance(1));
			assert!(StakePallet::get_unclaimed_staking_rewards(&1).is_zero());

			assert_ok!(StakePallet::increment_delegator_rewards(RuntimeOrigin::signed(2)));
			assert_ok!(StakePallet::claim_rewards(RuntimeOrigin::signed(2)));
			assert_eq!(rewards_2, Balances::usable_balance(2));
			assert!(StakePallet::get_unclaimed_staking_rewards(&2).is_zero());

			assert_ok!(StakePallet::increment_collator_rewards(RuntimeOrigin::signed(3)));
			assert_ok!(StakePallet::claim_rewards(RuntimeOrigin::signed(3)));
			assert_eq!(rewards_3 + 98 * stake, Balances::usable_balance(3));
			assert!(StakePallet::get_unclaimed_staking_rewards(&3).is_zero());
		});
}

#[test]
fn api_get_staking_rates() {
	let stake = 100_000 * DECIMALS;
	ExtBuilder::default()
		.with_balances(vec![(1, stake), (2, stake), (3, 2 * stake)])
		.with_collators(vec![(1, stake), (2, stake)])
		.with_delegators(vec![(3, 1, stake)])
		.with_inflation(25, 10, 25, 8, <Test as Config>::BLOCKS_PER_YEAR)
		.build_and_execute_with_sanity_tests(|| {
			let mut rates = StakingRates {
				collator_staking_rate: Perquintill::from_percent(50),
				collator_reward_rate: Perquintill::from_percent(5),
				delegator_staking_rate: Perquintill::from_percent(25),
				delegator_reward_rate: Perquintill::from_percent(8),
			};
			// collators exceed max staking rate
			assert_eq!(rates, StakePallet::get_staking_rates());

			// candidates stake less to not exceed max staking rate
			assert_ok!(StakePallet::candidate_stake_less(RuntimeOrigin::signed(1), stake / 2));
			assert_ok!(StakePallet::candidate_stake_less(RuntimeOrigin::signed(2), stake / 2));
			// delegator stakes more to exceed
			assert_ok!(StakePallet::delegator_stake_more(RuntimeOrigin::signed(3), stake));
			rates.collator_staking_rate = Perquintill::from_percent(25);
			rates.collator_reward_rate = Perquintill::from_percent(10);
			rates.delegator_staking_rate = Perquintill::from_percent(50);
			rates.delegator_reward_rate = Perquintill::from_percent(4);
			assert_eq!(rates, StakePallet::get_staking_rates());
		});
}<|MERGE_RESOLUTION|>--- conflicted
+++ resolved
@@ -2723,26 +2723,15 @@
 				Perquintill::from_float(0.051),
 			);
 			assert_eq!(StakePallet::inflation_config(), inflation_2);
-<<<<<<< HEAD
 			// reward once in 3rd year
-			roll_to_claim_rewards(2 * <Test as Config>::BLOCKS_PER_YEAR + 2, authors);
+			roll_to_claim_rewards(2 * <Test as Config>::BLOCKS_PER_YEAR + 2, authors.clone());
 			let c_rewards_2 = Balances::balance(&1)
-=======
-			// reward once in 3rd year. Rewards should 5.1%.
-			roll_to_claim_rewards(2 * <Test as Config>::BLOCKS_PER_YEAR + 2, authors.clone());
-			let c_rewards_2 = Balances::free_balance(1)
->>>>>>> 0bedad0c
 				.saturating_sub(10_000_000 * DECIMALS)
 				.saturating_sub(c_rewards_0)
 				.saturating_sub(c_rewards_1);
 			assert!(c_rewards_1 > c_rewards_2);
-<<<<<<< HEAD
 			// should be zero because we set reward rate to zero
 			let d_rewards_2 = Balances::balance(&2)
-=======
-			// should be less as previous (2nd) year
-			let d_rewards_2 = Balances::free_balance(2)
->>>>>>> 0bedad0c
 				.saturating_sub(90_000_000 * DECIMALS)
 				.saturating_sub(d_rewards_0)
 				.saturating_sub(d_rewards_1);
