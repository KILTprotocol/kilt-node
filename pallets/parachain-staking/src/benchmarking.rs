--- conflicted
+++ resolved
@@ -110,12 +110,7 @@
 		}
 		System::<T>::set_block_number(System::<T>::block_number() + T::BlockNumber::one());
 	}
-<<<<<<< HEAD
-	let who = delegator.unwrap_or(collator);
-	assert_eq!(<Unstaking<T>>::get(who).len().saturated_into::<u64>(), unstaked);
-=======
 	assert_eq!(<Unstaking<T>>::get(who).len() as u64, unstaked);
->>>>>>> 3403e853
 	assert!(<Unstaking<T>>::get(who).len() <= T::MaxUnstakeRequests::get().try_into().unwrap());
 }
 
@@ -259,11 +254,7 @@
 	execute_leave_candidates {
 		let n in (T::MinSelectedCandidates::get() + 1) .. T::MaxCollatorCandidates::get() - 1;
 		let m in 0 .. T::MaxDelegatorsPerCollator::get();
-<<<<<<< HEAD
-		let u in 0 .. (T::MaxUnstakeRequests::get().saturated_into::<u32>() - 1);
-=======
 		let u in 1 .. (T::MaxUnstakeRequests::get() as u32 - 1);
->>>>>>> 3403e853
 
 		let candidates = setup_collator_candidates::<T>(n, None);
 		for (i, c) in candidates.iter().enumerate() {
@@ -511,13 +502,8 @@
 		assert_eq!(<Unstaking<T>>::get(&delegator).len(), 2);
 	}
 
-<<<<<<< HEAD
-	withdraw_unstaked {
-		let u in 1 .. (T::MaxUnstakeRequests::get().saturated_into::<u32>());
-=======
 	unlock_unstaked {
 		let u in 1 .. (T::MaxUnstakeRequests::get() as u32);
->>>>>>> 3403e853
 
 		let candidate = account("collator", 0u32, COLLATOR_ACCOUNT_SEED);
 		let free_balance = T::CurrencyBalance::from(u128::MAX);
