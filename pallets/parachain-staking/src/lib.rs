// KILT Blockchain – https://botlabs.org
// Copyright (C) 2019-2022 BOTLabs GmbH

// The KILT Blockchain is free software: you can redistribute it and/or modify
// it under the terms of the GNU General Public License as published by
// the Free Software Foundation, either version 3 of the License, or
// (at your option) any later version.

// The KILT Blockchain is distributed in the hope that it will be useful,
// but WITHOUT ANY WARRANTY; without even the implied warranty of
// MERCHANTABILITY or FITNESS FOR A PARTICULAR PURPOSE.  See the
// GNU General Public License for more details.

// You should have received a copy of the GNU General Public License
// along with this program.  If not, see <https://www.gnu.org/licenses/>.

// If you feel like getting in touch with us, you can do so at info@botlabs.org

//! # Parachain Staking
//!
//! A simple staking pallet providing means of selecting a set of collators to
//! become block authors based on their total backed stake. The main difference
//! between this pallet and `frame/pallet-staking` is that this pallet uses
//! direct delegation. Delegators choose exactly who they delegate and with what
//! stake. This is different from `frame/pallet-staking` where you approval vote
//! and then run Phragmen. Moreover, this pallet rewards a collator and their
//! delegators immediately when authoring a block. Rewards are calculated
//! separately between collators and delegators.
//!
//! To join the set of candidates, an account must call `join_candidates` with
//! `MinCollatorCandidateStake` <= stake <= `MaxCollatorCandidateStake`.
//!
//! To leave the set of candidates, the collator calls `leave_candidates`. If
//! the call succeeds, the collator is removed from the pool of candidates so
//! they cannot be selected for future collator sets, but they are not unstaking
//! until executing the exit request by calling the extrinsic
//! `execute_leave_candidates` at least `ExitQueueDelay` rounds later. After
//! doing so, the collator candidate as well as their delegators are unstaked.
//! Both parties then have to wait another `StakeDuration` more blocks to be
//! able to unlock their stake.
//!
//! Candidates which requested to leave can still be in the set of authors for
//! the next round due to the design of the session pallet which at the start of
//! session s(i) chooses a set for the next session s(i+1). Thus, candidates
//! have to keep collating at least until the end of the next session (= round).
//! We extend this by delaying their execute by at least `ExitQueueDelay` many
//! sessions.
//!
//! To join the set of delegators, an account must call `join_delegators` with
//! stake >= `MinDelegatorStake`. There are also runtime methods for delegating
//! additional collators and revoking delegations.
//!
//!
//! - [`Config`]
//! - [`Call`]
//! - [`Pallet`]
//!
//! ## Overview
//!
//! The KILT parachain staking pallet provides functions for:
//! - Joining the set of collator candidates of which the best
//!   `MaxSelectedCandidates` are chosen to become active collators for the next
//!   session. That makes the set of active collators the set of block authors
//!   by handing it over to the session and the authority pallet.
//! - Delegating to a collator candidate by staking for them.
//! - Increasing and reducing your stake as a collator or delegator.
//! - Revoking your delegation entirely.
//! - Requesting to leave the set of collator candidates.
//! - Withdrawing your unstaked balance after waiting for a certain number of
//!   blocks.
//!
//! ### Terminology
//!
//! - **Candidate:** A user which locks up tokens to be included into the set of
//!   authorities which author blocks and receive rewards for doing so.
//!
//! - **Collator:** A candidate that was chosen to collate this round.
//!
//! - **Delegator:** A user which locks up tokens for collators they trust. When
//!   their collator authors a block, the corresponding delegators also receive
//!   rewards.
//!
//! - **Total Stake:** A collator’s own stake + the sum of delegated stake to
//!   this collator.
//!
//! - **Total collator stake:** The sum of tokens locked for staking from all
//!   collator candidates.
//!
//! - **Total delegator stake:** The sum of tokens locked for staking from all
//!   delegators.
//!
//! - **To Stake:** Lock tokens for staking.
//!
//! - **To Unstake:** Unlock tokens from staking.
//!
//! - **Round (= Session):** A fixed number of blocks in which the set of
//!   collators does not change. We set the length of a session to the length of
//!   a staking round, thus both words are interchangeable in the context of
//!   this pallet.
//!
//! - **Lock:** A freeze on a specified amount of an account's free balance
//!   until a specified block number. Multiple locks always operate over the
//!   same funds, so they "overlay" rather than "stack"
//!
<<<<<<< HEAD
//! ## Interface
//!
//! ### Dispatchable Functions
//! - `set_inflation` - Change the inflation configuration. Requires sudo.
//! - `set_max_selected_candidates` - Change the number of collator candidates
//!   which can be selected to be in the set of block authors. Requires sudo.
//! - `set_blocks_per_round` - Change the number of blocks of a round. Shorter
//!   rounds enable more frequent changes of the selected candidates, earlier
//!   unlockal from unstaking and earlier collator leaving. Requires sudo.
//! - `increase_max_candidate_stake_by` - Increase the maximum amount which can
//!   be staked by a collator candidate.
//! - `decrease_max_candidate_stake_by` - Decrease the maximum amount which can
//!   be staked by a collator candidate.
//! - `join_candidates` - Join the set of collator candidates by staking at
//!   least `MinCandidateStake` and at most `MaxCollatorCandidateStake`.
//! - `init_leave_candidates` - Request to leave the set of collators. Unstaking
//!   and storage clean-up is delayed until executing the exit at least
//!   ExitQueueDelay rounds later.
//! - `candidate_stake_more` - Increase your own stake as a collator candidate
//!   by the provided amount up to `MaxCollatorCandidateStake`.
//! - `candidate_stake_less` - Decrease your own stake as a collator candidate
//!   by the provided amount down to `MinCandidateStake`.
//! - `join_delegators` - Join the set of delegators by delegating to a collator
//!   candidate.
//! - `leave_delegators` - Leave the set of delegators and revoke your
//!   delegation. Since delegators do not have to run a node and cannot be
//!   selected to become block authors, this exit is not delayed like it is for
//!   collator candidates.
//! - `revoke_delegation` - Revoke a single delegation to a collator candidate.
//! - `delegator_stake_more` - Increase your own stake as a delegator and the
//!   delegated collator candidate's total stake.
//! - `delegator_stake_less` - Decrease your own stake as a delegator and the
//!   delegated collator candidate's total stake by the provided amount down to
//!   `MinDelegatorStake`.
//! - `unlock_unstaked` - Attempt to unlock previously unstaked balance from any
//!   account. Succeeds if at least one unstake call happened at least
//!   `StakeDuration` blocks ago.
//! - `claim_rewards` - Claim block authoring rewards for the calling origin.
//! - `increment_collator_rewards` - Actively increment the rewards of a
//!   collator and their delegators.
//! - `increment_delegator_rewards`- Actively increment the rewards of a
//!   delegator for all their delegations.
//! - `execute_scheduled_reward_change` - Executes the annual reduction of the
//!   reward rates for collators anddelegators. Moreover, sets rewards for all
//!   collators and delegators before adjusting the inflation.
//!
=======
>>>>>>> a7b2c43a
//! ## Genesis config
//!
//! The ParachainStaking pallet depends on the [`GenesisConfig`].
//!
//! ## Assumptions
//!
//! - At the start of session s(i), the set of session ids for session s(i+1)
//!   are chosen. These equal the set of selected candidates. Thus, we cannot
//!   allow collators to leave at least until the start of session s(i+2).

#![cfg_attr(not(feature = "std"), no_std)]
#![allow(clippy::unused_unit)]

#[cfg(feature = "runtime-benchmarks")]
pub mod benchmarking;
pub mod default_weights;
pub mod runtime_api;

#[cfg(test)]
pub(crate) mod mock;
#[cfg(test)]
pub(crate) mod tests;

mod inflation;
mod set;
mod types;

use frame_support::pallet;

pub use crate::{default_weights::WeightInfo, pallet::*};

#[pallet]
pub mod pallet {
	use super::*;
	pub use crate::inflation::{InflationInfo, RewardRate, StakingInfo};

	use frame_support::{
		assert_ok,
		pallet_prelude::*,
		storage::bounded_btree_map::BoundedBTreeMap,
		traits::{
			Currency, EstimateNextSessionRotation, Get, Imbalance, LockIdentifier, LockableCurrency, OnUnbalanced,
			ReservableCurrency, StorageVersion, WithdrawReasons,
		},
		BoundedVec,
	};
	use frame_system::pallet_prelude::*;
	use pallet_balances::{BalanceLock, Locks};
	use pallet_session::ShouldEndSession;
	use scale_info::TypeInfo;
	use sp_runtime::{
		traits::{Convert, One, SaturatedConversion, Saturating, StaticLookup, Zero},
		Permill, Perquintill,
	};
	use sp_staking::SessionIndex;
	use sp_std::prelude::*;

	use crate::{
		set::OrderedSet,
		types::{
			BalanceOf, Candidate, CandidateOf, CandidateStatus, DelegationCounter, Delegator, NegativeImbalanceOf,
			RoundInfo, Stake, StakeOf, TotalStake,
		},
	};
	use sp_std::{convert::TryInto, fmt::Debug};

	/// Kilt-specific lock for staking rewards.
	pub(crate) const STAKING_ID: LockIdentifier = *b"kiltpstk";

	/// The current storage version.
	const STORAGE_VERSION: StorageVersion = StorageVersion::new(7);

	/// Pallet for parachain staking.
	#[pallet::pallet]
	#[pallet::generate_store(pub(super) trait Store)]
	#[pallet::storage_version(STORAGE_VERSION)]
	pub struct Pallet<T>(PhantomData<T>);

	/// Configuration trait of this pallet.
	#[pallet::config]
	pub trait Config: frame_system::Config + pallet_balances::Config + pallet_session::Config {
		/// Overarching event type
		type Event: From<Event<Self>> + IsType<<Self as frame_system::Config>::Event>;
		// FIXME: Remove Currency and CurrencyBalance types. Problem: Need to restrict
		// pallet_balances::Config::Balance with From<u64> for usage with Perquintill
		// multiplication
		/// The currency type
		/// Note: Declaration of Balance taken from pallet_gilt
		type Currency: Currency<Self::AccountId, Balance = Self::CurrencyBalance>
			+ ReservableCurrency<Self::AccountId, Balance = Self::CurrencyBalance>
			+ LockableCurrency<Self::AccountId, Balance = Self::CurrencyBalance>
			+ Eq;

		/// Just the `Currency::Balance` type; we have this item to allow us to
		/// constrain it to `From<u64>`.
		/// Note: Definition taken from pallet_gilt
		type CurrencyBalance: sp_runtime::traits::AtLeast32BitUnsigned
			+ parity_scale_codec::FullCodec
			+ Copy
			+ MaybeSerializeDeserialize
			+ sp_std::fmt::Debug
			+ Default
			+ From<u64>
			+ From<u128>
			+ Into<<Self as pallet_balances::Config>::Balance>
			+ From<<Self as pallet_balances::Config>::Balance>
			+ TypeInfo
			+ MaxEncodedLen;

		/// Minimum number of blocks validation rounds can last.
		#[pallet::constant]
		type MinBlocksPerRound: Get<Self::BlockNumber>;

		/// Default number of blocks validation rounds last, as set in the
		/// genesis configuration.
		#[pallet::constant]
		type DefaultBlocksPerRound: Get<Self::BlockNumber>;
		/// Number of blocks for which unstaked balance will still be locked
		/// before it can be unlocked by actively calling the extrinsic
		/// `unlock_unstaked`.
		#[pallet::constant]
		type StakeDuration: Get<Self::BlockNumber>;
		/// Number of rounds a collator has to stay active after submitting a
		/// request to leave the set of collator candidates.
		#[pallet::constant]
		type ExitQueueDelay: Get<u32>;

		/// Minimum number of collators selected from the set of candidates at
		/// every validation round.
		#[pallet::constant]
		type MinCollators: Get<u32>;

		/// Minimum number of collators which cannot leave the network if there
		/// are no others.
		#[pallet::constant]
		type MinRequiredCollators: Get<u32>;

		/// Maximum number of delegations which can be made within the same
		/// round.
		///
		/// NOTE: To prevent re-delegation-reward attacks, we should keep this
		/// to be one.
		#[pallet::constant]
		type MaxDelegationsPerRound: Get<u32>;

		/// Maximum number of delegators a single collator can have.
		#[pallet::constant]
		type MaxDelegatorsPerCollator: Get<u32> + Debug + PartialEq;

		/// Maximum size of the top candidates set.
		#[pallet::constant]
		type MaxTopCandidates: Get<u32> + Debug + PartialEq;

		/// Minimum stake required for any account to be elected as validator
		/// for a round.
		#[pallet::constant]
		type MinCollatorStake: Get<BalanceOf<Self>>;

		/// Minimum stake required for any account to be added to the set of
		/// candidates.
		#[pallet::constant]
		type MinCollatorCandidateStake: Get<BalanceOf<Self>>;

		/// Minimum stake required for any account to become a delegator.
		#[pallet::constant]
		type MinDelegatorStake: Get<BalanceOf<Self>>;

		/// Max number of concurrent active unstaking requests before
		/// unlocking.
		///
		/// NOTE: To protect against irremovability of a candidate or delegator,
		/// we only allow for MaxUnstakeRequests - 1 many manual unstake
		/// requests. The last one serves as a placeholder for the cases of
		/// calling either `kick_delegator`, force_remove_candidate` or
		/// `execute_leave_candidates`. Otherwise, a user could max out their
		/// unstake requests and prevent themselves from being kicked from the
		/// set of candidates/delegators until they unlock their funds.
		#[pallet::constant]
		type MaxUnstakeRequests: Get<u32>;

		/// The starting block number for the network rewards. Once the current
		/// block number exceeds this start, the beneficiary will receive the
		/// configured reward in each block.
		#[pallet::constant]
		type NetworkRewardStart: Get<<Self as frame_system::Config>::BlockNumber>;

		/// The rate in percent for the network rewards which are based on the
		/// maximum number of collators and the maximum amount a collator can
		/// stake.
		#[pallet::constant]
		type NetworkRewardRate: Get<Perquintill>;

		/// The beneficiary to receive the network rewards.
		type NetworkRewardBeneficiary: OnUnbalanced<NegativeImbalanceOf<Self>>;

		/// Weight information for extrinsics in this pallet.
		type WeightInfo: WeightInfo;

		const BLOCKS_PER_YEAR: Self::BlockNumber;
	}

	#[pallet::error]
	pub enum Error<T> {
		/// The account is not part of the delegators set.
		DelegatorNotFound,
		/// The account is not part of the collator candidates set.
		CandidateNotFound,
		/// The account is already part of the delegators set.
		DelegatorExists,
		/// The account is already part of the collator candidates set.
		CandidateExists,
		/// The account tried to stake more or less with amount zero.
		ValStakeZero,
		/// The account has not staked enough funds to be added to the collator
		/// candidates set.
		ValStakeBelowMin,
		/// The account has already staked the maximum amount of funds possible.
		ValStakeAboveMax,
		/// The account has not staked enough funds to delegate a collator
		/// candidate.
		DelegationBelowMin,
		/// The collator candidate has already trigger the process to leave the
		/// set of collator candidates.
		AlreadyLeaving,
		/// The collator candidate wanted to execute the exit but has not
		/// requested to leave before by calling `init_leave_candidates`.
		NotLeaving,
		/// The collator tried to leave before waiting at least for
		/// `ExitQueueDelay` many rounds.
		CannotLeaveYet,
		/// The account has a full list of unstaking requests and needs to
		/// unlock at least one of these before being able to join (again).
		/// NOTE: Can only happen if the account was a candidate or
		/// delegator before and either got kicked or exited voluntarily.
		CannotJoinBeforeUnlocking,
		/// The account is already delegating the collator candidate.
		AlreadyDelegating,
		/// The account has not delegated any collator candidate yet, hence it
		/// is not in the set of delegators.
		NotYetDelegating,
		/// The delegator has exceeded the number of delegations per round which
		/// is equal to MaxDelegatorsPerCollator.
		///
		/// This protects against attacks in which a delegator can re-delegate
		/// from a collator who has already authored a block, to another one
		/// which has not in this round.
		DelegationsPerRoundExceeded,
		/// The collator candidate has already reached the maximum number of
		/// delegators.
		///
		/// This error is generated in case a new delegation request does not
		/// stake enough funds to replace some other existing delegation.
		TooManyDelegators,
		/// The set of collator candidates would fall below the required minimum
		/// if the collator left.
		TooFewCollatorCandidates,
		/// The collator candidate is in the process of leaving the set of
		/// candidates and cannot perform any other actions in the meantime.
		CannotStakeIfLeaving,
		/// The collator candidate is in the process of leaving the set of
		/// candidates and thus cannot be delegated to.
		CannotDelegateIfLeaving,
		/// The delegator has already delegated the maximum number of candidates
		/// allowed.
		MaxCollatorsPerDelegatorExceeded,
		/// The delegator has already previously delegated the collator
		/// candidate.
		AlreadyDelegatedCollator,
		/// The given delegation does not exist in the set of delegations.
		DelegationNotFound,
		/// The collator delegate or the delegator is trying to un-stake more
		/// funds that are currently staked.
		Underflow,
		/// The number of selected candidates per staking round is
		/// above the maximum value allowed.
		CannotSetAboveMax,
		/// The number of selected candidates per staking round is
		/// below the minimum value allowed.
		CannotSetBelowMin,
		/// An invalid inflation configuration is trying to be set.
		InvalidSchedule,
		/// The staking reward being unlocked does not exist.
		/// Max unlocking requests reached.
		NoMoreUnstaking,
		/// The reward rate cannot be adjusted yet as an entire year has not
		/// passed.
		TooEarly,
		/// Provided staked value is zero. Should never be thrown.
		StakeNotFound,
		/// Cannot unlock when Unstaked is empty.
		UnstakingIsEmpty,
		/// Cannot claim rewards if empty.
		RewardsNotFound,
	}

	#[pallet::event]
	#[pallet::generate_deposit(pub(crate) fn deposit_event)]
	pub enum Event<T: Config> {
		/// A new staking round has started.
		/// \[block number, round number\]
		NewRound(T::BlockNumber, SessionIndex),
		/// A new account has joined the set of top candidates.
		/// \[account\]
		EnteredTopCandidates(T::AccountId),
		/// An account was removed from the set of top candidates.
		/// \[account\]
		LeftTopCandidates(T::AccountId),
		/// A new account has joined the set of collator candidates.
		/// \[account, amount staked by the new candidate\]
		JoinedCollatorCandidates(T::AccountId, BalanceOf<T>),
		/// A collator candidate has increased the amount of funds at stake.
		/// \[collator's account, previous stake, new stake\]
		CollatorStakedMore(T::AccountId, BalanceOf<T>, BalanceOf<T>),
		/// A collator candidate has decreased the amount of funds at stake.
		/// \[collator's account, previous stake, new stake\]
		CollatorStakedLess(T::AccountId, BalanceOf<T>, BalanceOf<T>),
		/// A collator candidate has started the process to leave the set of
		/// candidates. \[round number, collator's account, round number when
		/// the collator will be effectively removed from the set of
		/// candidates\]
		CollatorScheduledExit(SessionIndex, T::AccountId, SessionIndex),
		/// A collator candidate has canceled the process to leave the set of
		/// candidates and was added back to the candidate pool. \[collator's
		/// account\]
		CollatorCanceledExit(T::AccountId),
		/// An account has left the set of collator candidates.
		/// \[account, amount of funds un-staked\]
		CandidateLeft(T::AccountId, BalanceOf<T>),
		/// An account was forcedly removed from the  set of collator
		/// candidates. \[account, amount of funds un-staked\]
		CollatorRemoved(T::AccountId, BalanceOf<T>),
		/// The maximum candidate stake has been changed.
		/// \[new max amount\]
		MaxCandidateStakeChanged(BalanceOf<T>),
		/// A delegator has increased the amount of funds at stake for a
		/// collator. \[delegator's account, collator's account, previous
		/// delegation stake, new delegation stake\]
		DelegatorStakedMore(T::AccountId, T::AccountId, BalanceOf<T>, BalanceOf<T>),
		/// A delegator has decreased the amount of funds at stake for a
		/// collator. \[delegator's account, collator's account, previous
		/// delegation stake, new delegation stake\]
		DelegatorStakedLess(T::AccountId, T::AccountId, BalanceOf<T>, BalanceOf<T>),
		/// An account has left the set of delegators.
		/// \[account, amount of funds un-staked\]
		DelegatorLeft(T::AccountId, BalanceOf<T>),
		/// An account has delegated a new collator candidate.
		/// \[account, amount of funds staked, total amount of delegators' funds
		/// staked for the collator candidate\]
		Delegation(T::AccountId, BalanceOf<T>, T::AccountId, BalanceOf<T>),
		/// A new delegation has replaced an existing one in the set of ongoing
		/// delegations for a collator candidate. \[new delegator's account,
		/// amount of funds staked in the new delegation, replaced delegator's
		/// account, amount of funds staked in the replace delegation, collator
		/// candidate's account, new total amount of delegators' funds staked
		/// for the collator candidate\]
		DelegationReplaced(
			T::AccountId,
			BalanceOf<T>,
			T::AccountId,
			BalanceOf<T>,
			T::AccountId,
			BalanceOf<T>,
		),
		/// An account has stopped delegating a collator candidate.
		/// \[account, collator candidate's account, old amount of delegators'
		/// funds staked, new amount of delegators' funds staked\]
		DelegatorLeftCollator(T::AccountId, T::AccountId, BalanceOf<T>, BalanceOf<T>),
		/// A collator or a delegator has received a reward.
		/// \[account, amount of reward\]
		Rewarded(T::AccountId, BalanceOf<T>),
		/// Inflation configuration for future validation rounds has changed.
		/// \[maximum collator's staking rate, maximum collator's reward rate,
		/// maximum delegator's staking rate, maximum delegator's reward rate\]
		RoundInflationSet(Perquintill, Perquintill, Perquintill, Perquintill),
		/// The maximum number of collator candidates selected in future
		/// validation rounds has changed. \[old value, new value\]
		MaxSelectedCandidatesSet(u32, u32),
		/// The length in blocks for future validation rounds has changed.
		/// \[round number, first block in the current round, old value, new
		/// value\]
		BlocksPerRoundSet(SessionIndex, T::BlockNumber, T::BlockNumber, T::BlockNumber),
	}

	#[pallet::hooks]
	impl<T: Config> Hooks<BlockNumberFor<T>> for Pallet<T> {
		fn on_initialize(now: T::BlockNumber) -> frame_support::weights::Weight {
			let mut post_weight = <T as Config>::WeightInfo::on_initialize_no_action();
			let mut round = <Round<T>>::get();

			// check for round update
			if round.should_update(now) {
				// mutate round
				round.update(now);
				// start next round
				<Round<T>>::put(round);

				Self::deposit_event(Event::NewRound(round.first, round.current));
				post_weight = <T as Config>::WeightInfo::on_initialize_round_update();
			}
			// check for network reward and mint
			// on success, mint each block
			if now > T::NetworkRewardStart::get() {
				T::NetworkRewardBeneficiary::on_unbalanced(Self::issue_network_reward());
				post_weight = post_weight.saturating_add(<T as Config>::WeightInfo::on_initialize_network_rewards());
			}
			post_weight
		}
	}

	/// The maximum number of collator candidates selected at each round.
	#[pallet::storage]
	#[pallet::getter(fn max_selected_candidates)]
	pub(crate) type MaxSelectedCandidates<T: Config> = StorageValue<_, u32, ValueQuery>;

	/// Current round number and next round scheduled transition.
	#[pallet::storage]
	#[pallet::getter(fn round)]
	pub(crate) type Round<T: Config> = StorageValue<_, RoundInfo<T::BlockNumber>, ValueQuery>;

	/// Delegation information for the latest session in which a delegator
	/// delegated.
	///
	/// It maps from an account to the number of delegations in the last
	/// session in which they (re-)delegated.
	#[pallet::storage]
	#[pallet::getter(fn last_delegation)]
	pub(crate) type LastDelegation<T: Config> =
		StorageMap<_, Twox64Concat, T::AccountId, DelegationCounter, ValueQuery>;

	/// Delegation staking information.
	///
	/// It maps from an account to its delegation details.
	#[pallet::storage]
	#[pallet::getter(fn delegator_state)]
	pub(crate) type DelegatorState<T: Config> =
		StorageMap<_, Twox64Concat, T::AccountId, Delegator<T::AccountId, BalanceOf<T>>, OptionQuery>;

	/// The staking information for a candidate.
	///
	/// It maps from an account to its information.
	/// Moreover, it counts the number of candidates.
	#[pallet::storage]
	#[pallet::getter(fn candidate_pool)]
	pub(crate) type CandidatePool<T: Config> = CountedStorageMap<
		_,
		Twox64Concat,
		T::AccountId,
		Candidate<T::AccountId, BalanceOf<T>, T::MaxDelegatorsPerCollator>,
		OptionQuery,
	>;

	/// Total funds locked to back the currently selected collators.
	/// The sum of all collator and their delegator stakes.
	///
	/// Note: There are more funds locked by this pallet, since the backing for
	/// non collating candidates is not included in [TotalCollatorStake].
	#[pallet::storage]
	#[pallet::getter(fn total_collator_stake)]
	pub(crate) type TotalCollatorStake<T: Config> = StorageValue<_, TotalStake<BalanceOf<T>>, ValueQuery>;

	/// The collator candidates with the highest amount of stake.
	///
	/// Each time the stake of a collator is increased, it is checked whether
	/// this pushes another candidate out of the list. When the stake is
	/// reduced however, it is not checked if another candidate has more stake,
	/// since this would require iterating over the entire [CandidatePool].
	///
	/// There must always be more candidates than [MaxSelectedCandidates] so
	/// that a collator can drop out of the collator set by reducing their
	/// stake.
	#[pallet::storage]
	#[pallet::getter(fn top_candidates)]
	pub(crate) type TopCandidates<T: Config> =
		StorageValue<_, OrderedSet<Stake<T::AccountId, BalanceOf<T>>, T::MaxTopCandidates>, ValueQuery>;

	/// Inflation configuration.
	#[pallet::storage]
	#[pallet::getter(fn inflation_config)]
	pub(crate) type InflationConfig<T: Config> = StorageValue<_, InflationInfo, ValueQuery>;

	/// The funds waiting to be unstaked.
	///
	/// It maps from accounts to all the funds addressed to them in the future
	/// blocks.
	#[pallet::storage]
	#[pallet::getter(fn unstaking)]
	pub(crate) type Unstaking<T: Config> = StorageMap<
		_,
		Twox64Concat,
		T::AccountId,
		BoundedBTreeMap<T::BlockNumber, BalanceOf<T>, T::MaxUnstakeRequests>,
		ValueQuery,
	>;

	/// The maximum amount a collator candidate can stake.
	#[pallet::storage]
	#[pallet::getter(fn max_candidate_stake)]
	pub(crate) type MaxCollatorCandidateStake<T: Config> = StorageValue<_, BalanceOf<T>, ValueQuery>;

	/// The year in which the last automatic reduction of the reward rates
	/// occurred.
	///
	/// It starts at zero at genesis and increments by one every BLOCKS_PER_YEAR
	/// many blocks.
	#[pallet::storage]
	#[pallet::getter(fn last_reward_reduction)]
	pub(crate) type LastRewardReduction<T: Config> = StorageValue<_, T::BlockNumber, ValueQuery>;

	/// The counter of accumulated rewards for an account.
	///
	/// For collators, it reflects the number of authored blocks since the last
	/// reward raise. Thus, everytime a collator authors a block, the
	/// counter is increased. It is reset, when the collator increments their
	/// rewards.
	///
	/// For delegators, it is used to determine the difference between the
	/// delegator and corresponding collator when incrementing the delegator's
	/// rewards. In this case, the counter is never incremented but reset to the
	/// collator one when the delegator reward increment happens.
	// TODO: Maybe rather use u64. Assuming 30 validators, u32 would suffice for 27 years of constant 12s blocktime.
	#[pallet::storage]
	#[pallet::getter(fn reward_count)]
	pub(crate) type RewardCount<T: Config> = StorageMap<_, Twox64Concat, T::AccountId, u32, ValueQuery>;

	/// The accumulated rewards for collator candidates and delegators.
	///
	/// It maps from accounts to their total rewards since the last payout.
	#[pallet::storage]
	#[pallet::getter(fn rewards)]
	pub(crate) type Rewards<T: Config> = StorageMap<_, Twox64Concat, T::AccountId, BalanceOf<T>, ValueQuery>;

	pub type GenesisStaker<T> = Vec<(
		<T as frame_system::Config>::AccountId,
		Option<<T as frame_system::Config>::AccountId>,
		BalanceOf<T>,
	)>;

	#[pallet::storage]
	#[pallet::getter(fn new_round_forced)]
	pub(crate) type ForceNewRound<T: Config> = StorageValue<_, bool, ValueQuery>;

	#[pallet::genesis_config]
	pub struct GenesisConfig<T: Config> {
		pub stakers: GenesisStaker<T>,
		pub inflation_config: InflationInfo,
		pub max_candidate_stake: BalanceOf<T>,
	}

	#[cfg(feature = "std")]
	impl<T: Config> Default for GenesisConfig<T> {
		fn default() -> Self {
			Self {
				stakers: Default::default(),
				inflation_config: Default::default(),
				max_candidate_stake: Default::default(),
			}
		}
	}

	#[pallet::genesis_build]
	impl<T: Config> GenesisBuild<T> for GenesisConfig<T> {
		fn build(&self) {
			assert!(
				self.inflation_config.is_valid(T::BLOCKS_PER_YEAR.saturated_into()),
				"Invalid inflation configuration"
			);

			InflationConfig::<T>::put(self.inflation_config.clone());
			MaxCollatorCandidateStake::<T>::put(self.max_candidate_stake);

			// Setup delegate & collators
			for &(ref actor, ref opt_val, balance) in &self.stakers {
				assert!(
					T::Currency::free_balance(actor) >= balance,
					"Account does not have enough balance to stake."
				);
				if let Some(delegated_val) = opt_val {
					assert_ok!(<Pallet<T>>::join_delegators(
						T::Origin::from(Some(actor.clone()).into()),
						T::Lookup::unlookup(delegated_val.clone()),
						balance,
					));
				} else {
					assert_ok!(<Pallet<T>>::join_candidates(
						T::Origin::from(Some(actor.clone()).into()),
						balance
					));
				}
			}
			// Set total selected candidates to minimum config
			MaxSelectedCandidates::<T>::put(T::MinCollators::get());

			<Pallet<T>>::update_total_stake();

			// Start Round 0 at Block 0
			let round: RoundInfo<T::BlockNumber> = RoundInfo::new(0u32, 0u32.into(), T::DefaultBlocksPerRound::get());
			<Round<T>>::put(round);
		}
	}

	#[pallet::call]
	impl<T: Config> Pallet<T> {
		/// Forces the start of the new round in the next block.
		///
		/// The new round will be enforced via <T as
		/// ShouldEndSession<_>>::should_end_session.
		///
		/// The dispatch origin must be Root.
		#[pallet::weight(<T as pallet::Config>::WeightInfo::force_new_round())]
		pub fn force_new_round(origin: OriginFor<T>) -> DispatchResult {
			ensure_root(origin)?;

			// set force_new_round handle which, at the start of the next block, will
			// trigger `should_end_session` in `Session::on_initialize` and update the
			// current round
			<ForceNewRound<T>>::put(true);

			Ok(())
		}

		/// Set the annual inflation rate to derive per-round inflation.
		///
		/// The inflation details are considered valid if the annual reward rate
		/// is approximately the per-block reward rate multiplied by the
		/// estimated* total number of blocks per year.
		///
		/// The estimated average block time is twelve seconds.
		///
		/// NOTE: Iterates over CandidatePool for each candidate over their
		/// delegators to set rewards. Needs to be improved when scaling up
		/// `MaxTopCandidates`.
		///
		/// The dispatch origin must be Root.
		///
		/// Emits `RoundInflationSet`.
		#[pallet::weight(<T as pallet::Config>::WeightInfo::set_inflation(T::MaxTopCandidates::get(), T::MaxDelegatorsPerCollator::get()))]
		pub fn set_inflation(
			origin: OriginFor<T>,
			collator_max_rate_percentage: Perquintill,
			collator_annual_reward_rate_percentage: Perquintill,
			delegator_max_rate_percentage: Perquintill,
			delegator_annual_reward_rate_percentage: Perquintill,
		) -> DispatchResultWithPostInfo {
			ensure_root(origin)?;

			let inflation = InflationInfo::new(
				T::BLOCKS_PER_YEAR.saturated_into(),
				collator_max_rate_percentage,
				collator_annual_reward_rate_percentage,
				delegator_max_rate_percentage,
				delegator_annual_reward_rate_percentage,
			);

			ensure!(
				inflation.is_valid(T::BLOCKS_PER_YEAR.saturated_into()),
				Error::<T>::InvalidSchedule
			);

			// set rewards for all collators and delegators due
			let mut num_delegators = 0;
			CandidatePool::<T>::iter().for_each(|(id, state)| {
				num_delegators = num_delegators.max(Self::do_inc_collator_reward(&id, state.stake));
			});

			Self::deposit_event(Event::RoundInflationSet(
				inflation.collator.max_rate,
				inflation.collator.reward_rate.per_block,
				inflation.delegator.max_rate,
				inflation.delegator.reward_rate.per_block,
			));
			InflationConfig::<T>::put(inflation);
			Ok(Some(<T as pallet::Config>::WeightInfo::set_inflation(
				CandidatePool::<T>::count(),
				num_delegators.saturated_into(),
			))
			.into())
		}

		/// Set the maximum number of collator candidates that can be selected
		/// at the beginning of each validation round.
		///
		/// Changes are not applied until the start of the next round.
		///
		/// The new value must be higher than the minimum allowed as set in the
		/// pallet's configuration.
		///
		/// The dispatch origin must be Root.
		///
		/// Emits `MaxSelectedCandidatesSet`.
		#[pallet::weight(<T as pallet::Config>::WeightInfo::set_max_selected_candidates(
			*new,
			T::MaxDelegatorsPerCollator::get()
		))]
		pub fn set_max_selected_candidates(origin: OriginFor<T>, new: u32) -> DispatchResultWithPostInfo {
			ensure_root(origin)?;
			ensure!(new >= T::MinCollators::get(), Error::<T>::CannotSetBelowMin);
			ensure!(new <= T::MaxTopCandidates::get(), Error::<T>::CannotSetAboveMax);
			let old = MaxSelectedCandidates::<T>::get();

			// *** No Fail beyond this point ***

			MaxSelectedCandidates::<T>::put(new);

			// Update total amount at stake for new top collators and their delegators
			let start = old.min(new);
			let end = old.max(new);

			// The slice [start, end] contains the added or removed collators. We sum up
			// their stake to adjust the total stake.
			let (diff_collation, diff_delegation, num_delegators) = TopCandidates::<T>::get()
				.into_iter()
				.skip(start.saturated_into())
				// SAFETY: we ensured that end > start further above.
				.take((end - start).saturated_into())
				.filter_map(|candidate| CandidatePool::<T>::get(&candidate.owner))
				.map(|state| {
					(
						state.stake,
						// SAFETY: the total is always more than the stake
						state.total - state.stake,
						state.delegators.len().saturated_into::<u32>(),
					)
				})
				.reduce(|a, b| (a.0.saturating_add(b.0), a.1.saturating_add(b.1), a.2.max(b.2)))
				.unwrap_or((BalanceOf::<T>::zero(), BalanceOf::<T>::zero(), 0u32));

			TotalCollatorStake::<T>::mutate(|total| {
				if new > old {
					total.collators = total.collators.saturating_add(diff_collation);
					total.delegators = total.delegators.saturating_add(diff_delegation);
				} else {
					total.collators = total.collators.saturating_sub(diff_collation);
					total.delegators = total.delegators.saturating_sub(diff_delegation);
				}
			});

			Self::deposit_event(Event::MaxSelectedCandidatesSet(old, new));

			Ok(Some(<T as pallet::Config>::WeightInfo::set_max_selected_candidates(
				// SAFETY: we ensured that end > start further above.
				end - start,
				num_delegators,
			))
			.into())
		}

		/// Set the number of blocks each validation round lasts.
		///
		/// If the new value is less than the length of the current round, the
		/// system will immediately move to the next round in the next block.
		///
		/// The new value must be higher than the minimum allowed as set in the
		/// pallet's configuration.
		///
		/// The dispatch origin must be Root.
		///
		/// Emits `BlocksPerRoundSet`.
		#[pallet::weight(<T as pallet::Config>::WeightInfo::set_blocks_per_round())]
		pub fn set_blocks_per_round(origin: OriginFor<T>, new: T::BlockNumber) -> DispatchResult {
			ensure_root(origin)?;
			ensure!(new >= T::MinBlocksPerRound::get(), Error::<T>::CannotSetBelowMin);

			let old_round = <Round<T>>::get();

			// *** No Fail beyond this point ***

			<Round<T>>::put(RoundInfo {
				length: new,
				..old_round
			});

			Self::deposit_event(Event::BlocksPerRoundSet(
				old_round.current,
				old_round.first,
				old_round.length,
				new,
			));
			Ok(())
		}

		/// Set the maximal amount a collator can stake. Existing stakes are not
		/// changed.
		///
		/// The dispatch origin must be Root.
		///
		/// Emits `MaxCandidateStakeChanged`.
		#[pallet::weight(<T as Config>::WeightInfo::set_max_candidate_stake())]
		pub fn set_max_candidate_stake(origin: OriginFor<T>, new: BalanceOf<T>) -> DispatchResult {
			ensure_root(origin)?;
			ensure!(
				new >= T::MinCollatorCandidateStake::get(),
				Error::<T>::CannotSetBelowMin
			);

			// *** No Fail beyond this point ***

			MaxCollatorCandidateStake::<T>::put(new);

			Self::deposit_event(Event::MaxCandidateStakeChanged(new));
			Ok(())
		}

		/// Forcedly removes a collator candidate from the TopCandidates and
		/// clears all associated storage for the candidate and their
		/// delegators.
		///
		/// Prepares unstaking of the candidates and their delegators stake
		/// which can be unlocked via `unlock_unstaked` after waiting at
		/// least `StakeDuration` many blocks. Also increments rewards for the
		/// collator and their delegators.
		///
		/// Increments rewards of candidate and their delegators.
		///
		/// Emits `CandidateRemoved`.
		#[pallet::weight(<T as Config>::WeightInfo::force_remove_candidate(
			T::MaxTopCandidates::get(),
			T::MaxDelegatorsPerCollator::get()
		))]
		pub fn force_remove_candidate(
			origin: OriginFor<T>,
			collator: <T::Lookup as StaticLookup>::Source,
		) -> DispatchResultWithPostInfo {
			ensure_root(origin)?;
			let collator = T::Lookup::lookup(collator)?;
			let state = CandidatePool::<T>::get(&collator).ok_or(Error::<T>::CandidateNotFound)?;
			let total_amount = state.total;

			let mut candidates = TopCandidates::<T>::get();
			ensure!(
				candidates.len().saturated_into::<u32>() > T::MinRequiredCollators::get(),
				Error::<T>::TooFewCollatorCandidates
			);

			// *** No Fail except during remove_candidate beyond this point ***

			// remove candidate storage and increment rewards
			Self::remove_candidate(&collator, &state)?;

			let (num_collators, num_delegators) = if candidates
				.remove(&Stake {
					owner: collator.clone(),
					amount: state.total,
				})
				.is_some()
			{
				// update top candidates
				TopCandidates::<T>::put(candidates);
				// update total amount at stake from scratch
				Self::update_total_stake()
			} else {
				(0u32, 0u32)
			};

			Self::deposit_event(Event::CollatorRemoved(collator, total_amount));

			Ok(Some(<T as Config>::WeightInfo::force_remove_candidate(
				num_collators,
				num_delegators,
			))
			.into())
		}

		/// Join the set of collator candidates.
		///
		/// In the next blocks, if the collator candidate has enough funds
		/// staked to be included in any of the top `MaxSelectedCandidates`
		/// positions, it will be included in the set of potential authors that
		/// will be selected by the stake-weighted random selection function.
		///
		/// The staked funds of the new collator candidate are added to the
		/// total stake of the system.
		///
		/// The total amount of funds staked must be within the allowed range as
		/// set in the pallet's configuration.
		///
		/// The dispatch origin must not be already part of the collator
		/// candidates nor of the delegators set.
		///
		/// Emits `JoinedCollatorCandidates`.
		#[pallet::weight(<T as pallet::Config>::WeightInfo::join_candidates(
			T::MaxTopCandidates::get(),
			T::MaxDelegatorsPerCollator::get()
		))]
		pub fn join_candidates(origin: OriginFor<T>, stake: BalanceOf<T>) -> DispatchResultWithPostInfo {
			let sender = ensure_signed(origin)?;
			if let Some(is_active_candidate) = Self::is_active_candidate(&sender) {
				ensure!(is_active_candidate, Error::<T>::AlreadyLeaving);
				ensure!(!is_active_candidate, Error::<T>::CandidateExists);
			}
			ensure!(!Self::is_delegator(&sender), Error::<T>::DelegatorExists);
			ensure!(
				stake >= T::MinCollatorCandidateStake::get(),
				Error::<T>::ValStakeBelowMin
			);
			ensure!(
				stake <= MaxCollatorCandidateStake::<T>::get(),
				Error::<T>::ValStakeAboveMax
			);
			ensure!(
				Unstaking::<T>::get(&sender).len().saturated_into::<u32>() < T::MaxUnstakeRequests::get(),
				Error::<T>::CannotJoinBeforeUnlocking
			);

			// *** No Fail except during increase_lock beyond this point ***

			Self::increase_lock(&sender, stake, BalanceOf::<T>::zero())?;

			let candidate = Candidate::new(sender.clone(), stake);
			let n = Self::update_top_candidates(
				sender.clone(),
				BalanceOf::<T>::zero(),
				BalanceOf::<T>::zero(),
				stake,
				BalanceOf::<T>::zero(),
			);
			CandidatePool::<T>::insert(&sender, candidate);

			Self::deposit_event(Event::JoinedCollatorCandidates(sender, stake));
			Ok(Some(<T as pallet::Config>::WeightInfo::join_candidates(
				n,
				T::MaxDelegatorsPerCollator::get(),
			))
			.into())
		}

		/// Request to leave the set of collator candidates.
		///
		/// On success, the account is immediately removed from the candidate
		/// pool to prevent selection as a collator in future validation rounds,
		/// but unstaking of the funds is executed with a delay of
		/// `StakeDuration` blocks.
		///
		/// The exit request can be reversed by calling
		/// `cancel_leave_candidates`.
		///
		/// This operation affects the pallet's total stake amount. It is
		/// updated even though the funds of the candidate who signaled to leave
		/// are still locked for `ExitDelay` + `StakeDuration` more blocks.
		///
		/// NOTE 1: Upon starting a new session_i in `new_session`, the current
		/// top candidates are selected to be block authors for session_i+1. Any
		/// changes to the top candidates afterwards do not effect the set of
		/// authors for session_i+1.
		/// Thus, we have to make sure none of these collators can
		/// leave before session_i+1 ends by delaying their
		/// exit for `ExitDelay` many blocks.
		///
		/// NOTE 2: We do not increment rewards in this extrinsic as the
		/// candidate could still author blocks, and thus be eligible to receive
		/// rewards, until the end of the next session.
		///
		/// Emits `CollatorScheduledExit`.
		#[pallet::weight(<T as pallet::Config>::WeightInfo::init_leave_candidates(
			T::MaxTopCandidates::get(),
			T::MaxTopCandidates::get().saturating_mul(T::MaxDelegatorsPerCollator::get())
		))]
		pub fn init_leave_candidates(origin: OriginFor<T>) -> DispatchResultWithPostInfo {
			let collator = ensure_signed(origin)?;
			let mut state = CandidatePool::<T>::get(&collator).ok_or(Error::<T>::CandidateNotFound)?;
			ensure!(!state.is_leaving(), Error::<T>::AlreadyLeaving);
			let mut candidates = TopCandidates::<T>::get();
			ensure!(
				candidates.len().saturated_into::<u32>() > T::MinRequiredCollators::get(),
				Error::<T>::TooFewCollatorCandidates
			);

			let now = <Round<T>>::get().current;
			let when = now.saturating_add(T::ExitQueueDelay::get());
			state.leave_candidates(when);

			// *** No Fail beyond this point ***

			let (num_collators, num_delegators) = if candidates
				.remove(&Stake {
					owner: collator.clone(),
					amount: state.total,
				})
				.is_some()
			{
				// update top candidates
				TopCandidates::<T>::put(candidates);
				Self::deposit_event(Event::LeftTopCandidates(collator.clone()));
				// update total amount at stake from scratch
				Self::update_total_stake()
			} else {
				(0u32, 0u32)
			};
			CandidatePool::<T>::insert(&collator, state);

			Self::deposit_event(Event::CollatorScheduledExit(now, collator, when));
			Ok(Some(<T as pallet::Config>::WeightInfo::init_leave_candidates(
				num_collators,
				num_delegators,
			))
			.into())
		}

		/// Execute the network exit of a candidate who requested to leave at
		/// least `ExitQueueDelay` rounds ago. Prepares unstaking of the
		/// candidates and their delegators stake which can be unlocked via
		/// `unlock_unstaked` after waiting at least `StakeDuration` many
		/// blocks.
		///
		/// Requires the candidate to previously have called
		/// `init_leave_candidates`.
		///
		/// The exit request can be reversed by calling
		/// `cancel_leave_candidates`.
		///
		/// NOTE: Iterates over CandidatePool for each candidate over their
		/// delegators to set rewards. Needs to be improved when scaling up
		/// `MaxTopCandidates`.
		///
		/// Emits `CollatorLeft`.
		#[pallet::weight(<T as pallet::Config>::WeightInfo::execute_leave_candidates(
			T::MaxTopCandidates::get(),
			T::MaxDelegatorsPerCollator::get(),
		))]
		pub fn execute_leave_candidates(
			origin: OriginFor<T>,
			collator: <T::Lookup as StaticLookup>::Source,
		) -> DispatchResultWithPostInfo {
			ensure_signed(origin)?;
			let collator = T::Lookup::lookup(collator)?;
			let state = CandidatePool::<T>::get(&collator).ok_or(Error::<T>::CandidateNotFound)?;
			ensure!(state.is_leaving(), Error::<T>::NotLeaving);
			ensure!(state.can_exit(<Round<T>>::get().current), Error::<T>::CannotLeaveYet);

			let num_delegators = state.delegators.len().saturated_into::<u32>();
			let total_amount = state.total;

			// *** No Fail except during remove_candidate beyond this point ***

			// remove candidate storage and increment rewards
			Self::remove_candidate(&collator, &state)?;

			Self::deposit_event(Event::CandidateLeft(collator, total_amount));

			Ok(Some(<T as pallet::Config>::WeightInfo::execute_leave_candidates(
				T::MaxTopCandidates::get(),
				num_delegators,
			))
			.into())
		}

		/// Revert the previously requested exit of the network of a collator
		/// candidate. On success, adds back the candidate to the TopCandidates
		/// and updates the collators.
		///
		/// Requires the candidate to previously have called
		/// `init_leave_candidates`.
		///
		/// Emits `CollatorCanceledExit`.
		#[pallet::weight(<T as pallet::Config>::WeightInfo::cancel_leave_candidates(
			T::MaxTopCandidates::get(),
			T::MaxDelegatorsPerCollator::get(),
		))]
		pub fn cancel_leave_candidates(origin: OriginFor<T>) -> DispatchResultWithPostInfo {
			let candidate = ensure_signed(origin)?;
			let mut state = CandidatePool::<T>::get(&candidate).ok_or(Error::<T>::CandidateNotFound)?;
			ensure!(state.is_leaving(), Error::<T>::NotLeaving);

			// revert leaving state
			state.revert_leaving();

			// *** No Fail beyond this point ***

			let n = Self::update_top_candidates(
				candidate.clone(),
				state.stake,
				// safe because total >= stake
				state.total - state.stake,
				state.stake,
				state.total - state.stake,
			);

			// update candidates for next round
			CandidatePool::<T>::insert(&candidate, state);

			Self::deposit_event(Event::CollatorCanceledExit(candidate));

			Ok(Some(<T as pallet::Config>::WeightInfo::cancel_leave_candidates(
				n,
				T::MaxDelegatorsPerCollator::get(),
			))
			.into())
		}

		/// Stake more funds for a collator candidate.
		///
		/// If not in the set of candidates, staking enough funds allows the
		/// account to be added to it. The larger amount of funds, the higher
		/// chances to be selected as the author of the next block.
		///
		/// This operation affects the pallet's total stake amount.
		///
		/// The resulting total amount of funds staked must be within the
		/// allowed range as set in the pallet's configuration.
		///
		/// Emits `CollatorStakedMore`.
		#[pallet::weight(<T as pallet::Config>::WeightInfo::candidate_stake_more(
			T::MaxTopCandidates::get(),
			T::MaxDelegatorsPerCollator::get(),
			T::MaxUnstakeRequests::get().saturated_into::<u32>()
		))]
		pub fn candidate_stake_more(origin: OriginFor<T>, more: BalanceOf<T>) -> DispatchResultWithPostInfo {
			let collator = ensure_signed(origin)?;

			ensure!(!more.is_zero(), Error::<T>::ValStakeZero);
			let mut state = CandidatePool::<T>::get(&collator).ok_or(Error::<T>::CandidateNotFound)?;
			ensure!(!state.is_leaving(), Error::<T>::CannotStakeIfLeaving);

			let CandidateOf::<T, _> {
				stake: before_stake,
				total: before_total,
				..
			} = state;
			state.stake_more(more);
			let after_stake = state.stake;
			ensure!(
				state.stake <= MaxCollatorCandidateStake::<T>::get(),
				Error::<T>::ValStakeAboveMax
			);

			// *** No Fail except during increase_lock beyond this point ***

			let unstaking_len = Self::increase_lock(&collator, state.stake, more)?;

			let n = if state.is_active() {
				Self::update_top_candidates(
					collator.clone(),
					before_stake,
					// safe because total >= stake
					before_total - before_stake,
					state.stake,
					state.total - state.stake,
				)
			} else {
				0u32
			};
			CandidatePool::<T>::insert(&collator, state);

			// increment rewards for origin + their delegators and reset reward counter
			Self::do_inc_collator_reward(&collator, before_stake);

			Self::deposit_event(Event::CollatorStakedMore(collator, before_stake, after_stake));
			Ok(Some(<T as pallet::Config>::WeightInfo::candidate_stake_more(
				n,
				T::MaxDelegatorsPerCollator::get(),
				unstaking_len,
			))
			.into())
		}

		/// Stake less funds for a collator candidate.
		///
		/// If the new amount of staked fund is not large enough, the account
		/// could be removed from the set of collator candidates and not be
		/// considered for authoring the next blocks.
		///
		/// This operation affects the pallet's total stake amount.
		///
		/// The unstaked funds are not released immediately to the account, but
		/// they will be available after `StakeDuration` blocks.
		///
		/// The resulting total amount of funds staked must be within the
		/// allowed range as set in the pallet's configuration.
		///
		/// Emits `CollatorStakedLess`.
		#[pallet::weight(<T as pallet::Config>::WeightInfo::candidate_stake_less(
			T::MaxTopCandidates::get(),
			T::MaxDelegatorsPerCollator::get()
		))]
		pub fn candidate_stake_less(origin: OriginFor<T>, less: BalanceOf<T>) -> DispatchResultWithPostInfo {
			let collator = ensure_signed(origin)?;
			ensure!(!less.is_zero(), Error::<T>::ValStakeZero);

			let mut state = CandidatePool::<T>::get(&collator).ok_or(Error::<T>::CandidateNotFound)?;
			ensure!(!state.is_leaving(), Error::<T>::CannotStakeIfLeaving);

			let CandidateOf::<T, _> {
				stake: before_stake,
				total: before_total,
				..
			} = state;
			let after = state.stake_less(less).ok_or(Error::<T>::Underflow)?;
			ensure!(
				after >= T::MinCollatorCandidateStake::get(),
				Error::<T>::ValStakeBelowMin
			);

			// *** No Fail except during prep_unstake beyond this point ***

			// we don't unlock immediately
			Self::prep_unstake(&collator, less, false)?;

			let n = if state.is_active() {
				Self::update_top_candidates(
					collator.clone(),
					before_stake,
					// safe because total >= stake
					before_total - before_stake,
					state.stake,
					state.total - state.stake,
				)
			} else {
				0u32
			};
			CandidatePool::<T>::insert(&collator, state);

			// increment rewards for origin + their delegators and reset reward counter
			Self::do_inc_collator_reward(&collator, before_stake);

			Self::deposit_event(Event::CollatorStakedLess(collator, before_stake, after));
			Ok(Some(<T as pallet::Config>::WeightInfo::candidate_stake_less(
				n,
				T::MaxDelegatorsPerCollator::get(),
			))
			.into())
		}

		/// Join the set of delegators by delegating to a collator candidate.
		///
		/// The account that wants to delegate cannot be part of the collator
		/// candidates set as well.
		///
		/// The caller must _not_ have a delegation. If that is the case, they
		/// are required to first remove the delegation.
		///
		/// The amount staked must be larger than the minimum required to become
		/// a delegator as set in the pallet's configuration.
		///
		/// As only `MaxDelegatorsPerCollator` are allowed to delegate a given
		/// collator, the amount staked must be larger than the lowest one in
		/// the current set of delegator for the operation to be meaningful.
		///
		/// The collator's total stake as well as the pallet's total stake are
		/// increased accordingly.
		///
		/// Emits `Delegation`.
		/// Emits `DelegationReplaced` if the candidate has
		/// `MaxDelegatorsPerCollator` many delegations but this delegator
		/// staked more than one of the other delegators of this candidate.
		#[pallet::weight(<T as pallet::Config>::WeightInfo::join_delegators(
			T::MaxTopCandidates::get(),
			T::MaxDelegatorsPerCollator::get()
		))]
		pub fn join_delegators(
			origin: OriginFor<T>,
			collator: <T::Lookup as StaticLookup>::Source,
			amount: BalanceOf<T>,
		) -> DispatchResultWithPostInfo {
			let acc = ensure_signed(origin)?;
			let collator = T::Lookup::lookup(collator)?;

			// check balance
			ensure!(
				pallet_balances::Pallet::<T>::free_balance(acc.clone()) >= amount.into(),
				pallet_balances::Error::<T>::InsufficientBalance
			);

			// first delegation
			ensure!(DelegatorState::<T>::get(&acc).is_none(), Error::<T>::AlreadyDelegating);
			ensure!(amount >= T::MinDelegatorStake::get(), Error::<T>::DelegationBelowMin);

			// cannot be a collator candidate and delegator with same AccountId
			ensure!(Self::is_active_candidate(&acc).is_none(), Error::<T>::CandidateExists);
			ensure!(
				Unstaking::<T>::get(&acc).len().saturated_into::<u32>() < T::MaxUnstakeRequests::get(),
				Error::<T>::CannotJoinBeforeUnlocking
			);
			// cannot delegate if number of delegations in this round exceeds
			// MaxDelegationsPerRound
			let delegation_counter = Self::get_delegation_counter(&acc)?;

			// prepare update of collator state
			let mut state = CandidatePool::<T>::get(&collator).ok_or(Error::<T>::CandidateNotFound)?;
			let num_delegations_pre_insertion: u32 = state.delegators.len().saturated_into();

			ensure!(!state.is_leaving(), Error::<T>::CannotDelegateIfLeaving);
			let delegation = Stake {
				owner: acc.clone(),
				amount,
			};

			// attempt to insert delegator and check for uniqueness
			// NOTE: excess is handled below because we support replacing a delegator with
			// fewer stake
			let insert_delegator = state
				.delegators
				// we handle TooManyDelegators error below in do_update_delegator
				.try_insert(delegation.clone())
				.unwrap_or(true);
			// should never fail but let's be safe
			ensure!(insert_delegator, Error::<T>::DelegatorExists);

			let delegator_state = Delegator {
				amount,
				owner: Some(collator.clone()),
			};
			let CandidateOf::<T, _> {
				stake: old_stake,
				total: old_total,
				..
			} = state;

			// update state and potentially prepare kicking a delegator with less staked
			// amount (includes setting rewards for kicked delegator)
			let state = if num_delegations_pre_insertion == T::MaxDelegatorsPerCollator::get() {
				Self::do_update_delegator(delegation, state)?
			} else {
				state.total = state.total.saturating_add(amount);
				state
			};
			let new_total = state.total;

			// *** No Fail except during increase_lock beyond this point ***

			// lock stake
			Self::increase_lock(&acc, amount, BalanceOf::<T>::zero())?;

			// update top candidates and total amount at stake
			let n = if state.is_active() {
				Self::update_top_candidates(
					collator.clone(),
					old_stake,
					// safe because total >= stake
					old_total - old_stake,
					state.stake,
					state.total - state.stake,
				)
			} else {
				0u32
			};

			// update states
			CandidatePool::<T>::insert(&collator, state);
			DelegatorState::<T>::insert(&acc, delegator_state);
			<LastDelegation<T>>::insert(&acc, delegation_counter);

			// initiate reward counter to match the current state of the candidate
			RewardCount::<T>::insert(&acc, RewardCount::<T>::get(&collator));

			Self::deposit_event(Event::Delegation(acc, amount, collator, new_total));
			Ok(Some(<T as pallet::Config>::WeightInfo::join_delegators(
				n,
				T::MaxDelegatorsPerCollator::get(),
			))
			.into())
		}

		/// Leave the set of delegators and, by implication, revoke the ongoing
		/// delegation.
		///
		/// All staked funds are not unlocked immediately, but they are added to
		/// the queue of pending unstaking, and will effectively be released
		/// after `StakeDuration` blocks from the moment the delegator leaves.
		///
		/// This operation reduces the total stake of the pallet as well as the
		/// stakes of all collators that were delegated, potentially affecting
		/// their chances to be included in the set of candidates in the next
		/// rounds.
		///
		/// Automatically increments the accumulated rewards of the origin of
		/// the current delegation.
		///
		/// Emits `DelegatorLeft`.
		#[pallet::weight(<T as pallet::Config>::WeightInfo::leave_delegators(
			T::MaxTopCandidates::get(),
			T::MaxDelegatorsPerCollator::get()
		))]
		pub fn leave_delegators(origin: OriginFor<T>) -> DispatchResultWithPostInfo {
			let acc = ensure_signed(origin)?;
			let delegator = DelegatorState::<T>::get(&acc).ok_or(Error::<T>::DelegatorNotFound)?;
			// should never throw
			let collator = delegator.owner.ok_or(Error::<T>::DelegationNotFound)?;
			Self::delegator_leaves_collator(acc.clone(), collator)?;

			// *** No Fail beyond this point ***

			DelegatorState::<T>::remove(&acc);

			Self::deposit_event(Event::DelegatorLeft(acc, delegator.amount));
			Ok(Some(<T as pallet::Config>::WeightInfo::leave_delegators(
				1,
				T::MaxDelegatorsPerCollator::get(),
			))
			.into())
		}

		/// Increase the stake for delegating a collator candidate.
		///
		/// If not in the set of candidates, staking enough funds allows the
		/// collator candidate to be added to it.
		///
		/// Emits `DelegatorStakedMore`.
		#[pallet::weight(<T as pallet::Config>::WeightInfo::delegator_stake_more(
			T::MaxTopCandidates::get(),
			T::MaxDelegatorsPerCollator::get(),
			T::MaxUnstakeRequests::get().saturated_into::<u32>())
		)]
		pub fn delegator_stake_more(
			origin: OriginFor<T>,
			candidate: <T::Lookup as StaticLookup>::Source,
			more: BalanceOf<T>,
		) -> DispatchResultWithPostInfo {
			let delegator = ensure_signed(origin)?;
			ensure!(!more.is_zero(), Error::<T>::ValStakeZero);

			let candidate = T::Lookup::lookup(candidate)?;
			let mut delegation = DelegatorState::<T>::get(&delegator).ok_or(Error::<T>::DelegatorNotFound)?;
			let mut collator = CandidatePool::<T>::get(&candidate).ok_or(Error::<T>::CandidateNotFound)?;
			ensure!(!collator.is_leaving(), Error::<T>::CannotDelegateIfLeaving);
			let stake_after = delegation
				.inc_delegation(candidate.clone(), more)
				.map_err(|_| Error::<T>::DelegationNotFound)?;

			// *** No Fail except during increase_lock beyond this point ***

			// update lock
			let unstaking_len = Self::increase_lock(&delegator, stake_after, more)?;

			let CandidateOf::<T, _> {
				stake: before_stake,
				total: before_total,
				..
			} = collator;
			collator.inc_delegator(delegator.clone(), more);
			let after = collator.total;

			// update top candidates and total amount at stake
			let n = if collator.is_active() {
				Self::update_top_candidates(
					candidate.clone(),
					before_stake,
					// safe because total >= stake
					before_total - before_stake,
					collator.stake,
					collator.total - collator.stake,
				)
			} else {
				0u32
			};

			// set rewards and reset reward counter
			Self::do_inc_delegator_reward(&delegator, stake_after.saturating_sub(more), &candidate);

			CandidatePool::<T>::insert(&candidate, collator);
			DelegatorState::<T>::insert(&delegator, delegation);

			Self::deposit_event(Event::DelegatorStakedMore(delegator, candidate, before_total, after));
			Ok(Some(<T as pallet::Config>::WeightInfo::delegator_stake_more(
				n,
				T::MaxDelegatorsPerCollator::get(),
				unstaking_len,
			))
			.into())
		}

		/// Reduce the stake for delegating a collator candidate.
		///
		/// If the new amount of staked fund is not large enough, the collator
		/// could be removed from the set of collator candidates and not be
		/// considered for authoring the next blocks.
		///
		/// The unstaked funds are not release immediately to the account, but
		/// they will be available after `StakeDuration` blocks.
		///
		/// The remaining staked funds must still be larger than the minimum
		/// required by this pallet to maintain the status of delegator.
		///
		/// The resulting total amount of funds staked must be within the
		/// allowed range as set in the pallet's configuration.
		///
		/// Emits `DelegatorStakedLess`.
		#[pallet::weight(<T as pallet::Config>::WeightInfo::delegator_stake_less(
			T::MaxTopCandidates::get(),
			T::MaxDelegatorsPerCollator::get()
		))]
		pub fn delegator_stake_less(
			origin: OriginFor<T>,
			candidate: <T::Lookup as StaticLookup>::Source,
			less: BalanceOf<T>,
		) -> DispatchResultWithPostInfo {
			let delegator = ensure_signed(origin)?;
			ensure!(!less.is_zero(), Error::<T>::ValStakeZero);

			let candidate = T::Lookup::lookup(candidate)?;
			let mut delegations = DelegatorState::<T>::get(&delegator).ok_or(Error::<T>::DelegatorNotFound)?;
			let mut collator = CandidatePool::<T>::get(&candidate).ok_or(Error::<T>::CandidateNotFound)?;
			ensure!(!collator.is_leaving(), Error::<T>::CannotDelegateIfLeaving);
			let stake_after = delegations
				.dec_delegation(candidate.clone(), less)
				.map_err(|_| Error::<T>::DelegationNotFound)?
				.ok_or(Error::<T>::Underflow)?;

			ensure!(
				stake_after >= T::MinDelegatorStake::get(),
				Error::<T>::DelegationBelowMin
			);

			// *** No Fail except during prep_unstake beyond this point ***

			Self::prep_unstake(&delegator, less, false)?;

			let CandidateOf::<T, _> {
				stake: before_stake,
				total: before_total,
				..
			} = collator;
			collator.dec_delegator(delegator.clone(), less);
			let after = collator.total;

			// update top candidates and total amount at stake
			let n = if collator.is_active() {
				Self::update_top_candidates(
					candidate.clone(),
					before_stake,
					// safe because total >= stake
					before_total - before_stake,
					collator.stake,
					collator.total - collator.stake,
				)
			} else {
				0u32
			};

			// set rewards and reset reward counter
			Self::do_inc_delegator_reward(&delegator, stake_after.saturating_add(less), &candidate);

			CandidatePool::<T>::insert(&candidate, collator);
			DelegatorState::<T>::insert(&delegator, delegations);

			Self::deposit_event(Event::DelegatorStakedLess(delegator, candidate, before_total, after));
			Ok(Some(<T as pallet::Config>::WeightInfo::delegator_stake_less(
				n,
				T::MaxDelegatorsPerCollator::get(),
			))
			.into())
		}

		/// Unlock all previously staked funds that are now available for
		/// unlocking by the origin account after `StakeDuration` blocks have
		/// elapsed.
		///
		/// Weight: O(U) where U is the number of locked unstaking requests
		/// bounded by `MaxUnstakeRequests`.
		/// - Reads: [Origin Account], Unstaking, Locks
		/// - Writes: Unstaking, Locks
		/// - Kills: Unstaking & Locks if no balance is locked anymore
		/// # </weight>
		#[pallet::weight(<T as pallet::Config>::WeightInfo::unlock_unstaked(
			T::MaxUnstakeRequests::get().saturated_into::<u32>()
		))]
		pub fn unlock_unstaked(
			origin: OriginFor<T>,
			target: <T::Lookup as StaticLookup>::Source,
		) -> DispatchResultWithPostInfo {
			ensure_signed(origin)?;
			let target = T::Lookup::lookup(target)?;

			let unstaking_len = Self::do_unlock(&target)?;

			Ok(Some(<T as pallet::Config>::WeightInfo::unlock_unstaked(unstaking_len)).into())
		}

		/// Claim block authoring rewards for the target address.
		///
		/// Requires `Rewards` to be set beforehand, which can by triggered by
		/// any of the following options
		/// * Calling increment_{collator, delegator}_rewards (active)
		/// * Altering your stake (active)
		/// * Leaving the network as a collator (active)
		/// * Revoking a delegation as a delegator (active)
		/// * Being a delegator whose collator left the network, altered their
		///   stake or incremented rewards (passive)
		///
		/// The dispatch origin can be any signed one, e.g., anyone can claim
		/// for anyone.
		///
		/// Emits `Rewarded`.
		#[pallet::weight(<T as Config>::WeightInfo::claim_rewards())]
		pub fn claim_rewards(origin: OriginFor<T>) -> DispatchResult {
			let target = ensure_signed(origin)?;

			// we could kill the storage entry but let's be safe in case the deposit fails
			let rewards = Rewards::<T>::get(&target);
			ensure!(!rewards.is_zero(), Error::<T>::RewardsNotFound);

			// mint into target and reset rewards
			let rewards = T::Currency::deposit_into_existing(&target, rewards)?;
			Rewards::<T>::remove(&target);

			Self::deposit_event(Event::Rewarded(target, rewards.peek()));

			Ok(())
		}

		/// Actively increment the rewards of a collator and their delegators.
		///
		/// The same effect is triggered by changing the stake or leaving the
		/// network.
		///
		/// The dispatch origin must be a collator.
		#[pallet::weight(<T as Config>::WeightInfo::increment_collator_rewards(T::MaxDelegatorsPerCollator::get()))]
		pub fn increment_collator_rewards(origin: OriginFor<T>) -> DispatchResultWithPostInfo {
			let collator = ensure_signed(origin)?;
			let state = CandidatePool::<T>::get(&collator).ok_or(Error::<T>::CandidateNotFound)?;

			// early exit
			let reward_count = RewardCount::<T>::get(&collator);
			ensure!(!reward_count.is_zero(), Error::<T>::RewardsNotFound);

			let num_delegators = Self::do_inc_collator_reward(&collator, state.stake);
			Ok(Some(<T as Config>::WeightInfo::increment_collator_rewards(
				num_delegators.saturated_into(),
			))
			.into())
		}

		/// Actively increment the rewards of a delegator for all their
		/// delegations.
		///
		/// The same effect is triggered by changing the stake or revoking
		/// delegations.
		///
		/// The dispatch origin must be a delegator.
		#[pallet::weight(<T as Config>::WeightInfo::increment_delegator_rewards())]
		pub fn increment_delegator_rewards(origin: OriginFor<T>) -> DispatchResult {
			let delegator = ensure_signed(origin)?;
			let delegation = DelegatorState::<T>::get(&delegator).ok_or(Error::<T>::DelegatorNotFound)?;
			// should never throw
			let collator = delegation.owner.ok_or(Error::<T>::DelegationNotFound)?;

			Self::do_inc_delegator_reward(&delegator, delegation.amount, &collator);
			ensure!(!Rewards::<T>::get(&delegator).is_zero(), Error::<T>::RewardsNotFound);

			Ok(())
		}

		/// Executes the annual reduction of the reward rates for collators and
		/// delegators. Moreover, sets rewards for all collators and delegators
		/// before adjusting the inflation.
		///
		/// Emits `RoundInflationSet`.
		#[pallet::weight(<T as Config>::WeightInfo::execute_scheduled_reward_change(T::MaxTopCandidates::get(), T::MaxDelegatorsPerCollator::get()))]
		pub fn execute_scheduled_reward_change(origin: OriginFor<T>) -> DispatchResultWithPostInfo {
			ensure_signed(origin)?;

			let now = frame_system::Pallet::<T>::block_number();
			let year = now / T::BLOCKS_PER_YEAR;
			let last_update = LastRewardReduction::<T>::get();

			ensure!(year > last_update, Error::<T>::TooEarly);

			// Calculate new inflation based on last year
			let inflation = InflationConfig::<T>::get();
			// collator reward rate decreases by 2% p.a. of the previous one
			let c_reward_rate = inflation.collator.reward_rate.annual * Perquintill::from_percent(98);
			// delegator reward rate should be 6% in 2nd year and 0% afterwards
			let d_reward_rate = if year == T::BlockNumber::one() {
				Perquintill::from_percent(6)
			} else {
				Perquintill::zero()
			};
			let new_inflation = InflationInfo::new(
				T::BLOCKS_PER_YEAR.saturated_into(),
				inflation.collator.max_rate,
				c_reward_rate,
				inflation.delegator.max_rate,
				d_reward_rate,
			);
			// should never fail
			ensure!(
				new_inflation.is_valid(T::BLOCKS_PER_YEAR.saturated_into()),
				Error::<T>::InvalidSchedule
			);

			// set rewards for all collators and delegators before updating reward rates
			let mut max_num_delegators = 0;
			CandidatePool::<T>::iter().for_each(|(id, state)| {
				max_num_delegators = max_num_delegators.max(Self::do_inc_collator_reward(&id, state.stake));
			});

			// update inflation config
			InflationConfig::<T>::put(new_inflation.clone());
			LastRewardReduction::<T>::put(year);
			Self::deposit_event(Event::RoundInflationSet(
				new_inflation.collator.max_rate,
				new_inflation.collator.reward_rate.per_block,
				new_inflation.delegator.max_rate,
				new_inflation.delegator.reward_rate.per_block,
			));

			Ok(Some(<T as Config>::WeightInfo::execute_scheduled_reward_change(
				CandidatePool::<T>::count(),
				max_num_delegators.saturated_into(),
			))
			.into())
		}
	}

	impl<T: Config> Pallet<T> {
		/// Check whether an account is currently delegating.
		pub fn is_delegator(acc: &T::AccountId) -> bool {
			DelegatorState::<T>::get(acc).is_some()
		}

		/// Check whether an account is currently a collator candidate and
		/// whether their state is CollatorStatus::Active.
		///
		/// Returns Some(is_active) if the account is a candidate, else None.
		pub fn is_active_candidate(acc: &T::AccountId) -> Option<bool> {
			if let Some(state) = CandidatePool::<T>::get(acc) {
				Some(state.status == CandidateStatus::Active)
			} else {
				None
			}
		}

		/// Update the top candidates and total amount at stake after mutating
		/// an active candidate's stake.
		///
		/// NOTE: It is assumed that the calling context checks whether the
		/// collator candidate is currently active before calling this function.
		fn update_top_candidates(
			candidate: T::AccountId,
			old_self: BalanceOf<T>,
			old_delegators: BalanceOf<T>,
			new_self: BalanceOf<T>,
			new_delegators: BalanceOf<T>,
		) -> u32 {
			let mut top_candidates = TopCandidates::<T>::get();
			let num_top_candidates: u32 = top_candidates.len().saturated_into();
			let old_stake = Stake {
				owner: candidate.clone(),
				amount: old_self.saturating_add(old_delegators),
			};
			let new_stake = Stake {
				owner: candidate.clone(),
				amount: new_self.saturating_add(new_delegators),
			};

			// update TopCandidates set
			let maybe_top_candidate_update = if let Ok(i) = top_candidates.linear_search(&old_stake) {
				// case 1: candidate is member of TopCandidates with old stake
				top_candidates.mutate(|vec| {
					if let Some(stake) = vec.get_mut(i) {
						stake.amount = new_stake.amount;
					}
				});
				Some((Some(i), top_candidates))
			} else if top_candidates.try_insert_replace(new_stake.clone()).is_ok() {
				// case 2: candidate ascends into TopCandidates with new stake
				// and might replace another candidate if TopCandidates is full
				Self::deposit_event(Event::EnteredTopCandidates(candidate));
				Some((None, top_candidates))
			} else {
				// case 3: candidate neither was nor will be member of TopCandidates
				None
			};

			// update storage for TotalCollatorStake and TopCandidates
			if let Some((maybe_old_idx, top_candidates)) = maybe_top_candidate_update {
				let max_selected_candidates = MaxSelectedCandidates::<T>::get().saturated_into::<usize>();
				let was_collating = maybe_old_idx.map(|i| i < max_selected_candidates).unwrap_or(false);
				let is_collating = top_candidates
					.linear_search(&new_stake)
					.map(|i| i < max_selected_candidates)
					.unwrap_or(false);

				// update TopCollatorStake storage iff candidate was or will be a collator
				match (was_collating, is_collating) {
					(true, true) => {
						Self::update_total_stake_by(new_self, new_delegators, old_self, old_delegators);
					}
					(true, false) => {
						// candidate left the collator set because they staked less and have been
						// replaced by the next candidate in the queue at position
						// min(max_selected_candidates, top_candidates) - 1 in TopCandidates
						let new_col_idx = max_selected_candidates.min(top_candidates.len()).saturating_sub(1);

						// get displacer
						let (add_collators, add_delegators) =
							Self::get_top_candidate_stake_at(&top_candidates, new_col_idx)
								// shouldn't be possible to fail, but we handle it gracefully
								.unwrap_or((new_self, new_delegators));
						Self::update_total_stake_by(add_collators, add_delegators, old_self, old_delegators);
					}
					(false, true) => {
						// candidate pushed out the least staked collator which is now at position
						// min(max_selected_top_candidates, top_candidates - 1) in TopCandidates
						let old_col_idx = max_selected_candidates.min(top_candidates.len().saturating_sub(1));

						// get amount to subtract from TotalCollatorStake
						let (drop_self, drop_delegators) =
							Self::get_top_candidate_stake_at(&top_candidates, old_col_idx)
								// default to zero if candidate DNE, e.g. TopCandidates is not full
								.unwrap_or((BalanceOf::<T>::zero(), BalanceOf::<T>::zero()));
						Self::update_total_stake_by(new_self, new_delegators, drop_self, drop_delegators);
					}
					_ => {}
				}

				// update TopCandidates storage
				TopCandidates::<T>::put(top_candidates);
			}

			num_top_candidates
		}

		/// Retrieve the staked amounts (self, sum of delegators) of member of
		/// [TopCandidates] at the given index, if it exists.
		fn get_top_candidate_stake_at(
			top_candidates: &OrderedSet<StakeOf<T>, T::MaxTopCandidates>,
			index: usize,
		) -> Option<(BalanceOf<T>, BalanceOf<T>)> {
			top_candidates
				.get(index)
				.and_then(|stake| CandidatePool::<T>::get(&stake.owner))
				// SAFETY: the total is always more than the stake
				.map(|state| (state.stake, state.total - state.stake))
		}

		/// Mutate the [TotalCollatorStake] by both incrementing and decreasing
		/// it by the provided values.
		fn update_total_stake_by(
			add_collators: BalanceOf<T>,
			add_delegators: BalanceOf<T>,
			sub_collators: BalanceOf<T>,
			sub_delegators: BalanceOf<T>,
		) {
			TotalCollatorStake::<T>::mutate(|total| {
				total.collators = total
					.collators
					.saturating_sub(sub_collators)
					.saturating_add(add_collators);
				total.delegators = total
					.delegators
					.saturating_sub(sub_delegators)
					.saturating_add(add_delegators);
			});
		}

		/// Iterate over the top `MaxSelectedCandidates` many collators in terms
		/// of cumulated stake (self + from delegators) from the [TopCandidates]
		/// and recalculate the [TotalCollatorStake] from scratch.
		///
		/// NOTE: Should only be called in rare circumstances in which we cannot
		/// guarantee a single candidate's stake has changed, e.g. on genesis or
		/// when a collator leaves. Otherwise, please use
		/// [update_total_stake_by].
		fn update_total_stake() -> (u32, u32) {
			let mut num_of_delegators = 0u32;
			let mut collator_stake = BalanceOf::<T>::zero();
			let mut delegator_stake = BalanceOf::<T>::zero();

			let collators = Self::selected_candidates();

			// Snapshot exposure for round for weighting reward distribution
			for account in collators.iter() {
				let state =
					CandidatePool::<T>::get(&account).expect("all members of TopCandidates must be candidates q.e.d");
				num_of_delegators = num_of_delegators.max(state.delegators.len().saturated_into::<u32>());

				// sum up total stake and amount of collators, delegators
				let amount_collator = state.stake;
				collator_stake = collator_stake.saturating_add(state.stake);
				// safe to subtract because total >= stake
				let amount_delegators = state.total - amount_collator;
				delegator_stake = delegator_stake.saturating_add(amount_delegators);
			}

			TotalCollatorStake::<T>::mutate(|total| {
				total.collators = collator_stake;
				total.delegators = delegator_stake;
			});

			// return number of selected candidates and the corresponding number of their
			// delegators for post-weight correction
			(collators.len().saturated_into(), num_of_delegators)
		}

		/// Update the collator's state by removing the delegator's stake and
		/// starting the process to unlock the delegator's staked funds as well
		/// as incrementing their accumulated rewards.
		///
		/// This operation affects the pallet's total stake.
		fn delegator_leaves_collator(delegator: T::AccountId, collator: T::AccountId) -> DispatchResult {
			let mut state = CandidatePool::<T>::get(&collator).ok_or(Error::<T>::CandidateNotFound)?;

			let delegator_stake = state
				.delegators
				.remove(&Stake {
					owner: delegator.clone(),
					// amount is irrelevant for removal
					amount: BalanceOf::<T>::one(),
				})
				.map(|nom| nom.amount)
				.ok_or(Error::<T>::DelegatorNotFound)?;

			let CandidateOf::<T, _> {
				stake: old_stake,
				total: old_total,
				..
			} = state;
			state.total = state.total.saturating_sub(delegator_stake);
			let new_total = state.total;

			// set rewards
			Self::do_inc_delegator_reward(&delegator, delegator_stake, &collator);

			// we don't unlock immediately
			Self::prep_unstake(&delegator, delegator_stake, false)?;

			// update top candidates and total amount at stake
			if state.is_active() {
				Self::update_top_candidates(
					collator.clone(),
					old_stake,
					// safe because total >= stake
					old_total - old_stake,
					state.stake,
					state.total - state.stake,
				);
			}
			CandidatePool::<T>::insert(&collator, state);

			Self::deposit_event(Event::DelegatorLeftCollator(
				delegator,
				collator,
				delegator_stake,
				new_total,
			));
			Ok(())
		}

		/// Return the best `MaxSelectedCandidates` many candidates.
		///
		/// In case a collator from last round was replaced by a candidate with
		/// the same total stake during sorting, we revert this swap to
		/// prioritize collators over candidates.
		pub fn selected_candidates() -> BoundedVec<T::AccountId, T::MaxTopCandidates> {
			let candidates = TopCandidates::<T>::get();

			// Should never fail since WASM usize are 32bits and native are either 32 or 64
			let top_n = MaxSelectedCandidates::<T>::get().saturated_into::<usize>();

			log::trace!("{} Candidates for {} Collator seats", candidates.len(), top_n);

			// Choose the top MaxSelectedCandidates qualified candidates
			let collators = candidates
				.into_iter()
				.take(top_n)
				.filter(|x| x.amount >= T::MinCollatorStake::get())
				.map(|x| x.owner)
				.collect::<Vec<T::AccountId>>();

			collators.try_into().expect("Did not extend Collators q.e.d.")
		}

		/// Attempts to add the stake to the set of delegators of a collator
		/// which already reached its maximum size by removing an already
		/// existing delegator with less staked value. If the given staked
		/// amount is at most the minimum staked value of the original delegator
		/// set, an error is returned.
		///
		/// Sets rewards for the removed delegator.
		///
		/// Returns a tuple which contains the updated candidate state as well
		/// as the potentially replaced delegation which will be used later when
		/// updating the storage of the replaced delegator.
		///
		/// Emits `DelegationReplaced` if the stake exceeds one of the current
		/// delegations.
		#[allow(clippy::type_complexity)]
		fn do_update_delegator(
			stake: Stake<T::AccountId, BalanceOf<T>>,
			mut state: Candidate<T::AccountId, BalanceOf<T>, T::MaxDelegatorsPerCollator>,
		) -> Result<CandidateOf<T, T::MaxDelegatorsPerCollator>, DispatchError> {
			// attempt to replace the last element of the set
			let stake_to_remove = state
				.delegators
				.try_insert_replace(stake.clone())
				.map_err(|err_too_many| {
					if err_too_many {
						Error::<T>::TooManyDelegators
					} else {
						// should never occur because we previously check this case, but let's be sure
						Error::<T>::AlreadyDelegating
					}
				})?;

			state.total = state.total.saturating_add(stake.amount);

			if let Some(stake_to_remove) = stake_to_remove {
				// update total stake
				state.total = state.total.saturating_sub(stake_to_remove.amount);

				// set rewards for kicked delegator
				Self::do_inc_delegator_reward(&stake_to_remove.owner, stake_to_remove.amount, &state.id);
				// prepare unstaking for kicked delegator
				Self::prep_unstake(&stake_to_remove.owner, stake_to_remove.amount, true)?;
				// remove Delegator state for kicked delegator
				DelegatorState::<T>::remove(&stake_to_remove.owner);

				Self::deposit_event(Event::DelegationReplaced(
					stake.owner,
					stake.amount,
					stake_to_remove.owner,
					stake_to_remove.amount,
					state.id.clone(),
					state.total,
				));
			}

			Ok(state)
		}

		/// Either set or increase the BalanceLock of target account to
		/// amount.
		///
		/// Consumes unstaked balance which can be unlocked in the future up to
		/// amount and updates `Unstaking` storage accordingly.
		fn increase_lock(who: &T::AccountId, amount: BalanceOf<T>, more: BalanceOf<T>) -> Result<u32, DispatchError> {
			ensure!(
				pallet_balances::Pallet::<T>::free_balance(who) >= amount.into(),
				pallet_balances::Error::<T>::InsufficientBalance
			);

			let mut unstaking_len = 0u32;

			// *** No Fail except during Unstaking mutation beyond this point ***

			// update Unstaking by consuming up to {amount | more}
			<Unstaking<T>>::try_mutate(who, |unstaking| -> DispatchResult {
				// reduce {amount | more} by unstaking until either {amount | more} is zero or
				// no unstaking is left
				// if more is set, we only want to reduce by more to achieve 100 - 40 + 30 = 90
				// locked
				let mut amt_consuming_unstaking = if more.is_zero() { amount } else { more };
				unstaking_len = unstaking.len().saturated_into();
				for (block_number, locked_balance) in unstaking.clone() {
					if amt_consuming_unstaking.is_zero() {
						break;
					} else if locked_balance > amt_consuming_unstaking {
						// amount is only reducible by locked_balance - amt_consuming_unstaking
						let delta = locked_balance.saturating_sub(amt_consuming_unstaking);
						// replace old entry with delta
						unstaking
							.try_insert(block_number, delta)
							.map_err(|_| Error::<T>::NoMoreUnstaking)?;
						amt_consuming_unstaking = Zero::zero();
					} else {
						// amount is either still reducible or reached
						amt_consuming_unstaking = amt_consuming_unstaking.saturating_sub(locked_balance);
						unstaking.remove(&block_number);
					}
				}
				Ok(())
			})?;

			// Either set a new lock or potentially extend the existing one if amount
			// exceeds the currently locked amount
			T::Currency::extend_lock(STAKING_ID, who, amount, WithdrawReasons::all());

			Ok(unstaking_len)
		}

		/// Set the unlocking block for the account and corresponding amount
		/// which can be unlocked via `unlock_unstaked` after waiting at
		/// least for `StakeDuration` many blocks.
		///
		/// Throws if the amount is zero (unlikely) or if active unlocking
		/// requests exceed limit. The latter defends against stake reduction
		/// spamming.
		fn prep_unstake(who: &T::AccountId, amount: BalanceOf<T>, is_removal: bool) -> DispatchResult {
			// should never occur but let's be safe
			ensure!(!amount.is_zero(), Error::<T>::StakeNotFound);

			let now = <frame_system::Pallet<T>>::block_number();
			let unlock_block = now.saturating_add(T::StakeDuration::get());
			let mut unstaking = <Unstaking<T>>::get(who);

			let allowed_unstakings = if is_removal {
				// the account was forcedly removed and we allow to fill all unstake requests
				T::MaxUnstakeRequests::get()
			} else {
				// we need to reserve a free slot for a forced removal of the account
				T::MaxUnstakeRequests::get().saturating_sub(1)
			};
			ensure!(
				unstaking.len().saturated_into::<u32>() < allowed_unstakings,
				Error::<T>::NoMoreUnstaking,
			);

			// if existent, we have to add the current amount of same unlock_block, because
			// insert overwrites the current value
			let amount = amount.saturating_add(*unstaking.get(&unlock_block).unwrap_or(&BalanceOf::<T>::zero()));
			unstaking
				.try_insert(unlock_block, amount)
				.map_err(|_| Error::<T>::NoMoreUnstaking)?;
			<Unstaking<T>>::insert(who, unstaking);
			Ok(())
		}

		/// Clear the CandidatePool of the candidate and remove all delegations
		/// to the candidate. Moreover, prepare unstaking for the candidate and
		/// their former delegations.
		fn remove_candidate(
			collator: &T::AccountId,
			state: &CandidateOf<T, T::MaxDelegatorsPerCollator>,
		) -> DispatchResult {
			// iterate over delegators
			for stake in &state.delegators[..] {
				// prepare unstaking of delegator
				Self::prep_unstake(&stake.owner, stake.amount, true)?;
				// remove delegation from delegator state
				if let Some(mut delegator) = DelegatorState::<T>::get(&stake.owner) {
					delegator
						.rm_delegation(collator.clone())
						.map_err(|_| Error::<T>::DelegationNotFound)?;
					DelegatorState::<T>::remove(&stake.owner);
				}
			}
			// prepare unstaking of collator candidate
			Self::prep_unstake(&state.id, state.stake, true)?;

			// *** No Fail beyond this point ***

			// increment rewards of collator and their delegators
			Self::do_inc_collator_reward(collator, state.stake);

			// disable validator for next session if they were in the set of validators
			pallet_session::Pallet::<T>::validators()
				.into_iter()
				.enumerate()
				.find_map(|(i, id)| {
					if <T as pallet_session::Config>::ValidatorIdOf::convert(collator.clone()) == Some(id) {
						Some(i)
					} else {
						None
					}
				})
				.map(u32::saturated_from::<usize>)
				// FIXME: Does not prevent the collator from being able to author a block in this (or potentially the next) session. See https://github.com/paritytech/substrate/issues/8004
				.map(pallet_session::Pallet::<T>::disable_index);

			CandidatePool::<T>::remove(&collator);
			Ok(())
		}

		/// Withdraw all staked currency which was unstaked at least
		/// `StakeDuration` blocks ago.
		fn do_unlock(who: &T::AccountId) -> Result<u32, DispatchError> {
			let now = <frame_system::Pallet<T>>::block_number();
			let mut unstaking = <Unstaking<T>>::get(who);
			let unstaking_len = unstaking.len().saturated_into::<u32>();
			ensure!(!unstaking.is_empty(), Error::<T>::UnstakingIsEmpty);

			let mut total_unlocked: BalanceOf<T> = Zero::zero();
			let mut total_locked: BalanceOf<T> = Zero::zero();
			let mut expired = Vec::new();

			// check potential unlocks
			for (block_number, locked_balance) in unstaking.clone().into_iter() {
				if block_number <= now {
					expired.push(block_number);
					total_unlocked = total_unlocked.saturating_add(locked_balance);
				} else {
					total_locked = total_locked.saturating_add(locked_balance);
				}
			}
			for block_number in expired {
				unstaking.remove(&block_number);
			}

			// iterate balance locks to retrieve amount of locked balance
			let locks = Locks::<T>::get(who);
			total_locked = if let Some(BalanceLock { amount, .. }) = locks.iter().find(|l| l.id == STAKING_ID) {
				amount.saturating_sub(total_unlocked.into()).into()
			} else {
				// should never fail to find the lock since we checked whether unstaking is not
				// empty but let's be safe
				Zero::zero()
			};

			if total_locked.is_zero() {
				T::Currency::remove_lock(STAKING_ID, who);
				<Unstaking<T>>::remove(who);
			} else {
				T::Currency::set_lock(STAKING_ID, who, total_locked, WithdrawReasons::all());
				<Unstaking<T>>::insert(who, unstaking);
			}

			Ok(unstaking_len)
		}

		/// Checks whether a delegator can still delegate in this round, e.g.,
		/// if they have not delegated MaxDelegationsPerRound many times
		/// already in this round.
		fn get_delegation_counter(delegator: &T::AccountId) -> Result<DelegationCounter, DispatchError> {
			let last_delegation = <LastDelegation<T>>::get(delegator);
			let round = <Round<T>>::get();

			// reset counter if the round advanced since last delegation
			let counter = if last_delegation.round < round.current {
				0u32
			} else {
				last_delegation.counter
			};

			ensure!(
				counter < T::MaxDelegationsPerRound::get(),
				Error::<T>::DelegationsPerRoundExceeded
			);

			Ok(DelegationCounter {
				round: round.current,
				counter: counter.saturating_add(1),
			})
		}

		/// Calculates the network rewards per block with the current data and
		/// issues these rewards to the network. The imbalance will be handled
		/// in `on_initialize` by adding it to the free balance of
		/// `NetworkRewardBeneficiary`.
		///
		/// Over the course of an entire year, the network rewards equal the
		/// maximum annual collator staking rewards multiplied with the
		/// NetworkRewardRate. E.g., assuming 10% annual collator reward rate,
		/// 10% max staking rate, 200k KILT max collator stake and 30 collators:
		/// NetworkRewards = NetworkRewardRate * 10% * 10% * 200_000 KILT * 30
		///
		/// The expected rewards are the product of
		///  * the current total maximum collator rewards
		///  * and the configured NetworkRewardRate
		///
		/// `col_reward_rate_per_block * col_max_stake * max_num_of_collators *
		/// NetworkRewardRate`
		fn issue_network_reward() -> NegativeImbalanceOf<T> {
			// Multiplication with Perquintill cannot overflow
			let max_col_rewards = InflationConfig::<T>::get().collator.reward_rate.per_block
				* MaxCollatorCandidateStake::<T>::get()
				* MaxSelectedCandidates::<T>::get().into();
			let network_reward = T::NetworkRewardRate::get() * max_col_rewards;

			T::Currency::issue(network_reward)
		}

		/// Calculates the collator staking rewards for authoring `multiplier`
		/// many blocks based on the given stake.
		///
		/// Depends on the current total issuance and staking reward
		/// configuration for collators.
		fn calc_block_rewards_collator(stake: BalanceOf<T>, multiplier: BalanceOf<T>) -> BalanceOf<T> {
			let total_issuance = T::Currency::total_issuance();
			let TotalStake {
				collators: total_collators,
				..
			} = <TotalCollatorStake<T>>::get();
			let staking_rate = Perquintill::from_rational(total_collators, total_issuance);

			InflationConfig::<T>::get()
				.collator
				.compute_reward::<T>(stake, staking_rate, multiplier)
		}

		/// Calculates the delegator staking rewards for `multiplier` many
		/// blocks based on the given stake.
		///
		/// Depends on the current total issuance and staking reward
		/// configuration for delegators.
		fn calc_block_rewards_delegator(stake: BalanceOf<T>, multiplier: BalanceOf<T>) -> BalanceOf<T> {
			let total_issuance = T::Currency::total_issuance();
			let TotalStake {
				delegators: total_delegators,
				..
			} = <TotalCollatorStake<T>>::get();
			let staking_rate = Perquintill::from_rational(total_delegators, total_issuance);

			InflationConfig::<T>::get()
				.delegator
				.compute_reward::<T>(stake, staking_rate, multiplier)
		}

		/// Calculates the staking rewards for a given account address.
		///
		/// At least used in Runtime API.
		pub fn get_unclaimed_staking_rewards(acc: &T::AccountId) -> BalanceOf<T> {
			let mut reward_count = RewardCount::<T>::get(acc);
			let rewards = Rewards::<T>::get(acc);

			if let Some(delegator_state) = DelegatorState::<T>::get(acc) {
				// delegator reward count does not automatically inrement in order to be
				// scalable
				reward_count =
					reward_count.saturating_add(delegator_state.owner.map(RewardCount::<T>::get).unwrap_or(0u32));
				let stake = DelegatorState::<T>::get(acc)
					.map(|state| state.amount)
					.unwrap_or_else(BalanceOf::<T>::zero);
				rewards.saturating_add(Self::calc_block_rewards_delegator(stake, reward_count.into()))
			} else if Self::is_active_candidate(acc).is_some() {
				let stake = CandidatePool::<T>::get(acc)
					.map(|state| state.stake)
					.unwrap_or_else(BalanceOf::<T>::zero);
				rewards.saturating_add(Self::calc_block_rewards_collator(stake, reward_count.into()))
			} else {
				BalanceOf::<T>::zero()
			}
		}

		/// Increment the accumulated rewards of a collator by consuming their
		/// current rewards counter.
		///
		/// Moreover, automatically increments all associated delegators since
		/// their reward increment is dependend on the collator reward counter.
		///
		/// Resets all reward counters of the collator and their delegators to
		/// zero.
		fn do_inc_collator_reward(collator: &T::AccountId, stake: BalanceOf<T>) -> usize {
			// get reward counters
			let col_reward_count = RewardCount::<T>::get(collator);

			// set reward data for collator
			Rewards::<T>::mutate(collator, |reward| {
				*reward = reward.saturating_add(Self::calc_block_rewards_collator(stake, col_reward_count.into()));
			});

			// set reward data for delegators
			let num_delegators = if let Some(state) = CandidatePool::<T>::get(collator.clone()) {
				let num_delegators = state.delegators.len();
				for Stake { owner, amount } in state.delegators {
					Self::do_inc_delegator_reward(&owner, amount, collator);
					// Reset delegator counter since collator counter will be reset
					RewardCount::<T>::insert(owner, 0);
				}
				num_delegators
			} else {
				0usize
			};

			// Reset collator reward count
			RewardCount::<T>::insert(collator, 0);

			num_delegators
		}

		/// Increment the accumulated rewards of a delegator by consuming their
		/// current rewards counter. The counter will be reset to the collator
		/// counter.
		fn do_inc_delegator_reward(acc: &T::AccountId, stake: BalanceOf<T>, col: &T::AccountId) -> Weight {
			// get reward counters
			let del_reward_count = RewardCount::<T>::get(acc);
			let col_reward_count = RewardCount::<T>::get(col);
			let diff = col_reward_count.saturating_sub(del_reward_count);

			// only update if collator has higher reward count
			if diff > 0 {
				Rewards::<T>::mutate(acc, |reward| {
					*reward = reward.saturating_add(Self::calc_block_rewards_delegator(stake, diff.into()));
				});
				// align with collator counter such that incrementing would
				// lead to 0 rewards until the collator counter increases
				RewardCount::<T>::insert(acc, col_reward_count);

				// 4 reads from reward calc
				T::DbWeight::get().reads_writes(6, 2)
			} else {
				T::DbWeight::get().reads(2)
			}
		}

		/// Calculates the current staking and reward rates for collators and
		/// delegators.
		///
		/// At least used in Runtime API.
		pub fn get_staking_rates() -> runtime_api::StakingRates {
			let total_issuance = T::Currency::total_issuance();
			let total_stake = <TotalCollatorStake<T>>::get();
			let inflation_config = InflationConfig::<T>::get();
			let collator_staking_rate = Perquintill::from_rational(total_stake.collators, total_issuance);
			let delegator_staking_rate = Perquintill::from_rational(total_stake.delegators, total_issuance);
			let collator_reward_rate = Perquintill::from_rational(
				inflation_config.collator.max_rate.deconstruct(),
				collator_staking_rate.deconstruct(),
			) * inflation_config.collator.reward_rate.annual;
			let delegator_reward_rate = Perquintill::from_rational(
				inflation_config.delegator.max_rate.deconstruct(),
				delegator_staking_rate.deconstruct(),
			) * inflation_config.delegator.reward_rate.annual;

			runtime_api::StakingRates {
				collator_staking_rate,
				collator_reward_rate,
				delegator_staking_rate,
				delegator_reward_rate,
			}
		}
	}

	impl<T> pallet_authorship::EventHandler<T::AccountId, T::BlockNumber> for Pallet<T>
	where
		T: Config + pallet_authorship::Config + pallet_session::Config,
	{
		/// Increments the reward counter of the block author by the current
		/// number of collators in the session.
		fn note_author(author: T::AccountId) {
			// should always include state except if the collator has been forcedly removed
			// via `force_remove_candidate` in the current or previous round
			if CandidatePool::<T>::get(&author).is_some() {
				// necessary to compensate for a potentially fluctuating number of collators
				let authors = pallet_session::Pallet::<T>::validators();
				RewardCount::<T>::mutate(&author, |count| {
					*count = count.saturating_add(authors.len().saturated_into::<u32>());
				});
			}

			frame_system::Pallet::<T>::register_extra_weight_unchecked(
				T::DbWeight::get().reads_writes(2, 1),
				DispatchClass::Mandatory,
			);
		}

		fn note_uncle(_author: T::AccountId, _age: T::BlockNumber) {
			// we too are not caring.
		}
	}

	impl<T: Config> pallet_session::SessionManager<T::AccountId> for Pallet<T> {
		/// 1. A new session starts.
		/// 2. In hook new_session: Read the current top n candidates from the
		///    TopCandidates and assign this set to author blocks for the next
		///    session.
		/// 3. AuRa queries the authorities from the session pallet for
		///    this session and picks authors on round-robin-basis from list of
		///    authorities.
		fn new_session(new_index: SessionIndex) -> Option<Vec<T::AccountId>> {
			log::debug!(
				"assembling new collators for new session {} at #{:?}",
				new_index,
				<frame_system::Pallet<T>>::block_number(),
			);

			frame_system::Pallet::<T>::register_extra_weight_unchecked(
				T::DbWeight::get().reads(2),
				DispatchClass::Mandatory,
			);

			let collators = Pallet::<T>::selected_candidates().to_vec();
			if collators.is_empty() {
				// we never want to pass an empty set of collators. This would brick the chain.
				log::error!("💥 keeping old session because of empty collator set!");
				None
			} else {
				Some(collators)
			}
		}

		fn end_session(_end_index: SessionIndex) {
			// we too are not caring.
		}

		fn start_session(_start_index: SessionIndex) {
			// we too are not caring.
		}
	}

	impl<T: Config> ShouldEndSession<T::BlockNumber> for Pallet<T> {
		fn should_end_session(now: T::BlockNumber) -> bool {
			frame_system::Pallet::<T>::register_extra_weight_unchecked(
				T::DbWeight::get().reads(2),
				DispatchClass::Mandatory,
			);

			let mut round = <Round<T>>::get();
			// always update when a new round should start
			if round.should_update(now) {
				true
			} else if <ForceNewRound<T>>::get() {
				frame_system::Pallet::<T>::register_extra_weight_unchecked(
					T::DbWeight::get().writes(2),
					DispatchClass::Mandatory,
				);
				// check for forced new round
				<ForceNewRound<T>>::put(false);
				round.update(now);
				<Round<T>>::put(round);
				Self::deposit_event(Event::NewRound(round.first, round.current));
				true
			} else {
				false
			}
		}
	}

	impl<T: Config> EstimateNextSessionRotation<T::BlockNumber> for Pallet<T> {
		fn average_session_length() -> T::BlockNumber {
			<Round<T>>::get().length
		}

		fn estimate_current_session_progress(now: T::BlockNumber) -> (Option<Permill>, Weight) {
			let round = <Round<T>>::get();
			let passed_blocks = now.saturating_sub(round.first);

			(
				Some(Permill::from_rational(passed_blocks, round.length)),
				// One read for the round info, blocknumber is read free
				T::DbWeight::get().reads(1),
			)
		}

		fn estimate_next_session_rotation(_now: T::BlockNumber) -> (Option<T::BlockNumber>, Weight) {
			let round = <Round<T>>::get();

			(
				Some(round.first + round.length),
				// One read for the round info, blocknumber is read free
				T::DbWeight::get().reads(1),
			)
		}
	}
}<|MERGE_RESOLUTION|>--- conflicted
+++ resolved
@@ -102,55 +102,6 @@
 //!   until a specified block number. Multiple locks always operate over the
 //!   same funds, so they "overlay" rather than "stack"
 //!
-<<<<<<< HEAD
-//! ## Interface
-//!
-//! ### Dispatchable Functions
-//! - `set_inflation` - Change the inflation configuration. Requires sudo.
-//! - `set_max_selected_candidates` - Change the number of collator candidates
-//!   which can be selected to be in the set of block authors. Requires sudo.
-//! - `set_blocks_per_round` - Change the number of blocks of a round. Shorter
-//!   rounds enable more frequent changes of the selected candidates, earlier
-//!   unlockal from unstaking and earlier collator leaving. Requires sudo.
-//! - `increase_max_candidate_stake_by` - Increase the maximum amount which can
-//!   be staked by a collator candidate.
-//! - `decrease_max_candidate_stake_by` - Decrease the maximum amount which can
-//!   be staked by a collator candidate.
-//! - `join_candidates` - Join the set of collator candidates by staking at
-//!   least `MinCandidateStake` and at most `MaxCollatorCandidateStake`.
-//! - `init_leave_candidates` - Request to leave the set of collators. Unstaking
-//!   and storage clean-up is delayed until executing the exit at least
-//!   ExitQueueDelay rounds later.
-//! - `candidate_stake_more` - Increase your own stake as a collator candidate
-//!   by the provided amount up to `MaxCollatorCandidateStake`.
-//! - `candidate_stake_less` - Decrease your own stake as a collator candidate
-//!   by the provided amount down to `MinCandidateStake`.
-//! - `join_delegators` - Join the set of delegators by delegating to a collator
-//!   candidate.
-//! - `leave_delegators` - Leave the set of delegators and revoke your
-//!   delegation. Since delegators do not have to run a node and cannot be
-//!   selected to become block authors, this exit is not delayed like it is for
-//!   collator candidates.
-//! - `revoke_delegation` - Revoke a single delegation to a collator candidate.
-//! - `delegator_stake_more` - Increase your own stake as a delegator and the
-//!   delegated collator candidate's total stake.
-//! - `delegator_stake_less` - Decrease your own stake as a delegator and the
-//!   delegated collator candidate's total stake by the provided amount down to
-//!   `MinDelegatorStake`.
-//! - `unlock_unstaked` - Attempt to unlock previously unstaked balance from any
-//!   account. Succeeds if at least one unstake call happened at least
-//!   `StakeDuration` blocks ago.
-//! - `claim_rewards` - Claim block authoring rewards for the calling origin.
-//! - `increment_collator_rewards` - Actively increment the rewards of a
-//!   collator and their delegators.
-//! - `increment_delegator_rewards`- Actively increment the rewards of a
-//!   delegator for all their delegations.
-//! - `execute_scheduled_reward_change` - Executes the annual reduction of the
-//!   reward rates for collators anddelegators. Moreover, sets rewards for all
-//!   collators and delegators before adjusting the inflation.
-//!
-=======
->>>>>>> a7b2c43a
 //! ## Genesis config
 //!
 //! The ParachainStaking pallet depends on the [`GenesisConfig`].
