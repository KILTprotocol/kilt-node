--- conflicted
+++ resolved
@@ -143,11 +143,7 @@
 
 	use super::*;
 	use crate::mock::{almost_equal, ExtBuilder, Test, DECIMALS};
-<<<<<<< HEAD
-	use kilt_primitives::constants::BLOCKS_PER_YEAR;
-=======
 	use kilt_primitives::constants::{MAX_COLLATOR_STAKE, YEARS};
->>>>>>> 24ece3a0
 
 	#[test]
 	fn perquintill() {
