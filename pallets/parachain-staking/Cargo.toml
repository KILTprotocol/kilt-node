[package]
authors = ["KILT <info@kilt.io>"]
description = "Parachain parachain-staking pallet for collator delegation and selection as well as reward distribution"
edition = "2021"
name = "parachain-staking"
version = "1.6.2"

[dev-dependencies]
pallet-aura = {git = "https://github.com/paritytech/substrate", branch = "polkadot-v0.9.19"}
pallet-timestamp = {git = "https://github.com/paritytech/substrate", branch = "polkadot-v0.9.19"}
sp-consensus-aura = {git = "https://github.com/paritytech/substrate", branch = "polkadot-v0.9.19"}
sp-core = {git = "https://github.com/paritytech/substrate", branch = "polkadot-v0.9.19"}
sp-io = {git = "https://github.com/paritytech/substrate", branch = "polkadot-v0.9.19"}

[dependencies]
hex-literal = "0.3.4"
log = "0.4.16"
<<<<<<< HEAD
parity-scale-codec = { version = "3.1.2", default-features = false, features = ["derive"] }
scale-info = { version = "2.1.1", default-features = false, features = ["derive"] }
serde = { version = "1.0.136", optional = true }
=======
parity-scale-codec = {version = "3.1.2", default-features = false, features = ["derive"]}
scale-info = {version = "2.1.1", default-features = false, features = ["derive"]}
serde = {version = "1.0.136", optional = true}
>>>>>>> 8645af19

kilt-support = {default-features = false, path = "../../support"}

frame-support = {git = "https://github.com/paritytech/substrate", branch = "polkadot-v0.9.19", default-features = false}
frame-system = {git = "https://github.com/paritytech/substrate", branch = "polkadot-v0.9.19", default-features = false}
pallet-authorship = {git = "https://github.com/paritytech/substrate", branch = "polkadot-v0.9.19", default-features = false}
pallet-balances = {git = "https://github.com/paritytech/substrate", branch = "polkadot-v0.9.19", default-features = false}
pallet-session = {git = "https://github.com/paritytech/substrate", branch = "polkadot-v0.9.19", default-features = false}
sp-runtime = {git = "https://github.com/paritytech/substrate", branch = "polkadot-v0.9.19", default-features = false}
sp-staking = {git = "https://github.com/paritytech/substrate", branch = "polkadot-v0.9.19", default-features = false}
sp-std = {git = "https://github.com/paritytech/substrate", branch = "polkadot-v0.9.19", default-features = false}

# benchmarking
frame-benchmarking = {git = "https://github.com/paritytech/substrate", branch = "polkadot-v0.9.19", default-features = false, optional = true}

[features]
default = ["std"]
runtime-benchmarks = [
  "frame-benchmarking",
  "frame-support/runtime-benchmarks",
  "frame-system/runtime-benchmarks",
]
std = [
  "frame-support/std",
  "frame-system/std",
  "kilt-support/std",
  "log/std",
  "pallet-authorship/std",
  "pallet-balances/std",
  "pallet-session/std",
  "parity-scale-codec/std",
  "scale-info/std",
  "serde",
  "sp-runtime/std",
  "sp-staking/std",
  "sp-std/std",
]
try-runtime = [
  "frame-support/try-runtime",
  "kilt-support/try-runtime",
]<|MERGE_RESOLUTION|>--- conflicted
+++ resolved
@@ -15,15 +15,9 @@
 [dependencies]
 hex-literal = "0.3.4"
 log = "0.4.16"
-<<<<<<< HEAD
-parity-scale-codec = { version = "3.1.2", default-features = false, features = ["derive"] }
-scale-info = { version = "2.1.1", default-features = false, features = ["derive"] }
-serde = { version = "1.0.136", optional = true }
-=======
 parity-scale-codec = {version = "3.1.2", default-features = false, features = ["derive"]}
 scale-info = {version = "2.1.1", default-features = false, features = ["derive"]}
 serde = {version = "1.0.136", optional = true}
->>>>>>> 8645af19
 
 kilt-support = {default-features = false, path = "../../support"}
 
