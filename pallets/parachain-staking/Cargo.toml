--- conflicted
+++ resolved
@@ -3,11 +3,7 @@
 description = "Parachain parachain-staking pallet for collator delegation and selection as well as reward distribution"
 edition = "2018"
 name = "parachain-staking"
-<<<<<<< HEAD
-version = "1.1.0"
-=======
 version = "1.1.1"
->>>>>>> ba08a359
 
 [dependencies]
 hex-literal = "0.2.1"
