--- conflicted
+++ resolved
@@ -24,16 +24,11 @@
 frame-benchmarking = { git = "https://github.com/paritytech/substrate", branch = "polkadot-v0.9.6", default-features = false, optional = true }
 
 [dev-dependencies]
-<<<<<<< HEAD
 sp-core = { git = "https://github.com/paritytech/substrate", branch = "polkadot-v0.9.6", default-features = false }
 sp-io = { git = "https://github.com/paritytech/substrate", branch = "polkadot-v0.9.6", default-features = false }
-=======
-sp-core = { git = "https://github.com/paritytech/substrate", branch = "polkadot-v0.9.5", default-features = false }
-sp-io = { git = "https://github.com/paritytech/substrate", branch = "polkadot-v0.9.5", default-features = false }
-pallet-aura = { git = "https://github.com/paritytech/substrate", branch = "polkadot-v0.9.5", default-features = false }
-pallet-timestamp = { git = "https://github.com/paritytech/substrate", branch = "polkadot-v0.9.5", default-features = false }
-sp-consensus-aura = { git = "https://github.com/paritytech/substrate", branch = "polkadot-v0.9.5", default-features = false }
->>>>>>> 3fdc9891
+pallet-aura = { git = "https://github.com/paritytech/substrate", branch = "polkadot-v0.9.6", default-features = false }
+pallet-timestamp = { git = "https://github.com/paritytech/substrate", branch = "polkadot-v0.9.6", default-features = false }
+sp-consensus-aura = { git = "https://github.com/paritytech/substrate", branch = "polkadot-v0.9.6", default-features = false }
 
 [features]
 default = ["std"]
