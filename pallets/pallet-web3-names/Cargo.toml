--- conflicted
+++ resolved
@@ -12,26 +12,15 @@
 [dev-dependencies]
 kilt-support = {features = ["mock"], path = "../../support"}
 
-<<<<<<< HEAD
-pallet-balances = {branch = "polkadot-v0.9.17", git = "https://github.com/paritytech/substrate"}
-sp-core = {branch = "polkadot-v0.9.17", git = "https://github.com/paritytech/substrate"}
-sp-io = {branch = "polkadot-v0.9.17", git = "https://github.com/paritytech/substrate"}
-sp-keystore = {branch = "polkadot-v0.9.17", git = "https://github.com/paritytech/substrate"}
+pallet-balances = {branch = "polkadot-v0.9.19", git = "https://github.com/paritytech/substrate"}
+sp-core = {branch = "polkadot-v0.9.19", git = "https://github.com/paritytech/substrate"}
+sp-io = {branch = "polkadot-v0.9.19", git = "https://github.com/paritytech/substrate"}
+sp-keystore = {branch = "polkadot-v0.9.19", git = "https://github.com/paritytech/substrate"}
 
 [dependencies]
-codec = {default-features = false, features = ["derive"], package = "parity-scale-codec", version = "2.3.1"}
-scale-info = {version = "1.0", default-features = false, features = ["derive"]}
-serde = {version = "1.0.132", optional = true}
-=======
-pallet-balances = {branch = "polkadot-v0.9.19", default-features = false, git = "https://github.com/paritytech/substrate"}
-sp-core = {branch = "polkadot-v0.9.19", default-features = false, git = "https://github.com/paritytech/substrate"}
-sp-io = {branch = "polkadot-v0.9.19", default-features = false, git = "https://github.com/paritytech/substrate"}
-sp-keystore = {branch = "polkadot-v0.9.19", default-features = false, git = "https://github.com/paritytech/substrate"}
-
-[dependencies]
-codec = {package = "parity-scale-codec", version = "3.0.0", default-features = false, features = ["derive"]}
-scale-info = {version = "2.0.1", default-features = false, features = ["derive"]}
->>>>>>> 6f2016b2
+codec = { default-features = false, features = ["derive"], package = "parity-scale-codec", version = "3.1.2" }
+scale-info = { version = "2.1.1", default-features = false, features = ["derive"] }
+serde = { version = "1.0.136", optional = true }
 
 # KILT
 kilt-support = {default-features = false, path = "../../support"}
