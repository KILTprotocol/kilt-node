--- conflicted
+++ resolved
@@ -18,14 +18,9 @@
 sp-keystore = {branch = "polkadot-v0.9.19", git = "https://github.com/paritytech/substrate"}
 
 [dependencies]
-<<<<<<< HEAD
-codec = { default-features = false, features = ["derive"], package = "parity-scale-codec", version = "3.1.2" }
-scale-info = { version = "2.1.1", default-features = false, features = ["derive"] }
-serde = { version = "1.0.136", optional = true }
-=======
-codec = {package = "parity-scale-codec", version = "3.1.2", default-features = false, features = ["derive"]}
+codec = {default-features = false, features = ["derive"], package = "parity-scale-codec", version = "3.1.2"}
 scale-info = {version = "2.1.1", default-features = false, features = ["derive"]}
->>>>>>> 8645af19
+serde = {version = "1.0.136", optional = true}
 
 # KILT
 kilt-support = {default-features = false, path = "../../support"}
