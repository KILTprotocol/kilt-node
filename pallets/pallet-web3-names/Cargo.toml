[package]
authors = ["KILT <info@kilt.io>"]
description = "Unique Web3 nicknames for KILT DIDs."
edition = "2021"
name = "pallet-web3-names"
repository = "https://github.com/KILTprotocol/kilt-node"
version = "1.7.2"

[package.metadata.docs.rs]
targets = ["x86_64-unknown-linux-gnu"]

[dev-dependencies]
kilt-support = {features = ["mock"], path = "../../support"}

<<<<<<< HEAD
pallet-balances = {branch = "master", git = "https://github.com/paritytech/substrate"}
sp-core = {branch = "master", git = "https://github.com/paritytech/substrate"}
sp-io = {branch = "master", git = "https://github.com/paritytech/substrate"}
sp-keystore = {branch = "master", git = "https://github.com/paritytech/substrate"}
=======
pallet-balances = {branch = "polkadot-v0.9.28", git = "https://github.com/paritytech/substrate"}
sp-core = {branch = "polkadot-v0.9.28", git = "https://github.com/paritytech/substrate"}
sp-io = {branch = "polkadot-v0.9.28", git = "https://github.com/paritytech/substrate"}
sp-keystore = {branch = "polkadot-v0.9.28", git = "https://github.com/paritytech/substrate"}
>>>>>>> 32908878

[dependencies]
codec = {package = "parity-scale-codec", version = "3.1.5", default-features = false, features = ["derive"]}
scale-info = {version = "2.1.1", default-features = false, features = ["derive"]}
serde = {version = "1.0.136", optional = true}

# KILT
kilt-support = {default-features = false, path = "../../support"}

# Substrate dependencies
<<<<<<< HEAD
frame-support = {branch = "master", default-features = false, git = "https://github.com/paritytech/substrate"}
frame-system = {branch = "master", default-features = false, git = "https://github.com/paritytech/substrate"}
sp-runtime = {branch = "master", default-features = false, git = "https://github.com/paritytech/substrate"}
sp-std = {branch = "master", default-features = false, git = "https://github.com/paritytech/substrate"}

# benchmarking
frame-benchmarking = {branch = "master", optional = true, default-features = false, git = "https://github.com/paritytech/substrate"}
sp-io = {branch = "master", optional = true, default-features = false, git = "https://github.com/paritytech/substrate"}
=======
frame-support = {branch = "polkadot-v0.9.28", default-features = false, git = "https://github.com/paritytech/substrate"}
frame-system = {branch = "polkadot-v0.9.28", default-features = false, git = "https://github.com/paritytech/substrate"}
sp-runtime = {branch = "polkadot-v0.9.28", default-features = false, git = "https://github.com/paritytech/substrate"}
sp-std = {branch = "polkadot-v0.9.28", default-features = false, git = "https://github.com/paritytech/substrate"}

# benchmarking
frame-benchmarking = {branch = "polkadot-v0.9.28", optional = true, default-features = false, git = "https://github.com/paritytech/substrate"}
sp-io = {branch = "polkadot-v0.9.28", optional = true, default-features = false, git = "https://github.com/paritytech/substrate"}
>>>>>>> 32908878

[features]
default = ["std"]

runtime-benchmarks = [
  "frame-benchmarking",
  "sp-io",
  "kilt-support/runtime-benchmarks",
  "frame-support/runtime-benchmarks",
  "frame-system/runtime-benchmarks",
]

std = [
  "serde",
  "codec/std",
  "frame-benchmarking/std",
  "frame-support/std",
  "frame-system/std",
  "scale-info/std",
  "sp-runtime/std",
  "sp-std/std",
]

try-runtime = [
  "frame-support/try-runtime",
  "frame-system/try-runtime",
]<|MERGE_RESOLUTION|>--- conflicted
+++ resolved
@@ -12,17 +12,10 @@
 [dev-dependencies]
 kilt-support = {features = ["mock"], path = "../../support"}
 
-<<<<<<< HEAD
 pallet-balances = {branch = "master", git = "https://github.com/paritytech/substrate"}
 sp-core = {branch = "master", git = "https://github.com/paritytech/substrate"}
 sp-io = {branch = "master", git = "https://github.com/paritytech/substrate"}
 sp-keystore = {branch = "master", git = "https://github.com/paritytech/substrate"}
-=======
-pallet-balances = {branch = "polkadot-v0.9.28", git = "https://github.com/paritytech/substrate"}
-sp-core = {branch = "polkadot-v0.9.28", git = "https://github.com/paritytech/substrate"}
-sp-io = {branch = "polkadot-v0.9.28", git = "https://github.com/paritytech/substrate"}
-sp-keystore = {branch = "polkadot-v0.9.28", git = "https://github.com/paritytech/substrate"}
->>>>>>> 32908878
 
 [dependencies]
 codec = {package = "parity-scale-codec", version = "3.1.5", default-features = false, features = ["derive"]}
@@ -33,7 +26,6 @@
 kilt-support = {default-features = false, path = "../../support"}
 
 # Substrate dependencies
-<<<<<<< HEAD
 frame-support = {branch = "master", default-features = false, git = "https://github.com/paritytech/substrate"}
 frame-system = {branch = "master", default-features = false, git = "https://github.com/paritytech/substrate"}
 sp-runtime = {branch = "master", default-features = false, git = "https://github.com/paritytech/substrate"}
@@ -42,16 +34,6 @@
 # benchmarking
 frame-benchmarking = {branch = "master", optional = true, default-features = false, git = "https://github.com/paritytech/substrate"}
 sp-io = {branch = "master", optional = true, default-features = false, git = "https://github.com/paritytech/substrate"}
-=======
-frame-support = {branch = "polkadot-v0.9.28", default-features = false, git = "https://github.com/paritytech/substrate"}
-frame-system = {branch = "polkadot-v0.9.28", default-features = false, git = "https://github.com/paritytech/substrate"}
-sp-runtime = {branch = "polkadot-v0.9.28", default-features = false, git = "https://github.com/paritytech/substrate"}
-sp-std = {branch = "polkadot-v0.9.28", default-features = false, git = "https://github.com/paritytech/substrate"}
-
-# benchmarking
-frame-benchmarking = {branch = "polkadot-v0.9.28", optional = true, default-features = false, git = "https://github.com/paritytech/substrate"}
-sp-io = {branch = "polkadot-v0.9.28", optional = true, default-features = false, git = "https://github.com/paritytech/substrate"}
->>>>>>> 32908878
 
 [features]
 default = ["std"]
