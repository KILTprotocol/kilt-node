[package]
authors = ["KILT <info@kilt.io>"]
description = "Unique Web3 nicknames for KILT DIDs."
edition = "2021"
name = "pallet-web3-names"
repository = "https://github.com/KILTprotocol/mashnet-node"
version = "1.6.2"

[package.metadata.docs.rs]
targets = ["x86_64-unknown-linux-gnu"]

[dev-dependencies]
kilt-support = {features = ["mock"], path = "../../support"}

pallet-balances = {branch = "polkadot-v0.9.17", default-features = false, git = "https://github.com/paritytech/substrate"}
sp-core = {branch = "polkadot-v0.9.17", default-features = false, git = "https://github.com/paritytech/substrate"}
sp-io = {branch = "polkadot-v0.9.17", default-features = false, git = "https://github.com/paritytech/substrate"}
sp-keystore = {branch = "polkadot-v0.9.17", default-features = false, git = "https://github.com/paritytech/substrate"}

[dependencies]
codec = {default-features = false, features = ["derive"], package = "parity-scale-codec", version = "2.3.1"}
scale-info = {version = "1.0", default-features = false, features = ["derive"]}
serde = {version = "1.0.132", optional = true}

# KILT
kilt-support = {default-features = false, path = "../../support"}

# Substrate dependencies
frame-support = {branch = "polkadot-v0.9.17", default-features = false, git = "https://github.com/paritytech/substrate"}
frame-system = {branch = "polkadot-v0.9.17", default-features = false, git = "https://github.com/paritytech/substrate"}
sp-runtime = {branch = "polkadot-v0.9.17", default-features = false, git = "https://github.com/paritytech/substrate"}
sp-std = {branch = "polkadot-v0.9.17", default-features = false, git = "https://github.com/paritytech/substrate"}

# benchmarking
frame-benchmarking = {branch = "polkadot-v0.9.17", optional = true, default-features = false, git = "https://github.com/paritytech/substrate"}
sp-io = {branch = "polkadot-v0.9.17", optional = true, default-features = false, git = "https://github.com/paritytech/substrate"}

[features]
default = ["std"]

runtime-benchmarks = [
  "frame-benchmarking",
  "sp-io",
  "kilt-support/runtime-benchmarks",
  "frame-support/runtime-benchmarks",
  "frame-system/runtime-benchmarks",
]

std = [
  "serde",
  "codec/std",
  "frame-benchmarking/std",
  "frame-support/std",
  "frame-system/std",
  "scale-info/std",
  "sp-runtime/std",
  "sp-std/std",
]

<<<<<<< HEAD
try-runtime = []
=======
try-runtime = [
  "frame-support/try-runtime",
  "frame-system/try-runtime",
]
>>>>>>> 9d318ee7
<|MERGE_RESOLUTION|>--- conflicted
+++ resolved
@@ -57,11 +57,7 @@
   "sp-std/std",
 ]
 
-<<<<<<< HEAD
-try-runtime = []
-=======
 try-runtime = [
   "frame-support/try-runtime",
   "frame-system/try-runtime",
-]
->>>>>>> 9d318ee7
+]