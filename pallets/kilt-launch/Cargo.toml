[package]
authors = ["KILT <info@kilt.io>"]
description = "Enables automatic unlocking of balance from genesis block"
edition = "2021"
name = "kilt-launch"
repository = "https://github.com/KILTprotocol/mashnet-node"
version = "1.3.1"

[package.metadata.docs.rs]
targets = ["x86_64-unknown-linux-gnu"]

[dependencies]
codec = {package = "parity-scale-codec", version = "2.3.1", default-features = false, features = ["derive"]}
log = {default-features = false, version = "0.4.14"}
scale-info = { version = "1.0", default-features = false, features = ["derive"] }
serde = {version = "1.0.124", optional = true}

frame-benchmarking = {git = "https://github.com/paritytech/substrate", default-features = false, branch = "polkadot-v0.9.13", optional = true}
frame-support = {git = "https://github.com/paritytech/substrate", default-features = false, branch = "polkadot-v0.9.13"}
frame-system = {git = "https://github.com/paritytech/substrate", default-features = false, branch = "polkadot-v0.9.13"}
pallet-balances = {git = "https://github.com/paritytech/substrate", default-features = false, branch = "polkadot-v0.9.13"}
pallet-vesting = {git = "https://github.com/paritytech/substrate", default-features = false, branch = "polkadot-v0.9.13"}
sp-runtime = {git = "https://github.com/paritytech/substrate", default-features = false, branch = "polkadot-v0.9.13"}
sp-std = {git = "https://github.com/paritytech/substrate", default-features = false, branch = "polkadot-v0.9.13"}

# benchmarking
runtime-common = {path = "../../runtimes/common", default-features = false, optional = true}

[dev-dependencies]
<<<<<<< HEAD
kilt-primitives = {path = "../../primitives", default-features = false}
sp-core = {git = "https://github.com/paritytech/substrate", default-features = false, branch = "polkadot-v0.9.13"}
sp-io = {git = "https://github.com/paritytech/substrate", default-features = false, branch = "polkadot-v0.9.13"}
=======
runtime-common = {path = "../../runtimes/common", default-features = false}
sp-core = {git = "https://github.com/paritytech/substrate", default-features = false, branch = "polkadot-v0.9.12"}
sp-io = {git = "https://github.com/paritytech/substrate", default-features = false, branch = "polkadot-v0.9.12"}
>>>>>>> e7ebe7af

[features]
default = ["std"]

runtime-benchmarks = [
  "frame-benchmarking",
  "frame-support/runtime-benchmarks",
  "frame-system/runtime-benchmarks",
  "runtime-common",
]
std = [
  "codec/std",
  "frame-benchmarking/std",
  "frame-support/std",
  "frame-system/std",
  "runtime-common/std",
  "log/std",
  "pallet-balances/std",
  "pallet-vesting/std",
  "scale-info/std",
  "serde",
  "sp-runtime/std",
  "sp-std/std",
]
try-runtime = [
  "frame-support/try-runtime",
]<|MERGE_RESOLUTION|>--- conflicted
+++ resolved
@@ -27,15 +27,9 @@
 runtime-common = {path = "../../runtimes/common", default-features = false, optional = true}
 
 [dev-dependencies]
-<<<<<<< HEAD
-kilt-primitives = {path = "../../primitives", default-features = false}
+runtime-common = {path = "../../runtimes/common", default-features = false}
 sp-core = {git = "https://github.com/paritytech/substrate", default-features = false, branch = "polkadot-v0.9.13"}
 sp-io = {git = "https://github.com/paritytech/substrate", default-features = false, branch = "polkadot-v0.9.13"}
-=======
-runtime-common = {path = "../../runtimes/common", default-features = false}
-sp-core = {git = "https://github.com/paritytech/substrate", default-features = false, branch = "polkadot-v0.9.12"}
-sp-io = {git = "https://github.com/paritytech/substrate", default-features = false, branch = "polkadot-v0.9.12"}
->>>>>>> e7ebe7af
 
 [features]
 default = ["std"]
