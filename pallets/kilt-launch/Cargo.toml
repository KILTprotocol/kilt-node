--- conflicted
+++ resolved
@@ -27,13 +27,8 @@
 
 [dev-dependencies]
 kilt-primitives = {path = "../../primitives", default-features = false}
-<<<<<<< HEAD
-sp-core = {git = "https://github.com/paritytech/substrate", default-features = false, version = "3.0.0", branch = "polkadot-v0.9.4"}
-sp-io = {git = "https://github.com/paritytech/substrate", default-features = false, version = "3.0.0", branch = "polkadot-v0.9.4"}
-=======
 sp-core = {git = "https://github.com/paritytech/substrate", default-features = false, version = "3.0.0", branch = "polkadot-v0.9.5"}
 sp-io = {git = "https://github.com/paritytech/substrate", default-features = false, version = "3.0.0", branch = "polkadot-v0.9.5"}
->>>>>>> 368f3f19
 
 [features]
 default = ["std"]
