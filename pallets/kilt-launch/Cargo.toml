--- conflicted
+++ resolved
@@ -10,19 +10,14 @@
 targets = ["x86_64-unknown-linux-gnu"]
 
 [dev-dependencies]
-<<<<<<< HEAD
-sp-core = {git = "https://github.com/paritytech/substrate", branch = "polkadot-v0.9.17"}
-sp-io = {git = "https://github.com/paritytech/substrate", branch = "polkadot-v0.9.17"}
-=======
-sp-core = {git = "https://github.com/paritytech/substrate", default-features = false, branch = "polkadot-v0.9.19"}
-sp-io = {git = "https://github.com/paritytech/substrate", default-features = false, branch = "polkadot-v0.9.19"}
->>>>>>> 6f2016b2
+sp-core = {git = "https://github.com/paritytech/substrate", branch = "polkadot-v0.9.19"}
+sp-io = {git = "https://github.com/paritytech/substrate", branch = "polkadot-v0.9.19"}
 
 [dependencies]
-codec = {package = "parity-scale-codec", version = "3.0.0", default-features = false, features = ["derive"]}
+codec = {package = "parity-scale-codec", version = "3.1.2", default-features = false, features = ["derive"]}
 log = "0.4.16"
-scale-info = {version = "2.0.1", default-features = false, features = ["derive"]}
-serde = {version = "1.0.132", optional = true}
+scale-info = {version = "2.1.1", default-features = false, features = ["derive"]}
+serde = {version = "1.0.136", optional = true}
 
 frame-benchmarking = {git = "https://github.com/paritytech/substrate", default-features = false, branch = "polkadot-v0.9.19", optional = true}
 frame-support = {git = "https://github.com/paritytech/substrate", default-features = false, branch = "polkadot-v0.9.19"}
