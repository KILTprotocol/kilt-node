--- conflicted
+++ resolved
@@ -646,11 +646,7 @@
 				}
 
 				Self::deposit_event(Event::Unlocked(block, unlocking_balance.len().saturated_into::<u32>()));
-<<<<<<< HEAD
-				// Safe because `UnlockingAt` will be 100 in our case
-=======
 				// Safe because the vec is bound by an u32
->>>>>>> 9c7f4e47
 				unlocking_balance.len().saturated_into::<u32>()
 			} else {
 				0
