--- conflicted
+++ resolved
@@ -14,18 +14,10 @@
 
 [dev-dependencies]
 kilt-support = {features = ["mock"], path = "../../support"}
-<<<<<<< HEAD
-pallet-balances = {branch = "polkadot-v0.9.16", default-features = false, git = "https://github.com/paritytech/substrate"}
-serde = {version = "1.0.124"}
-sp-core = {branch = "polkadot-v0.9.16", default-features = false, git = "https://github.com/paritytech/substrate"}
-sp-keystore = {branch = "polkadot-v0.9.16", default-features = false, git = "https://github.com/paritytech/substrate"}
-=======
 pallet-balances = {branch = "polkadot-v0.9.17", default-features = false, git = "https://github.com/paritytech/substrate"}
-runtime-common = {default-features = false, path = "../../runtimes/common"}
 serde = {version = "1.0.132"}
 sp-core = {branch = "polkadot-v0.9.17", default-features = false, git = "https://github.com/paritytech/substrate"}
 sp-keystore = {branch = "polkadot-v0.9.17", default-features = false, git = "https://github.com/paritytech/substrate"}
->>>>>>> a26fd679
 
 [dependencies]
 codec = {default-features = false, features = ["derive"], package = "parity-scale-codec", version = "2.3.1"}
