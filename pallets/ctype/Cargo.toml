[package]
authors = ["KILT <info@kilt.io>"]
description = "Enables adding CTypes."
edition = "2021"
name = "ctype"
repository = "https://github.com/KILTprotocol/mashnet-node"
version = "1.4.1"

[package.metadata.docs.rs]
targets = ["x86_64-unknown-linux-gnu"]

[build-dependencies]
substrate-wasm-builder-runner = {version = "3.0.0"}

[dev-dependencies]
kilt-support = {features = ["mock"], path = "../../support"}
<<<<<<< HEAD
pallet-balances = {branch = "polkadot-v0.9.13", default-features = false, git = "https://github.com/paritytech/substrate"}
=======
pallet-balances = {branch = "polkadot-v0.9.16", default-features = false, git = "https://github.com/paritytech/substrate"}
runtime-common = {default-features = false, path = "../../runtimes/common"}
>>>>>>> bbd665cf
serde = {version = "1.0.124"}
sp-core = {branch = "polkadot-v0.9.16", default-features = false, git = "https://github.com/paritytech/substrate"}
sp-keystore = {branch = "polkadot-v0.9.16", default-features = false, git = "https://github.com/paritytech/substrate"}

[dependencies]
codec = {default-features = false, features = ["derive"], package = "parity-scale-codec", version = "2.3.1"}
log = "0.4"
scale-info = {version = "1.0", default-features = false, features = ["derive"]}
serde = {optional = true, version = "1.0.124"}

# Internal dependencies
kilt-support = {default-features = false, path = "../../support"}

# Substrate dependencies
frame-benchmarking = {branch = "polkadot-v0.9.16", default-features = false, git = "https://github.com/paritytech/substrate", optional = true}
frame-support = {branch = "polkadot-v0.9.16", default-features = false, git = "https://github.com/paritytech/substrate"}
frame-system = {branch = "polkadot-v0.9.16", default-features = false, git = "https://github.com/paritytech/substrate"}
pallet-balances = {optional = true, branch = "polkadot-v0.9.16", default-features = false, git = "https://github.com/paritytech/substrate"}
sp-core = {branch = "polkadot-v0.9.16", default-features = false, git = "https://github.com/paritytech/substrate", optional = true}
sp-io = {branch = "polkadot-v0.9.16", default-features = false, git = "https://github.com/paritytech/substrate", optional = true}
sp-keystore = {branch = "polkadot-v0.9.16", default-features = false, git = "https://github.com/paritytech/substrate", optional = true}
sp-runtime = {branch = "polkadot-v0.9.16", default-features = false, git = "https://github.com/paritytech/substrate"}
sp-std = {branch = "polkadot-v0.9.16", default-features = false, git = "https://github.com/paritytech/substrate"}

[features]
default = ["std"]
mock = [
  "pallet-balances",
  "serde",
  "sp-core",
  "sp-io",
  "sp-keystore",
]
runtime-benchmarks = [
  "frame-benchmarking",
  "frame-system/runtime-benchmarks",
  "frame-support/runtime-benchmarks",
  "kilt-support/runtime-benchmarks",
]
std = [
  "codec/std",
  "frame-benchmarking/std",
  "frame-support/std",
  "frame-system/std",
  "kilt-support/std",
  "log/std",
  "pallet-balances/std",
  "scale-info/std",
  "sp-core/std",
  "sp-io/std",
  "sp-keystore/std",
  "sp-runtime/std",
  "sp-std/std",
]
try-runtime = [
  "frame-support/try-runtime",
]<|MERGE_RESOLUTION|>--- conflicted
+++ resolved
@@ -14,12 +14,7 @@
 
 [dev-dependencies]
 kilt-support = {features = ["mock"], path = "../../support"}
-<<<<<<< HEAD
-pallet-balances = {branch = "polkadot-v0.9.13", default-features = false, git = "https://github.com/paritytech/substrate"}
-=======
 pallet-balances = {branch = "polkadot-v0.9.16", default-features = false, git = "https://github.com/paritytech/substrate"}
-runtime-common = {default-features = false, path = "../../runtimes/common"}
->>>>>>> bbd665cf
 serde = {version = "1.0.124"}
 sp-core = {branch = "polkadot-v0.9.16", default-features = false, git = "https://github.com/paritytech/substrate"}
 sp-keystore = {branch = "polkadot-v0.9.16", default-features = false, git = "https://github.com/paritytech/substrate"}
