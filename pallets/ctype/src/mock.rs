--- conflicted
+++ resolved
@@ -109,11 +109,7 @@
 	}
 }
 
-<<<<<<< HEAD
-#[derive(Clone)]
-=======
 #[derive(Clone, Default)]
->>>>>>> 0602e2b1
 pub struct ExtBuilder {
 	ctypes_stored: Vec<(TestCtypeHash, TestCtypeOwner)>,
 }
