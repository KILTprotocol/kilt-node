// KILT Blockchain – https://botlabs.org
// Copyright (C) 2019-2021 BOTLabs GmbH

// The KILT Blockchain is free software: you can redistribute it and/or modify
// it under the terms of the GNU General Public License as published by
// the Free Software Foundation, either version 3 of the License, or
// (at your option) any later version.

// The KILT Blockchain is distributed in the hope that it will be useful,
// but WITHOUT ANY WARRANTY; without even the implied warranty of
// MERCHANTABILITY or FITNESS FOR A PARTICULAR PURPOSE.  See the
// GNU General Public License for more details.

// You should have received a copy of the GNU General Public License
// along with this program.  If not, see <https://www.gnu.org/licenses/>.

// If you feel like getting in touch with us, you can do so at info@botlabs.org

<<<<<<< HEAD
use crate::*;
use frame_benchmarking::{account, benchmarks, impl_benchmark_test_suite};
use frame_support::{
	sp_runtime::traits::Hash,
	traits::{Currency, Get},
};
use kilt_support::traits::GenerateBenchmarkOrigin;
=======
use super::*;

use frame_benchmarking::{account, benchmarks, impl_benchmark_test_suite};
use frame_support::traits::{Currency, Get};
use frame_system::RawOrigin;
>>>>>>> 4e1f4b64
use sp_std::{
	convert::{TryFrom, TryInto},
	fmt::Debug,
	vec::Vec,
};

const SEED: u32 = 0;
const MAX_CTYPE_SIZE: u32 = 5 * 1024 * 1024;

benchmarks! {
	where_clause {
		where
		<<T as Config>::Currency as Currency<AccountIdOf<T>>>::Balance: TryFrom<usize>,
		<<<T as Config>::Currency as Currency<<T as frame_system::Config>::AccountId>>::Balance as TryFrom<usize>>::Error: Debug,
		T::EnsureOrigin: GenerateBenchmarkOrigin<T::Origin, T::AccountId, T::CtypeCreatorId>,
		T::CtypeCreatorId: Default
	}

	add {
		let l in 1 .. MAX_CTYPE_SIZE;

		let caller = account("caller", 0, SEED);
		let did: T::CtypeCreatorId = account("did", 0, SEED);

		let ctype: Vec<u8> = (0u8..u8::MAX).cycle().take(l.try_into().unwrap()).collect();
		let ctype_hash = <T as frame_system::Config>::Hashing::hash(&ctype[..]);

		let initial_balance = <T as Config>::Fee::get() * ctype.len().try_into().unwrap() + <T as Config>::Currency::minimum_balance();
		<T as Config>::Currency::make_free_balance_be(&caller, initial_balance);
		let origin = T::EnsureOrigin::generate_origin(caller, did.clone());

	}: _<T::Origin>(origin, ctype)
	verify {
		let stored_ctype_creator: T::CtypeCreatorId = Ctypes::<T>::get(&ctype_hash).expect("CType hash should be present on chain.");

		// Verify the CType has the right owner
		assert_eq!(stored_ctype_creator, did);
	}
}

impl_benchmark_test_suite! {
	Pallet,
	crate::mock::runtime::ExtBuilder::default().build_with_keystore(),
	crate::mock::runtime::Test
}<|MERGE_RESOLUTION|>--- conflicted
+++ resolved
@@ -16,26 +16,20 @@
 
 // If you feel like getting in touch with us, you can do so at info@botlabs.org
 
-<<<<<<< HEAD
-use crate::*;
 use frame_benchmarking::{account, benchmarks, impl_benchmark_test_suite};
 use frame_support::{
 	sp_runtime::traits::Hash,
 	traits::{Currency, Get},
 };
-use kilt_support::traits::GenerateBenchmarkOrigin;
-=======
-use super::*;
-
-use frame_benchmarking::{account, benchmarks, impl_benchmark_test_suite};
-use frame_support::traits::{Currency, Get};
-use frame_system::RawOrigin;
->>>>>>> 4e1f4b64
 use sp_std::{
 	convert::{TryFrom, TryInto},
 	fmt::Debug,
 	vec::Vec,
 };
+
+use kilt_support::traits::GenerateBenchmarkOrigin;
+
+use crate::*;
 
 const SEED: u32 = 0;
 const MAX_CTYPE_SIZE: u32 = 5 * 1024 * 1024;
