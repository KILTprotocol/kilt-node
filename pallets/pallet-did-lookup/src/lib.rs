--- conflicted
+++ resolved
@@ -24,7 +24,10 @@
 
 #![cfg_attr(not(feature = "std"), no_std)]
 
+pub mod account;
+pub mod associate_account_request;
 pub mod default_weights;
+pub mod linkable_account;
 pub mod migrations;
 
 mod connection_record;
@@ -41,9 +44,12 @@
 
 pub use crate::{default_weights::WeightInfo, pallet::*};
 
+use crate::associate_account_request::AssociateAccountRequest;
+
 #[frame_support::pallet]
 pub mod pallet {
-	use super::WeightInfo;
+	use super::{linkable_account::LinkableAccountId, AssociateAccountRequest, WeightInfo};
+
 	use frame_support::{
 		ensure,
 		pallet_prelude::*,
@@ -58,17 +64,12 @@
 
 	pub use crate::connection_record::ConnectionRecord;
 
-	use crate::signature::get_wrapped_payload;
-
-	/// The identifier to which the accounts can be associated.
+	/// The native identifier for accounts in this runtime.
 	pub(crate) type AccountIdOf<T> = <T as frame_system::Config>::AccountId;
 
 	/// The identifier to which the accounts can be associated.
 	pub(crate) type DidIdentifierOf<T> = <T as Config>::DidIdentifier;
 
-	/// The signature type of the account that can get connected.
-	pub(crate) type SignatureOf<T> = <T as Config>::Signature;
-
 	/// The type used to describe a balance.
 	pub(crate) type BalanceOf<T> = <<T as Config>::Currency as Currency<AccountIdOf<T>>>::Balance;
 
@@ -78,17 +79,11 @@
 	/// The connection record type.
 	pub(crate) type ConnectionRecordOf<T> = ConnectionRecord<DidIdentifierOf<T>, AccountIdOf<T>, BalanceOf<T>>;
 
-	pub const STORAGE_VERSION: StorageVersion = StorageVersion::new(2);
+	pub const STORAGE_VERSION: StorageVersion = StorageVersion::new(3);
 
 	#[pallet::config]
 	pub trait Config: frame_system::Config {
-<<<<<<< HEAD
-		type Event: From<Event<Self>> + IsType<<Self as frame_system::Config>::Event>;
-		type Signature: sp_runtime::traits::Verify<Signer = Self::Signer> + Parameter;
-		type Signer: sp_runtime::traits::IdentifyAccount<AccountId = AccountIdOf<Self>> + Parameter;
-=======
 		type RuntimeEvent: From<Event<Self>> + IsType<<Self as frame_system::Config>::RuntimeEvent>;
->>>>>>> eff278bc
 
 		/// The origin that can associate accounts to itself.
 		type EnsureOrigin: EnsureOrigin<<Self as frame_system::Config>::RuntimeOrigin, Success = Self::OriginSuccess>;
@@ -120,7 +115,7 @@
 	/// Mapping from account identifiers to DIDs.
 	#[pallet::storage]
 	#[pallet::getter(fn connected_dids)]
-	pub type ConnectedDids<T> = StorageMap<_, Blake2_128Concat, AccountIdOf<T>, ConnectionRecordOf<T>>;
+	pub type ConnectedDids<T> = StorageMap<_, Blake2_128Concat, LinkableAccountId, ConnectionRecordOf<T>>;
 
 	/// Mapping from (DID + account identifier) -> ().
 	/// The empty tuple is used as a sentinel value to simply indicate the
@@ -128,16 +123,16 @@
 	#[pallet::storage]
 	#[pallet::getter(fn connected_accounts)]
 	pub type ConnectedAccounts<T> =
-		StorageDoubleMap<_, Blake2_128Concat, DidIdentifierOf<T>, Blake2_128Concat, AccountIdOf<T>, ()>;
+		StorageDoubleMap<_, Blake2_128Concat, DidIdentifierOf<T>, Blake2_128Concat, LinkableAccountId, ()>;
 
 	#[pallet::event]
 	#[pallet::generate_deposit(pub(super) fn deposit_event)]
 	pub enum Event<T: Config> {
 		/// A new association between a DID and an account ID was created.
-		AssociationEstablished(AccountIdOf<T>, DidIdentifierOf<T>),
+		AssociationEstablished(LinkableAccountId, DidIdentifierOf<T>),
 
 		/// An association between a DID and an account ID was removed.
-		AssociationRemoved(AccountIdOf<T>, DidIdentifierOf<T>),
+		AssociationRemoved(LinkableAccountId, DidIdentifierOf<T>),
 	}
 
 	#[pallet::error]
@@ -158,7 +153,10 @@
 	}
 
 	#[pallet::call]
-	impl<T: Config> Pallet<T> {
+	impl<T: Config> Pallet<T>
+	where
+		T::AccountId: Into<LinkableAccountId>,
+	{
 		/// Associate the given account to the DID that authorized this call.
 		///
 		/// The account has to sign the DID and a blocknumber after which the
@@ -176,9 +174,6 @@
 		/// - Reads: ConnectedDids + ConnectedAccounts + DID Origin Check
 		/// - Writes: ConnectedDids + ConnectedAccounts
 		/// # </weight>
-<<<<<<< HEAD
-		#[pallet::weight(<T as Config>::WeightInfo::associate_account())]
-=======
 		#[pallet::call_index(0)]
 		#[pallet::weight(
 			<T as Config>::WeightInfo::associate_account_multisig_sr25519().max(
@@ -186,12 +181,10 @@
 			<T as Config>::WeightInfo::associate_account_multisig_ecdsa().max(
 			<T as Config>::WeightInfo::associate_eth_account()
 		))))]
->>>>>>> eff278bc
 		pub fn associate_account(
 			origin: OriginFor<T>,
-			account: AccountIdOf<T>,
+			req: AssociateAccountRequest,
 			expiration: <T as frame_system::Config>::BlockNumber,
-			proof: SignatureOf<T>,
 		) -> DispatchResult {
 			let source = <T as Config>::EnsureOrigin::ensure_origin(origin)?;
 			let did_identifier = source.subject();
@@ -201,11 +194,7 @@
 				frame_system::Pallet::<T>::current_block_number() <= expiration,
 				Error::<T>::OutdatedProof
 			);
-			let encoded_payload = (&did_identifier, expiration).encode();
-			ensure!(
-				sp_runtime::traits::Verify::verify(&proof, &get_wrapped_payload(&encoded_payload[..])[..], &account),
-				Error::<T>::NotAuthorized
-			);
+
 			ensure!(
 				<T::Currency as ReservableCurrency<AccountIdOf<T>>>::can_reserve(
 					&sender,
@@ -214,7 +203,12 @@
 				Error::<T>::InsufficientFunds
 			);
 
-			Self::add_association(sender, did_identifier, account)?;
+			ensure!(
+				req.verify::<T>(did_identifier.clone(), expiration),
+				Error::<T>::NotAuthorized
+			);
+
+			Self::add_association(sender, did_identifier, req.get_linkable_account())?;
 
 			Ok(())
 		}
@@ -243,7 +237,7 @@
 				Error::<T>::InsufficientFunds
 			);
 
-			Self::add_association(source.sender(), source.subject(), source.sender())?;
+			Self::add_association(source.sender(), source.subject(), source.sender().into())?;
 			Ok(())
 		}
 
@@ -262,7 +256,7 @@
 		pub fn remove_sender_association(origin: OriginFor<T>) -> DispatchResult {
 			let who = ensure_signed(origin)?;
 
-			Self::remove_association(who)
+			Self::remove_association(who.into())
 		}
 
 		/// Remove the association of the provided account ID. This call doesn't
@@ -278,7 +272,7 @@
 		/// # </weight>
 		#[pallet::call_index(3)]
 		#[pallet::weight(<T as Config>::WeightInfo::remove_account_association())]
-		pub fn remove_account_association(origin: OriginFor<T>, account: AccountIdOf<T>) -> DispatchResult {
+		pub fn remove_account_association(origin: OriginFor<T>, account: LinkableAccountId) -> DispatchResult {
 			let source = <T as Config>::EnsureOrigin::ensure_origin(origin)?;
 
 			let connection_record = ConnectedDids::<T>::get(&account).ok_or(Error::<T>::AssociationNotFound)?;
@@ -300,7 +294,7 @@
 		/// # </weight>
 		#[pallet::call_index(4)]
 		#[pallet::weight(<T as Config>::WeightInfo::remove_sender_association())]
-		pub fn reclaim_deposit(origin: OriginFor<T>, account: AccountIdOf<T>) -> DispatchResult {
+		pub fn reclaim_deposit(origin: OriginFor<T>, account: LinkableAccountId) -> DispatchResult {
 			let who = ensure_signed(origin)?;
 
 			let record = ConnectedDids::<T>::get(&account).ok_or(Error::<T>::AssociationNotFound)?;
@@ -317,7 +311,7 @@
 		/// The sender of the call will be the new deposit owner.
 		#[pallet::call_index(5)]
 		#[pallet::weight(<T as Config>::WeightInfo::change_deposit_owner())]
-		pub fn change_deposit_owner(origin: OriginFor<T>, account: AccountIdOf<T>) -> DispatchResult {
+		pub fn change_deposit_owner(origin: OriginFor<T>, account: LinkableAccountId) -> DispatchResult {
 			let source = <T as Config>::EnsureOrigin::ensure_origin(origin)?;
 			let subject = source.subject();
 
@@ -332,7 +326,7 @@
 		/// The sender must be the deposit owner.
 		#[pallet::call_index(6)]
 		#[pallet::weight(<T as Config>::WeightInfo::update_deposit())]
-		pub fn update_deposit(origin: OriginFor<T>, account: AccountIdOf<T>) -> DispatchResult {
+		pub fn update_deposit(origin: OriginFor<T>, account: LinkableAccountId) -> DispatchResult {
 			let source = ensure_signed(origin)?;
 
 			let record = ConnectedDids::<T>::get(&account).ok_or(Error::<T>::AssociationNotFound)?;
@@ -346,7 +340,7 @@
 		pub(crate) fn add_association(
 			sender: AccountIdOf<T>,
 			did_identifier: DidIdentifierOf<T>,
-			account: AccountIdOf<T>,
+			account: LinkableAccountId,
 		) -> DispatchResult {
 			let deposit = Deposit {
 				owner: sender,
@@ -373,7 +367,7 @@
 			Ok(())
 		}
 
-		pub(crate) fn remove_association(account: AccountIdOf<T>) -> DispatchResult {
+		pub(crate) fn remove_association(account: LinkableAccountId) -> DispatchResult {
 			if let Some(connection) = ConnectedDids::<T>::take(&account) {
 				ConnectedAccounts::<T>::remove(&connection.did, &account);
 				kilt_support::free_deposit::<AccountIdOf<T>, CurrencyOf<T>>(&connection.deposit);
@@ -387,22 +381,22 @@
 	}
 
 	struct LinkableAccountDepositCollector<T: Config>(PhantomData<T>);
-	impl<T: Config> StorageDepositCollector<AccountIdOf<T>, AccountIdOf<T>> for LinkableAccountDepositCollector<T> {
+	impl<T: Config> StorageDepositCollector<AccountIdOf<T>, LinkableAccountId> for LinkableAccountDepositCollector<T> {
 		type Currency = T::Currency;
 
 		fn deposit(
-			key: &AccountIdOf<T>,
+			key: &LinkableAccountId,
 		) -> Result<Deposit<AccountIdOf<T>, <Self::Currency as Currency<AccountIdOf<T>>>::Balance>, DispatchError> {
 			let record = ConnectedDids::<T>::get(key).ok_or(Error::<T>::AssociationNotFound)?;
 			Ok(record.deposit)
 		}
 
-		fn deposit_amount(_key: &AccountIdOf<T>) -> <Self::Currency as Currency<AccountIdOf<T>>>::Balance {
+		fn deposit_amount(_key: &LinkableAccountId) -> <Self::Currency as Currency<AccountIdOf<T>>>::Balance {
 			T::Deposit::get()
 		}
 
 		fn store_deposit(
-			key: &AccountIdOf<T>,
+			key: &LinkableAccountId,
 			deposit: Deposit<AccountIdOf<T>, <Self::Currency as Currency<AccountIdOf<T>>>::Balance>,
 		) -> Result<(), DispatchError> {
 			let record = ConnectedDids::<T>::get(key).ok_or(Error::<T>::AssociationNotFound)?;
