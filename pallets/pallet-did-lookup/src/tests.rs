// KILT Blockchain – https://botlabs.org
// Copyright (C) 2019-2023 BOTLabs GmbH

// The KILT Blockchain is free software: you can redistribute it and/or modify
// it under the terms of the GNU General Public License as published by
// the Free Software Foundation, either version 3 of the License, or
// (at your option) any later version.

// The KILT Blockchain is distributed in the hope that it will be useful,
// but WITHOUT ANY WARRANTY; without even the implied warranty of
// MERCHANTABILITY or FITNESS FOR A PARTICULAR PURPOSE.  See the
// GNU General Public License for more details.

// You should have received a copy of the GNU General Public License
// along with this program.  If not, see <https://www.gnu.org/licenses/>.

// If you feel like getting in touch with us, you can do so at info@botlabs.org

use codec::Encode;
use frame_support::{assert_noop, assert_ok};
use kilt_support::{deposit::Deposit, mock::mock_origin};
use sp_runtime::{
	app_crypto::{sr25519, Pair},
	traits::{IdentifyAccount, Zero},
	MultiSignature, MultiSigner,
};

use crate::{mock::*, ConnectedAccounts, ConnectedDids, ConnectionRecord, Error};

#[test]
fn test_add_association_sender() {
	ExtBuilder::default()
		.with_balances(vec![
			(ACCOUNT_00, <Test as crate::Config>::Deposit::get() * 50),
			(ACCOUNT_01, <Test as crate::Config>::Deposit::get() * 50),
		])
		.build()
		.execute_with(|| {
			// new association. No overwrite
			assert!(DidLookup::associate_sender(mock_origin::DoubleOrigin(ACCOUNT_00, DID_00).into()).is_ok());
			assert_eq!(
				ConnectedDids::<Test>::get(ACCOUNT_00),
				Some(ConnectionRecord {
					did: DID_00,
					deposit: Deposit {
						owner: ACCOUNT_00,
						amount: 10,
					}
				})
			);
			assert!(ConnectedAccounts::<Test>::get(DID_00, ACCOUNT_00).is_some());
			assert_eq!(
				Balances::reserved_balance(ACCOUNT_00),
				<Test as crate::Config>::Deposit::get()
			);

			// overwrite existing association
			assert!(DidLookup::associate_sender(mock_origin::DoubleOrigin(ACCOUNT_00, DID_01).into()).is_ok());
			assert_eq!(
				ConnectedDids::<Test>::get(ACCOUNT_00),
				Some(ConnectionRecord {
					did: DID_01,
					deposit: Deposit {
						owner: ACCOUNT_00,
						amount: 10,
					}
				})
			);
			assert!(ConnectedAccounts::<Test>::get(DID_00, ACCOUNT_00).is_none());
			assert!(ConnectedAccounts::<Test>::get(DID_01, ACCOUNT_00).is_some());
			assert_eq!(
				Balances::reserved_balance(ACCOUNT_00),
				<Test as crate::Config>::Deposit::get()
			);
		});
}

#[test]
fn test_add_association_account() {
	ExtBuilder::default()
		.with_balances(vec![
			(ACCOUNT_00, <Test as crate::Config>::Deposit::get() * 50),
			(ACCOUNT_01, <Test as crate::Config>::Deposit::get() * 50),
		])
		.build()
		.execute_with(|| {
			let pair_alice = sr25519::Pair::from_seed(b"Alice                           ");
			let expire_at: BlockNumber = 500;
			let account_hash_alice = MultiSigner::from(pair_alice.public()).into_account();
			let sig_alice_0 = MultiSignature::from(
				pair_alice.sign(&[b"<Bytes>", &Encode::encode(&(&DID_00, expire_at))[..], b"</Bytes>"].concat()[..]),
			);
			let sig_alice_1 = MultiSignature::from(
				pair_alice.sign(&[b"<Bytes>", &Encode::encode(&(&DID_01, expire_at))[..], b"</Bytes>"].concat()[..]),
			);

			// new association. No overwrite
			assert!(DidLookup::associate_account(
				mock_origin::DoubleOrigin(ACCOUNT_00, DID_00).into(),
				account_hash_alice.clone(),
				expire_at,
				sig_alice_0
			)
			.is_ok());
			assert_eq!(
<<<<<<< HEAD
				ConnectedDids::<Test>::get(&account_hash_alice),
=======
				ConnectedDids::<Test>::get(LinkableAccountId::from(account_hash_alice.clone())),
>>>>>>> eff278bc
				Some(ConnectionRecord {
					did: DID_00,
					deposit: Deposit {
						owner: ACCOUNT_00,
						amount: 10,
					}
				})
			);
<<<<<<< HEAD
			assert!(ConnectedAccounts::<Test>::get(DID_00, &account_hash_alice).is_some());
=======
			assert!(
				ConnectedAccounts::<Test>::get(DID_00, LinkableAccountId::from(account_hash_alice.clone())).is_some()
			);
>>>>>>> eff278bc
			assert_eq!(
				Balances::reserved_balance(ACCOUNT_00),
				<Test as crate::Config>::Deposit::get()
			);

			// overwrite existing association
			assert!(DidLookup::associate_account(
				mock_origin::DoubleOrigin(ACCOUNT_00, DID_01).into(),
				account_hash_alice.clone(),
				expire_at,
				sig_alice_1.clone()
			)
			.is_ok());
			assert_eq!(
<<<<<<< HEAD
				ConnectedDids::<Test>::get(&account_hash_alice),
=======
				ConnectedDids::<Test>::get(LinkableAccountId::from(account_hash_alice.clone())),
>>>>>>> eff278bc
				Some(ConnectionRecord {
					did: DID_01,
					deposit: Deposit {
						owner: ACCOUNT_00,
						amount: 10,
					}
				})
			);
<<<<<<< HEAD
			assert!(ConnectedAccounts::<Test>::get(DID_00, &account_hash_alice).is_none());
			assert!(ConnectedAccounts::<Test>::get(DID_01, &account_hash_alice).is_some());
=======
			assert!(
				ConnectedAccounts::<Test>::get(DID_00, LinkableAccountId::from(account_hash_alice.clone())).is_none()
			);
			assert!(
				ConnectedAccounts::<Test>::get(DID_01, LinkableAccountId::from(account_hash_alice.clone())).is_some()
			);
>>>>>>> eff278bc
			assert_eq!(
				Balances::reserved_balance(ACCOUNT_00),
				<Test as crate::Config>::Deposit::get()
			);

			// overwrite existing deposit
			assert!(DidLookup::associate_account(
				mock_origin::DoubleOrigin(ACCOUNT_01, DID_01).into(),
				account_hash_alice.clone(),
				expire_at,
				sig_alice_1
			)
			.is_ok());
			assert_eq!(
<<<<<<< HEAD
				ConnectedDids::<Test>::get(&account_hash_alice),
=======
				ConnectedDids::<Test>::get(LinkableAccountId::from(account_hash_alice.clone())),
>>>>>>> eff278bc
				Some(ConnectionRecord {
					did: DID_01,
					deposit: Deposit {
						owner: ACCOUNT_01,
						amount: 10,
					}
				})
			);
<<<<<<< HEAD
			assert!(ConnectedAccounts::<Test>::get(DID_00, &account_hash_alice).is_none());
			assert!(ConnectedAccounts::<Test>::get(DID_01, &account_hash_alice).is_some());
=======
			assert!(
				ConnectedAccounts::<Test>::get(DID_00, LinkableAccountId::from(account_hash_alice.clone())).is_none()
			);
			assert!(ConnectedAccounts::<Test>::get(DID_01, LinkableAccountId::from(account_hash_alice)).is_some());
>>>>>>> eff278bc
			assert_eq!(Balances::reserved_balance(ACCOUNT_00), 0);
			assert_eq!(
				Balances::reserved_balance(ACCOUNT_01),
				<Test as crate::Config>::Deposit::get()
			);
		});
}

#[test]
<<<<<<< HEAD
=======
fn test_add_eth_association() {
	ExtBuilder::default()
		.with_balances(vec![
			(ACCOUNT_00, <Test as crate::Config>::Deposit::get() * 50),
			(ACCOUNT_01, <Test as crate::Config>::Deposit::get() * 50),
		])
		.build()
		.execute_with(|| {
			let expire_at: BlockNumber = 500;
			let eth_pair = ecdsa::Pair::generate().0;
			let eth_account = AccountId20(eth_pair.public().to_eth_address().unwrap());

			let wrapped_payload = get_wrapped_payload(
				&Encode::encode(&(&DID_00, expire_at))[..],
				crate::signature::WrapType::Ethereum,
			);

			let sig = eth_pair.sign_prehashed(&Keccak256::digest(wrapped_payload).try_into().unwrap());

			// new association. No overwrite
			let res = DidLookup::associate_account(
				mock_origin::DoubleOrigin(ACCOUNT_00, DID_00).into(),
				AssociateAccountRequest::Ethereum(eth_account, EthereumSignature::from(sig)),
				expire_at,
			);
			assert!(res.is_ok());
			assert_eq!(
				ConnectedDids::<Test>::get(LinkableAccountId::from(eth_account)),
				Some(ConnectionRecord {
					did: DID_00,
					deposit: Deposit {
						owner: ACCOUNT_00,
						amount: 10,
					}
				})
			);
			assert!(ConnectedAccounts::<Test>::get(DID_00, LinkableAccountId::from(eth_account)).is_some());
			assert_eq!(
				Balances::reserved_balance(ACCOUNT_00),
				<Test as crate::Config>::Deposit::get()
			);
		});
}

#[test]
>>>>>>> eff278bc
fn test_add_association_account_invalid_signature() {
	ExtBuilder::default()
		.with_balances(vec![
			(ACCOUNT_00, <Test as crate::Config>::Deposit::get() * 50),
			(ACCOUNT_01, <Test as crate::Config>::Deposit::get() * 50),
		])
		.build()
		.execute_with(|| {
			let pair_alice = sr25519::Pair::from_seed(b"Alice                           ");
			let account_hash_alice = MultiSigner::from(pair_alice.public()).into_account();
			let expire_at: BlockNumber = 500;
			// Try signing only the encoded tuple without the <Bytes>...</Bytes> wrapper
			let sig_alice_0 = MultiSignature::from(pair_alice.sign(&Encode::encode(&(&DID_01, expire_at))[..]));

			assert_noop!(
				DidLookup::associate_account(
					mock_origin::DoubleOrigin(ACCOUNT_00, DID_01).into(),
					account_hash_alice,
					expire_at,
					sig_alice_0
				),
				Error::<Test>::NotAuthorized
			);
		});
}

#[test]
fn test_add_association_account_expired() {
	ExtBuilder::default()
		.with_balances(vec![
			(ACCOUNT_00, <Test as crate::Config>::Deposit::get() * 50),
			(ACCOUNT_01, <Test as crate::Config>::Deposit::get() * 50),
		])
		.build()
		.execute_with(|| {
			let pair_alice = sr25519::Pair::from_seed(b"Alice                           ");
			let account_hash_alice = MultiSigner::from(pair_alice.public()).into_account();
			let expire_at: BlockNumber = 2;
			let sig_alice_0 = MultiSignature::from(
				pair_alice.sign(&[b"<Bytes>", &Encode::encode(&(&DID_01, expire_at))[..], b"</Bytes>"].concat()[..]),
			);
			System::set_block_number(3);

			assert_noop!(
				DidLookup::associate_account(
					mock_origin::DoubleOrigin(ACCOUNT_00, DID_01).into(),
					account_hash_alice,
					expire_at,
					sig_alice_0
				),
				Error::<Test>::OutdatedProof
			);
		});
}

#[test]
fn test_remove_association_sender() {
	ExtBuilder::default()
		.with_balances(vec![
			(ACCOUNT_00, <Test as crate::Config>::Deposit::get() * 50),
			(ACCOUNT_01, <Test as crate::Config>::Deposit::get() * 50),
		])
		.with_connections(vec![(ACCOUNT_00, DID_01, ACCOUNT_00)])
		.build()
		.execute_with(|| {
			// remove association
<<<<<<< HEAD
			assert!(DidLookup::remove_sender_association(Origin::signed(ACCOUNT_00)).is_ok());
			assert_eq!(ConnectedDids::<Test>::get(ACCOUNT_00), None);
			assert!(ConnectedAccounts::<Test>::get(DID_01, ACCOUNT_00).is_none());
=======
			assert!(DidLookup::remove_sender_association(RuntimeOrigin::signed(ACCOUNT_00)).is_ok());
			assert_eq!(ConnectedDids::<Test>::get(LinkableAccountId::from(ACCOUNT_00)), None);
			assert!(ConnectedAccounts::<Test>::get(DID_01, LinkableAccountId::from(ACCOUNT_00)).is_none());
>>>>>>> eff278bc
			assert_eq!(Balances::reserved_balance(ACCOUNT_00), 0);
		});
}

#[test]
fn test_remove_association_sender_not_found() {
	ExtBuilder::default()
		.with_balances(vec![
			(ACCOUNT_00, <Test as crate::Config>::Deposit::get() * 50),
			(ACCOUNT_01, <Test as crate::Config>::Deposit::get() * 50),
		])
		.build()
		.execute_with(|| {
			assert_noop!(
				DidLookup::remove_sender_association(RuntimeOrigin::signed(ACCOUNT_00)),
				Error::<Test>::AssociationNotFound
			);
		});
}

#[test]
fn test_remove_association_account() {
	ExtBuilder::default()
		.with_balances(vec![
			(ACCOUNT_00, <Test as crate::Config>::Deposit::get() * 50),
			(ACCOUNT_01, <Test as crate::Config>::Deposit::get() * 50),
		])
		.with_connections(vec![(ACCOUNT_01, DID_01, ACCOUNT_00)])
		.build()
		.execute_with(|| {
			assert!(DidLookup::remove_account_association(
				mock_origin::DoubleOrigin(ACCOUNT_00, DID_01).into(),
				ACCOUNT_00
			)
			.is_ok());
<<<<<<< HEAD
			assert_eq!(ConnectedDids::<Test>::get(ACCOUNT_00), None);
			assert!(ConnectedAccounts::<Test>::get(DID_01, ACCOUNT_00).is_none());
=======
			assert_eq!(ConnectedDids::<Test>::get(LinkableAccountId::from(ACCOUNT_00)), None);
			assert!(ConnectedAccounts::<Test>::get(DID_01, LinkableAccountId::from(ACCOUNT_00)).is_none());
>>>>>>> eff278bc
			assert_eq!(Balances::reserved_balance(ACCOUNT_01), 0);
		});
}

#[test]
fn test_remove_association_account_not_found() {
	ExtBuilder::default()
		.with_balances(vec![
			(ACCOUNT_00, <Test as crate::Config>::Deposit::get() * 50),
			(ACCOUNT_01, <Test as crate::Config>::Deposit::get() * 50),
		])
		.build()
		.execute_with(|| {
<<<<<<< HEAD
			assert_eq!(ConnectedDids::<Test>::get(ACCOUNT_00), None);
=======
			assert_eq!(ConnectedDids::<Test>::get(LinkableAccountId::from(ACCOUNT_00)), None);
>>>>>>> eff278bc

			assert_noop!(
				DidLookup::remove_account_association(mock_origin::DoubleOrigin(ACCOUNT_01, DID_01).into(), ACCOUNT_00),
				Error::<Test>::AssociationNotFound
			);
		});
}

#[test]
fn test_remove_association_account_not_authorized() {
	ExtBuilder::default()
		.with_balances(vec![
			(ACCOUNT_00, <Test as crate::Config>::Deposit::get() * 50),
			(ACCOUNT_01, <Test as crate::Config>::Deposit::get() * 50),
		])
		.with_connections(vec![(ACCOUNT_01, DID_01, ACCOUNT_00)])
		.build()
		.execute_with(|| {
			assert_noop!(
				DidLookup::remove_account_association(mock_origin::DoubleOrigin(ACCOUNT_01, DID_00).into(), ACCOUNT_00),
				Error::<Test>::NotAuthorized
			);
			assert_eq!(
				Balances::reserved_balance(ACCOUNT_01),
				<Test as crate::Config>::Deposit::get()
			);
		});
}

#[test]
fn test_reclaim_deposit() {
	ExtBuilder::default()
		.with_balances(vec![
			(ACCOUNT_00, <Test as crate::Config>::Deposit::get() * 50),
			(ACCOUNT_01, <Test as crate::Config>::Deposit::get() * 50),
		])
		.with_connections(vec![(ACCOUNT_01, DID_01, ACCOUNT_00)])
		.build()
		.execute_with(|| {
<<<<<<< HEAD
			assert_ok!(DidLookup::reclaim_deposit(Origin::signed(ACCOUNT_01), ACCOUNT_00));
=======
			assert_ok!(DidLookup::reclaim_deposit(
				RuntimeOrigin::signed(ACCOUNT_01),
				ACCOUNT_00.into()
			));
>>>>>>> eff278bc
			assert_eq!(Balances::reserved_balance(ACCOUNT_01), 0);
		});
}

#[test]
fn test_reclaim_deposit_not_authorized() {
	ExtBuilder::default()
		.with_balances(vec![
			(ACCOUNT_00, <Test as crate::Config>::Deposit::get() * 50),
			(ACCOUNT_01, <Test as crate::Config>::Deposit::get() * 50),
		])
		.with_connections(vec![(ACCOUNT_01, DID_01, ACCOUNT_00)])
		.build()
		.execute_with(|| {
			assert_noop!(
<<<<<<< HEAD
				DidLookup::reclaim_deposit(Origin::signed(ACCOUNT_00), ACCOUNT_00),
=======
				DidLookup::reclaim_deposit(RuntimeOrigin::signed(ACCOUNT_00), ACCOUNT_00.into()),
>>>>>>> eff278bc
				Error::<Test>::NotAuthorized
			);
			assert_eq!(
				Balances::reserved_balance(ACCOUNT_01),
				<Test as crate::Config>::Deposit::get()
			);
		});
}

// #############################################################################
// transfer deposit

#[test]
fn test_change_deposit_owner() {
	ExtBuilder::default()
		.with_balances(vec![
			(ACCOUNT_00, <Test as crate::Config>::Deposit::get() * 50),
			(ACCOUNT_01, <Test as crate::Config>::Deposit::get() * 50),
		])
		.with_connections(vec![(ACCOUNT_00, DID_00, ACCOUNT_00)])
		.build()
		.execute_with(|| {
			assert_ok!(DidLookup::change_deposit_owner(
				mock_origin::DoubleOrigin(ACCOUNT_01, DID_00).into(),
				ACCOUNT_00
			));
			assert!(Balances::reserved_balance(ACCOUNT_00).is_zero());
			assert_eq!(
				Balances::reserved_balance(ACCOUNT_01),
				<Test as crate::Config>::Deposit::get()
			);
		})
}

#[test]
fn test_change_deposit_owner_insufficient_balance() {
	ExtBuilder::default()
		.with_balances(vec![(ACCOUNT_00, <Test as crate::Config>::Deposit::get() * 50)])
		.with_connections(vec![(ACCOUNT_00, DID_00, ACCOUNT_00)])
		.build()
		.execute_with(|| {
			assert_noop!(
				DidLookup::change_deposit_owner(mock_origin::DoubleOrigin(ACCOUNT_01, DID_00).into(), ACCOUNT_00),
				pallet_balances::Error::<Test>::InsufficientBalance
			);
		})
}

#[test]
fn test_change_deposit_owner_not_found() {
	ExtBuilder::default()
		.with_balances(vec![(ACCOUNT_00, <Test as crate::Config>::Deposit::get() * 50)])
		.build()
		.execute_with(|| {
			assert_noop!(
				DidLookup::change_deposit_owner(mock_origin::DoubleOrigin(ACCOUNT_01, DID_00).into(), ACCOUNT_00),
				Error::<Test>::AssociationNotFound
			);
		})
}

#[test]
fn test_change_deposit_owner_not_authorized() {
	ExtBuilder::default()
		.with_balances(vec![(ACCOUNT_00, <Test as crate::Config>::Deposit::get() * 50)])
		.with_connections(vec![(ACCOUNT_00, DID_00, ACCOUNT_00)])
		.build()
		.execute_with(|| {
			assert_noop!(
				DidLookup::change_deposit_owner(mock_origin::DoubleOrigin(ACCOUNT_01, DID_01).into(), ACCOUNT_00),
				Error::<Test>::NotAuthorized
			);
		})
}

#[test]
fn test_update_deposit() {
	ExtBuilder::default()
		.with_balances(vec![
			(ACCOUNT_00, <Test as crate::Config>::Deposit::get() * 50),
			(ACCOUNT_01, <Test as crate::Config>::Deposit::get() * 50),
		])
		.build()
		.execute_with(|| {
			insert_raw_connection::<Test>(
				ACCOUNT_00,
				DID_00,
				ACCOUNT_00,
				<Test as crate::Config>::Deposit::get() * 2,
			);
			assert_eq!(
				Balances::reserved_balance(ACCOUNT_00),
				<Test as crate::Config>::Deposit::get() * 2
			);
<<<<<<< HEAD
			assert_ok!(DidLookup::update_deposit(Origin::signed(ACCOUNT_00), ACCOUNT_00));
=======
			assert_ok!(DidLookup::update_deposit(
				RuntimeOrigin::signed(ACCOUNT_00),
				ACCOUNT_00.into()
			));
>>>>>>> eff278bc
			assert_eq!(
				Balances::reserved_balance(ACCOUNT_00),
				<Test as crate::Config>::Deposit::get()
			);
		})
}

#[test]
fn test_update_deposit_unauthorized() {
	ExtBuilder::default()
		.with_balances(vec![
			(ACCOUNT_00, <Test as crate::Config>::Deposit::get() * 50),
			(ACCOUNT_01, <Test as crate::Config>::Deposit::get() * 50),
		])
		.build()
		.execute_with(|| {
			insert_raw_connection::<Test>(
				ACCOUNT_00,
				DID_00,
				ACCOUNT_00,
				<Test as crate::Config>::Deposit::get() * 2,
			);
			assert_eq!(
				Balances::reserved_balance(ACCOUNT_00),
				<Test as crate::Config>::Deposit::get() * 2
			);
			assert_noop!(
<<<<<<< HEAD
				DidLookup::update_deposit(Origin::signed(ACCOUNT_01), ACCOUNT_00),
=======
				DidLookup::update_deposit(RuntimeOrigin::signed(ACCOUNT_01), ACCOUNT_00.into()),
>>>>>>> eff278bc
				Error::<Test>::NotAuthorized
			);
		})
}<|MERGE_RESOLUTION|>--- conflicted
+++ resolved
@@ -17,15 +17,22 @@
 // If you feel like getting in touch with us, you can do so at info@botlabs.org
 
 use codec::Encode;
-use frame_support::{assert_noop, assert_ok};
+use frame_support::{assert_noop, assert_ok, crypto::ecdsa::ECDSAExt};
 use kilt_support::{deposit::Deposit, mock::mock_origin};
+use sha3::{Digest, Keccak256};
 use sp_runtime::{
-	app_crypto::{sr25519, Pair},
+	app_crypto::{ecdsa, sr25519, Pair},
 	traits::{IdentifyAccount, Zero},
 	MultiSignature, MultiSigner,
 };
 
-use crate::{mock::*, ConnectedAccounts, ConnectedDids, ConnectionRecord, Error};
+use crate::{
+	account::{AccountId20, EthereumSignature},
+	linkable_account::LinkableAccountId,
+	mock::*,
+	signature::get_wrapped_payload,
+	AssociateAccountRequest, ConnectedAccounts, ConnectedDids, ConnectionRecord, Error,
+};
 
 #[test]
 fn test_add_association_sender() {
@@ -39,7 +46,7 @@
 			// new association. No overwrite
 			assert!(DidLookup::associate_sender(mock_origin::DoubleOrigin(ACCOUNT_00, DID_00).into()).is_ok());
 			assert_eq!(
-				ConnectedDids::<Test>::get(ACCOUNT_00),
+				ConnectedDids::<Test>::get(LINKABLE_ACCOUNT_00),
 				Some(ConnectionRecord {
 					did: DID_00,
 					deposit: Deposit {
@@ -48,7 +55,7 @@
 					}
 				})
 			);
-			assert!(ConnectedAccounts::<Test>::get(DID_00, ACCOUNT_00).is_some());
+			assert!(ConnectedAccounts::<Test>::get(DID_00, LINKABLE_ACCOUNT_00).is_some());
 			assert_eq!(
 				Balances::reserved_balance(ACCOUNT_00),
 				<Test as crate::Config>::Deposit::get()
@@ -57,7 +64,7 @@
 			// overwrite existing association
 			assert!(DidLookup::associate_sender(mock_origin::DoubleOrigin(ACCOUNT_00, DID_01).into()).is_ok());
 			assert_eq!(
-				ConnectedDids::<Test>::get(ACCOUNT_00),
+				ConnectedDids::<Test>::get(LINKABLE_ACCOUNT_00),
 				Some(ConnectionRecord {
 					did: DID_01,
 					deposit: Deposit {
@@ -66,8 +73,8 @@
 					}
 				})
 			);
-			assert!(ConnectedAccounts::<Test>::get(DID_00, ACCOUNT_00).is_none());
-			assert!(ConnectedAccounts::<Test>::get(DID_01, ACCOUNT_00).is_some());
+			assert!(ConnectedAccounts::<Test>::get(DID_00, LINKABLE_ACCOUNT_00).is_none());
+			assert!(ConnectedAccounts::<Test>::get(DID_01, LINKABLE_ACCOUNT_00).is_some());
 			assert_eq!(
 				Balances::reserved_balance(ACCOUNT_00),
 				<Test as crate::Config>::Deposit::get()
@@ -97,17 +104,12 @@
 			// new association. No overwrite
 			assert!(DidLookup::associate_account(
 				mock_origin::DoubleOrigin(ACCOUNT_00, DID_00).into(),
-				account_hash_alice.clone(),
+				AssociateAccountRequest::Dotsama(account_hash_alice.clone(), sig_alice_0),
 				expire_at,
-				sig_alice_0
 			)
 			.is_ok());
 			assert_eq!(
-<<<<<<< HEAD
-				ConnectedDids::<Test>::get(&account_hash_alice),
-=======
 				ConnectedDids::<Test>::get(LinkableAccountId::from(account_hash_alice.clone())),
->>>>>>> eff278bc
 				Some(ConnectionRecord {
 					did: DID_00,
 					deposit: Deposit {
@@ -116,32 +118,26 @@
 					}
 				})
 			);
-<<<<<<< HEAD
-			assert!(ConnectedAccounts::<Test>::get(DID_00, &account_hash_alice).is_some());
-=======
 			assert!(
 				ConnectedAccounts::<Test>::get(DID_00, LinkableAccountId::from(account_hash_alice.clone())).is_some()
 			);
->>>>>>> eff278bc
 			assert_eq!(
 				Balances::reserved_balance(ACCOUNT_00),
 				<Test as crate::Config>::Deposit::get()
 			);
 
 			// overwrite existing association
-			assert!(DidLookup::associate_account(
+			let res = DidLookup::associate_account(
 				mock_origin::DoubleOrigin(ACCOUNT_00, DID_01).into(),
-				account_hash_alice.clone(),
+				AssociateAccountRequest::Dotsama(account_hash_alice.clone(), sig_alice_1.clone()),
 				expire_at,
-				sig_alice_1.clone()
-			)
-			.is_ok());
-			assert_eq!(
-<<<<<<< HEAD
-				ConnectedDids::<Test>::get(&account_hash_alice),
-=======
+			);
+			if let Err(err) = res {
+				println!("Error overwriting association: {:?}", err);
+			}
+			assert!(res.is_ok());
+			assert_eq!(
 				ConnectedDids::<Test>::get(LinkableAccountId::from(account_hash_alice.clone())),
->>>>>>> eff278bc
 				Some(ConnectionRecord {
 					did: DID_01,
 					deposit: Deposit {
@@ -150,17 +146,12 @@
 					}
 				})
 			);
-<<<<<<< HEAD
-			assert!(ConnectedAccounts::<Test>::get(DID_00, &account_hash_alice).is_none());
-			assert!(ConnectedAccounts::<Test>::get(DID_01, &account_hash_alice).is_some());
-=======
 			assert!(
 				ConnectedAccounts::<Test>::get(DID_00, LinkableAccountId::from(account_hash_alice.clone())).is_none()
 			);
 			assert!(
 				ConnectedAccounts::<Test>::get(DID_01, LinkableAccountId::from(account_hash_alice.clone())).is_some()
 			);
->>>>>>> eff278bc
 			assert_eq!(
 				Balances::reserved_balance(ACCOUNT_00),
 				<Test as crate::Config>::Deposit::get()
@@ -169,17 +160,12 @@
 			// overwrite existing deposit
 			assert!(DidLookup::associate_account(
 				mock_origin::DoubleOrigin(ACCOUNT_01, DID_01).into(),
-				account_hash_alice.clone(),
+				AssociateAccountRequest::Dotsama(account_hash_alice.clone(), sig_alice_1),
 				expire_at,
-				sig_alice_1
 			)
 			.is_ok());
 			assert_eq!(
-<<<<<<< HEAD
-				ConnectedDids::<Test>::get(&account_hash_alice),
-=======
 				ConnectedDids::<Test>::get(LinkableAccountId::from(account_hash_alice.clone())),
->>>>>>> eff278bc
 				Some(ConnectionRecord {
 					did: DID_01,
 					deposit: Deposit {
@@ -188,15 +174,10 @@
 					}
 				})
 			);
-<<<<<<< HEAD
-			assert!(ConnectedAccounts::<Test>::get(DID_00, &account_hash_alice).is_none());
-			assert!(ConnectedAccounts::<Test>::get(DID_01, &account_hash_alice).is_some());
-=======
 			assert!(
 				ConnectedAccounts::<Test>::get(DID_00, LinkableAccountId::from(account_hash_alice.clone())).is_none()
 			);
 			assert!(ConnectedAccounts::<Test>::get(DID_01, LinkableAccountId::from(account_hash_alice)).is_some());
->>>>>>> eff278bc
 			assert_eq!(Balances::reserved_balance(ACCOUNT_00), 0);
 			assert_eq!(
 				Balances::reserved_balance(ACCOUNT_01),
@@ -206,8 +187,6 @@
 }
 
 #[test]
-<<<<<<< HEAD
-=======
 fn test_add_eth_association() {
 	ExtBuilder::default()
 		.with_balances(vec![
@@ -253,7 +232,6 @@
 }
 
 #[test]
->>>>>>> eff278bc
 fn test_add_association_account_invalid_signature() {
 	ExtBuilder::default()
 		.with_balances(vec![
@@ -271,9 +249,8 @@
 			assert_noop!(
 				DidLookup::associate_account(
 					mock_origin::DoubleOrigin(ACCOUNT_00, DID_01).into(),
-					account_hash_alice,
+					AssociateAccountRequest::Dotsama(account_hash_alice, sig_alice_0),
 					expire_at,
-					sig_alice_0
 				),
 				Error::<Test>::NotAuthorized
 			);
@@ -300,9 +277,8 @@
 			assert_noop!(
 				DidLookup::associate_account(
 					mock_origin::DoubleOrigin(ACCOUNT_00, DID_01).into(),
-					account_hash_alice,
+					AssociateAccountRequest::Dotsama(account_hash_alice, sig_alice_0),
 					expire_at,
-					sig_alice_0
 				),
 				Error::<Test>::OutdatedProof
 			);
@@ -316,19 +292,13 @@
 			(ACCOUNT_00, <Test as crate::Config>::Deposit::get() * 50),
 			(ACCOUNT_01, <Test as crate::Config>::Deposit::get() * 50),
 		])
-		.with_connections(vec![(ACCOUNT_00, DID_01, ACCOUNT_00)])
+		.with_connections(vec![(ACCOUNT_00, DID_01, LINKABLE_ACCOUNT_00)])
 		.build()
 		.execute_with(|| {
 			// remove association
-<<<<<<< HEAD
-			assert!(DidLookup::remove_sender_association(Origin::signed(ACCOUNT_00)).is_ok());
-			assert_eq!(ConnectedDids::<Test>::get(ACCOUNT_00), None);
-			assert!(ConnectedAccounts::<Test>::get(DID_01, ACCOUNT_00).is_none());
-=======
 			assert!(DidLookup::remove_sender_association(RuntimeOrigin::signed(ACCOUNT_00)).is_ok());
 			assert_eq!(ConnectedDids::<Test>::get(LinkableAccountId::from(ACCOUNT_00)), None);
 			assert!(ConnectedAccounts::<Test>::get(DID_01, LinkableAccountId::from(ACCOUNT_00)).is_none());
->>>>>>> eff278bc
 			assert_eq!(Balances::reserved_balance(ACCOUNT_00), 0);
 		});
 }
@@ -356,21 +326,16 @@
 			(ACCOUNT_00, <Test as crate::Config>::Deposit::get() * 50),
 			(ACCOUNT_01, <Test as crate::Config>::Deposit::get() * 50),
 		])
-		.with_connections(vec![(ACCOUNT_01, DID_01, ACCOUNT_00)])
+		.with_connections(vec![(ACCOUNT_01, DID_01, LINKABLE_ACCOUNT_00)])
 		.build()
 		.execute_with(|| {
 			assert!(DidLookup::remove_account_association(
 				mock_origin::DoubleOrigin(ACCOUNT_00, DID_01).into(),
-				ACCOUNT_00
+				LinkableAccountId::from(ACCOUNT_00.clone())
 			)
 			.is_ok());
-<<<<<<< HEAD
-			assert_eq!(ConnectedDids::<Test>::get(ACCOUNT_00), None);
-			assert!(ConnectedAccounts::<Test>::get(DID_01, ACCOUNT_00).is_none());
-=======
 			assert_eq!(ConnectedDids::<Test>::get(LinkableAccountId::from(ACCOUNT_00)), None);
 			assert!(ConnectedAccounts::<Test>::get(DID_01, LinkableAccountId::from(ACCOUNT_00)).is_none());
->>>>>>> eff278bc
 			assert_eq!(Balances::reserved_balance(ACCOUNT_01), 0);
 		});
 }
@@ -384,14 +349,13 @@
 		])
 		.build()
 		.execute_with(|| {
-<<<<<<< HEAD
-			assert_eq!(ConnectedDids::<Test>::get(ACCOUNT_00), None);
-=======
 			assert_eq!(ConnectedDids::<Test>::get(LinkableAccountId::from(ACCOUNT_00)), None);
->>>>>>> eff278bc
-
-			assert_noop!(
-				DidLookup::remove_account_association(mock_origin::DoubleOrigin(ACCOUNT_01, DID_01).into(), ACCOUNT_00),
+
+			assert_noop!(
+				DidLookup::remove_account_association(
+					mock_origin::DoubleOrigin(ACCOUNT_01, DID_01).into(),
+					LinkableAccountId::from(ACCOUNT_00)
+				),
 				Error::<Test>::AssociationNotFound
 			);
 		});
@@ -404,11 +368,14 @@
 			(ACCOUNT_00, <Test as crate::Config>::Deposit::get() * 50),
 			(ACCOUNT_01, <Test as crate::Config>::Deposit::get() * 50),
 		])
-		.with_connections(vec![(ACCOUNT_01, DID_01, ACCOUNT_00)])
-		.build()
-		.execute_with(|| {
-			assert_noop!(
-				DidLookup::remove_account_association(mock_origin::DoubleOrigin(ACCOUNT_01, DID_00).into(), ACCOUNT_00),
+		.with_connections(vec![(ACCOUNT_01, DID_01, LINKABLE_ACCOUNT_00)])
+		.build()
+		.execute_with(|| {
+			assert_noop!(
+				DidLookup::remove_account_association(
+					mock_origin::DoubleOrigin(ACCOUNT_01, DID_00).into(),
+					ACCOUNT_00.into()
+				),
 				Error::<Test>::NotAuthorized
 			);
 			assert_eq!(
@@ -425,17 +392,13 @@
 			(ACCOUNT_00, <Test as crate::Config>::Deposit::get() * 50),
 			(ACCOUNT_01, <Test as crate::Config>::Deposit::get() * 50),
 		])
-		.with_connections(vec![(ACCOUNT_01, DID_01, ACCOUNT_00)])
-		.build()
-		.execute_with(|| {
-<<<<<<< HEAD
-			assert_ok!(DidLookup::reclaim_deposit(Origin::signed(ACCOUNT_01), ACCOUNT_00));
-=======
+		.with_connections(vec![(ACCOUNT_01, DID_01, LINKABLE_ACCOUNT_00)])
+		.build()
+		.execute_with(|| {
 			assert_ok!(DidLookup::reclaim_deposit(
 				RuntimeOrigin::signed(ACCOUNT_01),
 				ACCOUNT_00.into()
 			));
->>>>>>> eff278bc
 			assert_eq!(Balances::reserved_balance(ACCOUNT_01), 0);
 		});
 }
@@ -447,15 +410,11 @@
 			(ACCOUNT_00, <Test as crate::Config>::Deposit::get() * 50),
 			(ACCOUNT_01, <Test as crate::Config>::Deposit::get() * 50),
 		])
-		.with_connections(vec![(ACCOUNT_01, DID_01, ACCOUNT_00)])
-		.build()
-		.execute_with(|| {
-			assert_noop!(
-<<<<<<< HEAD
-				DidLookup::reclaim_deposit(Origin::signed(ACCOUNT_00), ACCOUNT_00),
-=======
+		.with_connections(vec![(ACCOUNT_01, DID_01, LINKABLE_ACCOUNT_00)])
+		.build()
+		.execute_with(|| {
+			assert_noop!(
 				DidLookup::reclaim_deposit(RuntimeOrigin::signed(ACCOUNT_00), ACCOUNT_00.into()),
->>>>>>> eff278bc
 				Error::<Test>::NotAuthorized
 			);
 			assert_eq!(
@@ -475,12 +434,12 @@
 			(ACCOUNT_00, <Test as crate::Config>::Deposit::get() * 50),
 			(ACCOUNT_01, <Test as crate::Config>::Deposit::get() * 50),
 		])
-		.with_connections(vec![(ACCOUNT_00, DID_00, ACCOUNT_00)])
+		.with_connections(vec![(ACCOUNT_00, DID_00, LINKABLE_ACCOUNT_00)])
 		.build()
 		.execute_with(|| {
 			assert_ok!(DidLookup::change_deposit_owner(
 				mock_origin::DoubleOrigin(ACCOUNT_01, DID_00).into(),
-				ACCOUNT_00
+				ACCOUNT_00.into()
 			));
 			assert!(Balances::reserved_balance(ACCOUNT_00).is_zero());
 			assert_eq!(
@@ -494,11 +453,14 @@
 fn test_change_deposit_owner_insufficient_balance() {
 	ExtBuilder::default()
 		.with_balances(vec![(ACCOUNT_00, <Test as crate::Config>::Deposit::get() * 50)])
-		.with_connections(vec![(ACCOUNT_00, DID_00, ACCOUNT_00)])
-		.build()
-		.execute_with(|| {
-			assert_noop!(
-				DidLookup::change_deposit_owner(mock_origin::DoubleOrigin(ACCOUNT_01, DID_00).into(), ACCOUNT_00),
+		.with_connections(vec![(ACCOUNT_00, DID_00, LINKABLE_ACCOUNT_00)])
+		.build()
+		.execute_with(|| {
+			assert_noop!(
+				DidLookup::change_deposit_owner(
+					mock_origin::DoubleOrigin(ACCOUNT_01, DID_00).into(),
+					ACCOUNT_00.into()
+				),
 				pallet_balances::Error::<Test>::InsufficientBalance
 			);
 		})
@@ -511,7 +473,10 @@
 		.build()
 		.execute_with(|| {
 			assert_noop!(
-				DidLookup::change_deposit_owner(mock_origin::DoubleOrigin(ACCOUNT_01, DID_00).into(), ACCOUNT_00),
+				DidLookup::change_deposit_owner(
+					mock_origin::DoubleOrigin(ACCOUNT_01, DID_00).into(),
+					ACCOUNT_00.into()
+				),
 				Error::<Test>::AssociationNotFound
 			);
 		})
@@ -521,11 +486,14 @@
 fn test_change_deposit_owner_not_authorized() {
 	ExtBuilder::default()
 		.with_balances(vec![(ACCOUNT_00, <Test as crate::Config>::Deposit::get() * 50)])
-		.with_connections(vec![(ACCOUNT_00, DID_00, ACCOUNT_00)])
-		.build()
-		.execute_with(|| {
-			assert_noop!(
-				DidLookup::change_deposit_owner(mock_origin::DoubleOrigin(ACCOUNT_01, DID_01).into(), ACCOUNT_00),
+		.with_connections(vec![(ACCOUNT_00, DID_00, LINKABLE_ACCOUNT_00)])
+		.build()
+		.execute_with(|| {
+			assert_noop!(
+				DidLookup::change_deposit_owner(
+					mock_origin::DoubleOrigin(ACCOUNT_01, DID_01).into(),
+					ACCOUNT_00.into()
+				),
 				Error::<Test>::NotAuthorized
 			);
 		})
@@ -543,21 +511,17 @@
 			insert_raw_connection::<Test>(
 				ACCOUNT_00,
 				DID_00,
-				ACCOUNT_00,
+				ACCOUNT_00.into(),
 				<Test as crate::Config>::Deposit::get() * 2,
 			);
 			assert_eq!(
 				Balances::reserved_balance(ACCOUNT_00),
 				<Test as crate::Config>::Deposit::get() * 2
 			);
-<<<<<<< HEAD
-			assert_ok!(DidLookup::update_deposit(Origin::signed(ACCOUNT_00), ACCOUNT_00));
-=======
 			assert_ok!(DidLookup::update_deposit(
 				RuntimeOrigin::signed(ACCOUNT_00),
 				ACCOUNT_00.into()
 			));
->>>>>>> eff278bc
 			assert_eq!(
 				Balances::reserved_balance(ACCOUNT_00),
 				<Test as crate::Config>::Deposit::get()
@@ -577,7 +541,7 @@
 			insert_raw_connection::<Test>(
 				ACCOUNT_00,
 				DID_00,
-				ACCOUNT_00,
+				ACCOUNT_00.into(),
 				<Test as crate::Config>::Deposit::get() * 2,
 			);
 			assert_eq!(
@@ -585,11 +549,7 @@
 				<Test as crate::Config>::Deposit::get() * 2
 			);
 			assert_noop!(
-<<<<<<< HEAD
-				DidLookup::update_deposit(Origin::signed(ACCOUNT_01), ACCOUNT_00),
-=======
 				DidLookup::update_deposit(RuntimeOrigin::signed(ACCOUNT_01), ACCOUNT_00.into()),
->>>>>>> eff278bc
 				Error::<Test>::NotAuthorized
 			);
 		})
