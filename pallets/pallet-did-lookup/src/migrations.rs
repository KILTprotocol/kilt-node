--- conflicted
+++ resolved
@@ -124,10 +124,9 @@
 where
 	<T as Config>::Currency: ReservableCurrency<T::AccountId>,
 {
-<<<<<<< HEAD
 	ConnectedDids::<T>::try_mutate(key, |details| {
 		if let Some(d) = details {
-			ensure!(d.deposit.version.is_none(), Error::<T>::Migration);
+			ensure!(d.deposit.version.is_none(), Error::<T>::BalanceMigration);
 
 			*d = ConnectionRecord {
 				deposit: Deposit {
@@ -145,17 +144,6 @@
 			)
 		} else {
 			Err(Error::<T>::NotFound.into())
-=======
-	fn on_runtime_upgrade() -> frame_support::weights::Weight {
-		log::info!("Did lookup: Initiating migration");
-
-		let onchain_storage_version = Pallet::<T>::on_chain_storage_version();
-		if onchain_storage_version == CURRENT_STORAGE_VERSION {
-			TARGET_STORAGE_VERSION.put::<Pallet<T>>();
-			return <T as frame_system::Config>::DbWeight::get()
-				.reads_writes(1, 1)
-				.saturating_add(do_migration::<T>());
->>>>>>> f7ab9bc9
 		}
 	})
 }
