// KILT Blockchain – https://botlabs.org
// Copyright (C) 2019-2023 BOTLabs GmbH

// The KILT Blockchain is free software: you can redistribute it and/or modify
// it under the terms of the GNU General Public License as published by
// the Free Software Foundation, either version 3 of the License, or
// (at your option) any later version.

// The KILT Blockchain is distributed in the hope that it will be useful,
// but WITHOUT ANY WARRANTY; without even the implied warranty of
// MERCHANTABILITY or FITNESS FOR A PARTICULAR PURPOSE.  See the
// GNU General Public License for more details.

// You should have received a copy of the GNU General Public License
// along with this program.  If not, see <https://www.gnu.org/licenses/>.

// If you feel like getting in touch with us, you can do so at info@botlabs.org

use crate::{Config, ConnectedAccounts, ConnectedDids, Pallet};
use frame_support::{
	dispatch::Weight,
	traits::{Get, GetStorageVersion, OnRuntimeUpgrade},
};
<<<<<<< HEAD
use sp_std::marker::PhantomData;
=======
use sp_std::{marker::PhantomData, vec};

#[cfg(feature = "try-runtime")]
use {
	frame_support::{
		codec::{Decode, Encode},
		inherent::Vec,
	},
	sp_runtime::SaturatedConversion,
};
>>>>>>> eff278bc

pub struct LookupReverseIndexMigration<T>(PhantomData<T>);

impl<T: Config> OnRuntimeUpgrade for LookupReverseIndexMigration<T> {
	#[cfg(feature = "try-runtime")]
	fn pre_upgrade() -> Result<Vec<u8>, &'static str> {
		assert!(Pallet::<T>::on_chain_storage_version() < Pallet::<T>::current_storage_version());
		assert_eq!(ConnectedAccounts::<T>::iter().count(), 0);

<<<<<<< HEAD
=======
		// Store number of connected DIDs in temp storage
		let connected_did_count: u64 = ConnectedDids::<T>::iter_keys().count().saturated_into();
>>>>>>> eff278bc
		log::info!(
			"👥  DID lookup pallet to {:?} passes PRE migrate checks ✅",
			Pallet::<T>::current_storage_version()
		);

<<<<<<< HEAD
		Ok(())
	}

	fn on_runtime_upgrade() -> frame_support::weights::Weight {
		// Account for the new storage version written below.
		let initial_weight = T::DbWeight::get().writes(1);

		// Origin was disabled, so there cannot be any existing links. But we check just
		// to be sure.
		let total_weight: Weight =
			ConnectedDids::<T>::iter().fold(initial_weight, |total_weight, (account, record)| {
				ConnectedAccounts::<T>::insert(record.did, account, ());
				// One read for the `ConnectedDids` entry, one write for the new
				// `ConnectedAccounts` entry.
				total_weight.saturating_add(T::DbWeight::get().reads_writes(1, 1))
			});

		Pallet::<T>::current_storage_version().put::<Pallet<T>>();

=======
		// Store number of connected accounts in temp storage
		let connected_account_count: u64 = ConnectedAccounts::<T>::iter_keys().count().saturated_into();
>>>>>>> eff278bc
		log::info!(
			"👥  completed DID lookup pallet migration to {:?} ✅",
			Pallet::<T>::current_storage_version()
		);
<<<<<<< HEAD

		total_weight
=======
		Ok((connected_did_count, connected_account_count).encode())
>>>>>>> eff278bc
	}

	#[cfg(feature = "try-runtime")]
	fn post_upgrade(pre_state: Vec<u8>) -> Result<(), &'static str> {
		assert_eq!(
			Pallet::<T>::on_chain_storage_version(),
			Pallet::<T>::current_storage_version()
		);

<<<<<<< HEAD
		// Verify DID -> Account integrity.
		ConnectedDids::<T>::iter().for_each(|(account, record)| {
			assert!(ConnectedAccounts::<T>::contains_key(record.did, account));
		});
		// Verify Account -> DID integrity.
		ConnectedAccounts::<T>::iter().for_each(|(did, account, _)| {
			let entry = ConnectedDids::<T>::get(account).expect("Should find a record for the given account.");
			assert_eq!(entry.did, did);
		});

		log::info!(
			"👥  DID lookup pallet to {:?} passes POST migrate checks ✅",
			Pallet::<T>::current_storage_version()
=======
		// Check number of connected DIDs and accounts against pre-check result
		let (pre_connected_did_count, pre_connected_account_count): (u64, u64) =
			Decode::decode(&mut pre_state.as_slice())
				.expect("the state parameter should be something that was generated by pre_upgrade");
		assert_eq!(
			ConnectedDidsV2::<T>::iter().count().saturated_into::<u64>(),
			pre_connected_did_count,
			"Number of connected DIDs does not match"
		);
		assert_eq!(
			ConnectedAccountsV2::<T>::iter_keys().count().saturated_into::<u64>(),
			pre_connected_account_count,
			"Number of connected accounts does not match"
>>>>>>> eff278bc
		);

		Ok(())
	}
}<|MERGE_RESOLUTION|>--- conflicted
+++ resolved
@@ -16,14 +16,15 @@
 
 // If you feel like getting in touch with us, you can do so at info@botlabs.org
 
-use crate::{Config, ConnectedAccounts, ConnectedDids, Pallet};
+use crate::{linkable_account::LinkableAccountId, AccountIdOf, Config, ConnectionRecordOf, DidIdentifierOf, Pallet};
+
+use crate::{ConnectedAccounts as ConnectedAccountsV2, ConnectedDids as ConnectedDidsV2};
+
 use frame_support::{
-	dispatch::Weight,
+	storage_alias,
 	traits::{Get, GetStorageVersion, OnRuntimeUpgrade},
+	Blake2_128Concat,
 };
-<<<<<<< HEAD
-use sp_std::marker::PhantomData;
-=======
 use sp_std::{marker::PhantomData, vec};
 
 #[cfg(feature = "try-runtime")]
@@ -34,60 +35,90 @@
 	},
 	sp_runtime::SaturatedConversion,
 };
->>>>>>> eff278bc
 
-pub struct LookupReverseIndexMigration<T>(PhantomData<T>);
+#[storage_alias]
+type ConnectedDids<T: Config> = StorageMap<Pallet<T>, Blake2_128Concat, AccountIdOf<T>, ConnectionRecordOf<T>>;
+#[storage_alias]
+type ConnectedAccounts<T: Config> =
+	StorageDoubleMap<Pallet<T>, Blake2_128Concat, DidIdentifierOf<T>, Blake2_128Concat, AccountIdOf<T>, ()>;
 
-impl<T: Config> OnRuntimeUpgrade for LookupReverseIndexMigration<T> {
+pub struct EthereumMigration<T>(PhantomData<T>);
+
+impl<T: crate::pallet::Config> OnRuntimeUpgrade for EthereumMigration<T>
+where
+	T::AccountId: Into<LinkableAccountId>,
+{
+	fn on_runtime_upgrade() -> frame_support::weights::Weight {
+		if Pallet::<T>::on_chain_storage_version() == Pallet::<T>::current_storage_version() {
+			// already on version 3
+			<T as frame_system::Config>::DbWeight::get().reads_writes(1, 0)
+		} else {
+			log::info!("🔎 DidLookup: Initiating migration");
+			let mut connected_dids = 0u64;
+			let mut connected_accounts = 0u64;
+
+			// Migrate connected DIDs
+			// We should not write to the same storage item during drain because it can lead
+			// to undefined results. Thus, we write to a temporary storage and move that at
+			// the end. Else we iterate over every key more or less twice.
+			let mut connected_dids_buffer = vec![];
+			for (acc_id32, value) in ConnectedDids::<T>::drain() {
+				let acc_id: LinkableAccountId = acc_id32.into();
+				connected_dids_buffer.push((acc_id, value));
+				connected_dids = connected_dids.saturating_add(1);
+			}
+			for (acc_id, value) in &connected_dids_buffer {
+				ConnectedDidsV2::<T>::insert(acc_id, value);
+			}
+			log::info!("🔎 DidLookup: Migrated all ConnectedDids");
+
+			// Migrate accounts
+			let mut connected_accounts_buffer = vec![];
+			for (did_id, acc_id32, val) in ConnectedAccounts::<T>::drain() {
+				let acc_id: LinkableAccountId = acc_id32.into();
+				connected_accounts_buffer.push((did_id, acc_id, val));
+				connected_accounts = connected_accounts.saturating_add(1);
+			}
+			for (did_id, acc_id, val) in &connected_accounts_buffer {
+				ConnectedAccountsV2::<T>::insert(did_id, acc_id, val);
+			}
+			log::info!("🔎 DidLookup: Migrated all ConnectedAccounts");
+
+			Pallet::<T>::current_storage_version().put::<Pallet<T>>();
+
+			<T as frame_system::Config>::DbWeight::get().reads_writes(
+				// read every entry in ConnectedDids and ConnectedAccounts
+				connected_dids
+					.saturating_add(connected_accounts)
+					// read the storage version
+					.saturating_add(1),
+				// for every storage entry remove the old + put the new entries
+				(connected_dids.saturating_add(connected_accounts))
+					.saturating_mul(2)
+					// +1 for updating the storage version
+					.saturating_add(1),
+			)
+		}
+	}
+
 	#[cfg(feature = "try-runtime")]
 	fn pre_upgrade() -> Result<Vec<u8>, &'static str> {
 		assert!(Pallet::<T>::on_chain_storage_version() < Pallet::<T>::current_storage_version());
-		assert_eq!(ConnectedAccounts::<T>::iter().count(), 0);
 
-<<<<<<< HEAD
-=======
 		// Store number of connected DIDs in temp storage
 		let connected_did_count: u64 = ConnectedDids::<T>::iter_keys().count().saturated_into();
->>>>>>> eff278bc
 		log::info!(
-			"👥  DID lookup pallet to {:?} passes PRE migrate checks ✅",
-			Pallet::<T>::current_storage_version()
+			"🔎 DidLookup pre migration: Number of connected DIDs {:?}",
+			connected_did_count
 		);
 
-<<<<<<< HEAD
-		Ok(())
-	}
-
-	fn on_runtime_upgrade() -> frame_support::weights::Weight {
-		// Account for the new storage version written below.
-		let initial_weight = T::DbWeight::get().writes(1);
-
-		// Origin was disabled, so there cannot be any existing links. But we check just
-		// to be sure.
-		let total_weight: Weight =
-			ConnectedDids::<T>::iter().fold(initial_weight, |total_weight, (account, record)| {
-				ConnectedAccounts::<T>::insert(record.did, account, ());
-				// One read for the `ConnectedDids` entry, one write for the new
-				// `ConnectedAccounts` entry.
-				total_weight.saturating_add(T::DbWeight::get().reads_writes(1, 1))
-			});
-
-		Pallet::<T>::current_storage_version().put::<Pallet<T>>();
-
-=======
 		// Store number of connected accounts in temp storage
 		let connected_account_count: u64 = ConnectedAccounts::<T>::iter_keys().count().saturated_into();
->>>>>>> eff278bc
 		log::info!(
-			"👥  completed DID lookup pallet migration to {:?} ✅",
-			Pallet::<T>::current_storage_version()
+			"🔎 DidLookup pre migration: Number of connected accounts {:?}",
+			connected_account_count
 		);
-<<<<<<< HEAD
-
-		total_weight
-=======
 		Ok((connected_did_count, connected_account_count).encode())
->>>>>>> eff278bc
 	}
 
 	#[cfg(feature = "try-runtime")]
@@ -97,21 +128,6 @@
 			Pallet::<T>::current_storage_version()
 		);
 
-<<<<<<< HEAD
-		// Verify DID -> Account integrity.
-		ConnectedDids::<T>::iter().for_each(|(account, record)| {
-			assert!(ConnectedAccounts::<T>::contains_key(record.did, account));
-		});
-		// Verify Account -> DID integrity.
-		ConnectedAccounts::<T>::iter().for_each(|(did, account, _)| {
-			let entry = ConnectedDids::<T>::get(account).expect("Should find a record for the given account.");
-			assert_eq!(entry.did, did);
-		});
-
-		log::info!(
-			"👥  DID lookup pallet to {:?} passes POST migrate checks ✅",
-			Pallet::<T>::current_storage_version()
-=======
 		// Check number of connected DIDs and accounts against pre-check result
 		let (pre_connected_did_count, pre_connected_account_count): (u64, u64) =
 			Decode::decode(&mut pre_state.as_slice())
@@ -125,8 +141,8 @@
 			ConnectedAccountsV2::<T>::iter_keys().count().saturated_into::<u64>(),
 			pre_connected_account_count,
 			"Number of connected accounts does not match"
->>>>>>> eff278bc
 		);
+		log::info!("🔎 DidLookup: Post migration checks successful");
 
 		Ok(())
 	}
