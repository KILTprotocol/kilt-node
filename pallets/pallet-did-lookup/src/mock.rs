// KILT Blockchain – https://botlabs.org
// Copyright (C) 2019-2023 BOTLabs GmbH

// The KILT Blockchain is free software: you can redistribute it and/or modify
// it under the terms of the GNU General Public License as published by
// the Free Software Foundation, either version 3 of the License, or
// (at your option) any later version.

// The KILT Blockchain is distributed in the hope that it will be useful,
// but WITHOUT ANY WARRANTY; without even the implied warranty of
// MERCHANTABILITY or FITNESS FOR A PARTICULAR PURPOSE.  See the
// GNU General Public License for more details.

// You should have received a copy of the GNU General Public License
// along with this program.  If not, see <https://www.gnu.org/licenses/>.

// If you feel like getting in touch with us, you can do so at info@botlabs.org

use frame_support::{parameter_types, traits::ReservableCurrency};
use kilt_support::{
	deposit::Deposit,
	mock::{mock_origin, SubjectId},
};
use sp_core::blake2_256;
use sp_runtime::{
	testing::Header,
	traits::{BlakeTwo256, IdentifyAccount, IdentityLookup, Verify},
	MultiSignature,
};

use crate::{
<<<<<<< HEAD
	self as pallet_did_lookup, AccountIdOf, BalanceOf, Config, ConnectedAccounts, ConnectedDids, ConnectionRecord,
	CurrencyOf, DidIdentifierOf,
=======
	self as pallet_did_lookup, account::AccountId20, linkable_account::LinkableAccountId, AccountIdOf, BalanceOf,
	Config, ConnectedAccounts, ConnectedDids, ConnectionRecord, CurrencyOf, DidIdentifierOf,
>>>>>>> c534684a
};
pub(crate) type UncheckedExtrinsic = frame_system::mocking::MockUncheckedExtrinsic<Test>;
pub(crate) type Block = frame_system::mocking::MockBlock<Test>;
pub(crate) type Hash = sp_core::H256;
pub(crate) type Balance = u128;
pub(crate) type Signature = MultiSignature;
pub(crate) type AccountPublic = <Signature as Verify>::Signer;
pub(crate) type AccountId = <AccountPublic as IdentifyAccount>::AccountId;
pub(crate) type Index = u64;
pub(crate) type BlockNumber = u64;

frame_support::construct_runtime!(
	pub enum Test where
		Block = Block,
		NodeBlock = Block,
		UncheckedExtrinsic = UncheckedExtrinsic,
	{
		System: frame_system::{Pallet, Call, Config, Storage, Event<T>},
		Balances: pallet_balances::{Pallet, Call, Storage, Event<T>},
		DidLookup: pallet_did_lookup::{Pallet, Storage, Call, Event<T>},
		MockOrigin: mock_origin::{Pallet, Origin<T>},
	}
);

parameter_types! {
	pub const SS58Prefix: u8 = 38;
	pub const BlockHashCount: BlockNumber = 2400;
}

impl frame_system::Config for Test {
	type BaseCallFilter = frame_support::traits::Everything;
	type BlockWeights = ();
	type BlockLength = ();
	type DbWeight = ();
	type RuntimeOrigin = RuntimeOrigin;
	type RuntimeCall = RuntimeCall;
	type Index = Index;
	type BlockNumber = BlockNumber;
	type Hash = Hash;
	type Hashing = BlakeTwo256;
	type AccountId = AccountId;
	type Lookup = IdentityLookup<Self::AccountId>;
	type Header = Header;
	type RuntimeEvent = RuntimeEvent;
	type BlockHashCount = BlockHashCount;
	type Version = ();
	type PalletInfo = PalletInfo;
	type AccountData = pallet_balances::AccountData<Balance>;
	type OnNewAccount = ();
	type OnKilledAccount = ();
	type SystemWeightInfo = ();
	type SS58Prefix = SS58Prefix;
	type OnSetCode = ();
	type MaxConsumers = frame_support::traits::ConstU32<16>;
}

parameter_types! {
	pub const ExistentialDeposit: Balance = 10;
	pub const MaxLocks: u32 = 50;
	pub const MaxReserves: u32 = 50;
}

impl pallet_balances::Config for Test {
	type Balance = Balance;
	type DustRemoval = ();
	type RuntimeEvent = RuntimeEvent;
	type ExistentialDeposit = ExistentialDeposit;
	type AccountStore = System;
	type MaxLocks = MaxLocks;
	type MaxReserves = MaxReserves;
	type ReserveIdentifier = [u8; 8];
	type WeightInfo = ();
}

parameter_types! {
	pub const DidLookupDeposit: Balance = 10;
}

impl pallet_did_lookup::Config for Test {
	type RuntimeEvent = RuntimeEvent;
	type Signature = Signature;
	type Signer = AccountPublic;

	type Currency = Balances;
	type Deposit = DidLookupDeposit;

	type EnsureOrigin = mock_origin::EnsureDoubleOrigin<AccountId, SubjectId>;
	type OriginSuccess = mock_origin::DoubleOrigin<AccountId, SubjectId>;
	type DidIdentifier = SubjectId;

	type WeightInfo = ();
}

impl mock_origin::Config for Test {
	type RuntimeOrigin = RuntimeOrigin;
	type AccountId = AccountId;
	type SubjectId = SubjectId;
}

pub(crate) const ACCOUNT_00: AccountId = AccountId::new([1u8; 32]);
pub(crate) const ACCOUNT_01: AccountId = AccountId::new([2u8; 32]);
pub(crate) const DID_00: SubjectId = SubjectId(ACCOUNT_00);
pub(crate) const DID_01: SubjectId = SubjectId(ACCOUNT_01);

pub(crate) fn generate_acc32(index: usize) -> AccountId {
	let bytes = blake2_256(&index.to_be_bytes()[..]);

	AccountId::new(bytes)
}

pub(crate) fn generate_acc20(index: usize) -> AccountId20 {
	let bytes = blake2_256(&index.to_be_bytes()[..]);
	let mut acc_bytes = [1u8; 20];

	// copy bytes from usize into array
	acc_bytes.copy_from_slice(&bytes[12..]);

	AccountId20(acc_bytes)
}

pub(crate) fn generate_did(index: usize) -> SubjectId {
	SubjectId(generate_acc32(index))
}

pub(crate) fn insert_raw_connection<T: Config>(
	sender: AccountIdOf<T>,
	did_identifier: DidIdentifierOf<T>,
	account: AccountIdOf<T>,
	deposit: BalanceOf<T>,
) {
	let deposit = Deposit {
		owner: sender,
		amount: deposit,
	};
	let record = ConnectionRecord {
		deposit,
		did: did_identifier.clone(),
	};

	CurrencyOf::<T>::reserve(&record.deposit.owner, record.deposit.amount).expect("Account should have enough balance");

	ConnectedDids::<T>::mutate(&account, |did_entry| {
		if let Some(old_connection) = did_entry.replace(record) {
			ConnectedAccounts::<T>::remove(&old_connection.did, &account);
			kilt_support::free_deposit::<AccountIdOf<T>, CurrencyOf<T>>(&old_connection.deposit);
		}
	});
	ConnectedAccounts::<T>::insert(&did_identifier, &account, ());
}

#[derive(Clone, Default)]
pub struct ExtBuilder {
	balances: Vec<(AccountId, Balance)>,
	/// list of connection (sender, did, connected address)
	connections: Vec<(AccountId, SubjectId, AccountId)>,
}

impl ExtBuilder {
	#[must_use]
	pub fn with_balances(mut self, balances: Vec<(AccountId, Balance)>) -> Self {
		self.balances = balances;
		self
	}

	/// Add a connection: (sender, did, connected address)
	#[must_use]
	pub fn with_connections(mut self, connections: Vec<(AccountId, SubjectId, AccountId)>) -> Self {
		self.connections = connections;
		self
	}

	pub fn build(self) -> sp_io::TestExternalities {
		let mut storage = frame_system::GenesisConfig::default().build_storage::<Test>().unwrap();
		pallet_balances::GenesisConfig::<Test> {
			balances: self.balances.clone(),
		}
		.assimilate_storage(&mut storage)
		.expect("assimilate should not fail");
		let mut ext = sp_io::TestExternalities::new(storage);

		ext.execute_with(|| {
			for (sender, did, account) in self.connections {
				pallet_did_lookup::Pallet::<Test>::add_association(sender, did, account)
					.expect("Should create connection");
			}
		});
		ext
	}

	#[cfg(feature = "runtime-benchmarks")]
	pub fn build_with_keystore(self) -> sp_io::TestExternalities {
		let mut ext = self.build();

		let keystore = sp_keystore::testing::KeyStore::new();
		ext.register_extension(sp_keystore::KeystoreExt(std::sync::Arc::new(keystore)));

		ext
	}
}<|MERGE_RESOLUTION|>--- conflicted
+++ resolved
@@ -29,14 +29,10 @@
 };
 
 use crate::{
-<<<<<<< HEAD
-	self as pallet_did_lookup, AccountIdOf, BalanceOf, Config, ConnectedAccounts, ConnectedDids, ConnectionRecord,
-	CurrencyOf, DidIdentifierOf,
-=======
 	self as pallet_did_lookup, account::AccountId20, linkable_account::LinkableAccountId, AccountIdOf, BalanceOf,
 	Config, ConnectedAccounts, ConnectedDids, ConnectionRecord, CurrencyOf, DidIdentifierOf,
->>>>>>> c534684a
 };
+
 pub(crate) type UncheckedExtrinsic = frame_system::mocking::MockUncheckedExtrinsic<Test>;
 pub(crate) type Block = frame_system::mocking::MockBlock<Test>;
 pub(crate) type Hash = sp_core::H256;
@@ -116,8 +112,6 @@
 
 impl pallet_did_lookup::Config for Test {
 	type RuntimeEvent = RuntimeEvent;
-	type Signature = Signature;
-	type Signer = AccountPublic;
 
 	type Currency = Balances;
 	type Deposit = DidLookupDeposit;
@@ -139,6 +133,7 @@
 pub(crate) const ACCOUNT_01: AccountId = AccountId::new([2u8; 32]);
 pub(crate) const DID_00: SubjectId = SubjectId(ACCOUNT_00);
 pub(crate) const DID_01: SubjectId = SubjectId(ACCOUNT_01);
+pub(crate) const LINKABLE_ACCOUNT_00: LinkableAccountId = LinkableAccountId::AccountId32(ACCOUNT_00);
 
 pub(crate) fn generate_acc32(index: usize) -> AccountId {
 	let bytes = blake2_256(&index.to_be_bytes()[..]);
@@ -163,7 +158,7 @@
 pub(crate) fn insert_raw_connection<T: Config>(
 	sender: AccountIdOf<T>,
 	did_identifier: DidIdentifierOf<T>,
-	account: AccountIdOf<T>,
+	account: LinkableAccountId,
 	deposit: BalanceOf<T>,
 ) {
 	let deposit = Deposit {
@@ -190,7 +185,7 @@
 pub struct ExtBuilder {
 	balances: Vec<(AccountId, Balance)>,
 	/// list of connection (sender, did, connected address)
-	connections: Vec<(AccountId, SubjectId, AccountId)>,
+	connections: Vec<(AccountId, SubjectId, LinkableAccountId)>,
 }
 
 impl ExtBuilder {
@@ -202,7 +197,7 @@
 
 	/// Add a connection: (sender, did, connected address)
 	#[must_use]
-	pub fn with_connections(mut self, connections: Vec<(AccountId, SubjectId, AccountId)>) -> Self {
+	pub fn with_connections(mut self, connections: Vec<(AccountId, SubjectId, LinkableAccountId)>) -> Self {
 		self.connections = connections;
 		self
 	}
