// KILT Blockchain – https://botlabs.org
// Copyright (C) 2019-2022 BOTLabs GmbH

// The KILT Blockchain is free software: you can redistribute it and/or modify
// it under the terms of the GNU General Public License as published by
// the Free Software Foundation, either version 3 of the License, or
// (at your option) any later version.

// The KILT Blockchain is distributed in the hope that it will be useful,
// but WITHOUT ANY WARRANTY; without even the implied warranty of
// MERCHANTABILITY or FITNESS FOR A PARTICULAR PURPOSE.  See the
// GNU General Public License for more details.

// You should have received a copy of the GNU General Public License
// along with this program.  If not, see <https://www.gnu.org/licenses/>.

// If you feel like getting in touch with us, you can do so at info@botlabs.org

use frame_support::{parameter_types, traits::ReservableCurrency};
use kilt_support::{
	deposit::Deposit,
	mock::{mock_origin, SubjectId},
};
use sp_runtime::{
	testing::Header,
	traits::{BlakeTwo256, IdentifyAccount, IdentityLookup, Verify},
	MultiSignature,
};

use crate::{
	self as pallet_did_lookup, linkable_account::LinkableAccountId, AccountIdOf, BalanceOf, Config, ConnectedAccounts,
	ConnectedDids, ConnectionRecord, CurrencyOf, DidIdentifierOf,
};

pub(crate) type UncheckedExtrinsic = frame_system::mocking::MockUncheckedExtrinsic<Test>;
pub(crate) type Block = frame_system::mocking::MockBlock<Test>;
pub(crate) type Hash = sp_core::H256;
pub(crate) type Balance = u128;
pub(crate) type Signature = MultiSignature;
pub(crate) type AccountPublic = <Signature as Verify>::Signer;
pub(crate) type AccountId = <AccountPublic as IdentifyAccount>::AccountId;
pub(crate) type Index = u64;
pub(crate) type BlockNumber = u64;

frame_support::construct_runtime!(
	pub enum Test where
		Block = Block,
		NodeBlock = Block,
		UncheckedExtrinsic = UncheckedExtrinsic,
	{
		System: frame_system::{Pallet, Call, Config, Storage, Event<T>},
		Balances: pallet_balances::{Pallet, Call, Storage, Event<T>},
		DidLookup: pallet_did_lookup::{Pallet, Storage, Call, Event<T>},
		MockOrigin: mock_origin::{Pallet, Origin<T>},
	}
);

parameter_types! {
	pub const SS58Prefix: u8 = 38;
	pub const BlockHashCount: BlockNumber = 2400;
}

impl frame_system::Config for Test {
	type BaseCallFilter = frame_support::traits::Everything;
	type BlockWeights = ();
	type BlockLength = ();
	type DbWeight = ();
	type Origin = Origin;
	type Call = Call;
	type Index = Index;
	type BlockNumber = BlockNumber;
	type Hash = Hash;
	type Hashing = BlakeTwo256;
	type AccountId = AccountId;
	type Lookup = IdentityLookup<Self::AccountId>;
	type Header = Header;
	type Event = Event;
	type BlockHashCount = BlockHashCount;
	type Version = ();
	type PalletInfo = PalletInfo;
	type AccountData = pallet_balances::AccountData<Balance>;
	type OnNewAccount = ();
	type OnKilledAccount = ();
	type SystemWeightInfo = ();
	type SS58Prefix = SS58Prefix;
	type OnSetCode = ();
	type MaxConsumers = frame_support::traits::ConstU32<16>;
}

parameter_types! {
	pub const ExistentialDeposit: Balance = 10;
	pub const MaxLocks: u32 = 50;
	pub const MaxReserves: u32 = 50;
}

impl pallet_balances::Config for Test {
	type Balance = Balance;
	type DustRemoval = ();
	type Event = Event;
	type ExistentialDeposit = ExistentialDeposit;
	type AccountStore = System;
	type MaxLocks = MaxLocks;
	type MaxReserves = MaxReserves;
	type ReserveIdentifier = [u8; 8];
	type WeightInfo = ();
}

parameter_types! {
	pub const DidLookupDeposit: Balance = 10;
}

impl pallet_did_lookup::Config for Test {
	type Event = Event;

	type Currency = Balances;
	type Deposit = DidLookupDeposit;

	type EnsureOrigin = mock_origin::EnsureDoubleOrigin<AccountId, SubjectId>;
	type OriginSuccess = mock_origin::DoubleOrigin<AccountId, SubjectId>;
	type DidIdentifier = SubjectId;

	type WeightInfo = ();
}

impl mock_origin::Config for Test {
	type Origin = Origin;
	type AccountId = AccountId;
	type SubjectId = SubjectId;
}

pub(crate) const ACCOUNT_00: AccountId = AccountId::new([1u8; 32]);
pub(crate) const ACCOUNT_01: AccountId = AccountId::new([2u8; 32]);
pub(crate) const DID_00: SubjectId = SubjectId(ACCOUNT_00);
pub(crate) const DID_01: SubjectId = SubjectId(ACCOUNT_01);
pub(crate) const LINKABLE_ACCOUNT_00: LinkableAccountId = LinkableAccountId::AccountId32(ACCOUNT_00);

pub(crate) fn insert_raw_connection<T: Config>(
	sender: AccountIdOf<T>,
	did_identifier: DidIdentifierOf<T>,
	account: LinkableAccountId,
	deposit: BalanceOf<T>,
) {
	let deposit = Deposit {
		owner: sender,
		amount: deposit,
	};
	let record = ConnectionRecord {
		deposit,
		did: did_identifier.clone(),
	};

	CurrencyOf::<T>::reserve(&record.deposit.owner, record.deposit.amount).expect("Account should have enough balance");

	ConnectedDids::<T>::mutate(&account, |did_entry| {
		if let Some(old_connection) = did_entry.replace(record) {
			ConnectedAccounts::<T>::remove(&old_connection.did, &account);
			kilt_support::free_deposit::<AccountIdOf<T>, CurrencyOf<T>>(&old_connection.deposit);
		}
	});
	ConnectedAccounts::<T>::insert(&did_identifier, &account, ());
}

#[derive(Clone, Default)]
pub struct ExtBuilder {
	balances: Vec<(AccountId, Balance)>,
<<<<<<< HEAD
	/// list of connection (sender, did, connected address)
	connections: Vec<(AccountId, SubjectId, AccountId)>,
=======
	connections: Vec<(AccountId, SubjectId, LinkableAccountId)>,
>>>>>>> 2691af8d
}

impl ExtBuilder {
	#[must_use]
	pub fn with_balances(mut self, balances: Vec<(AccountId, Balance)>) -> Self {
		self.balances = balances;
		self
	}

	/// Add a connection: (sender, did, connected address)
	#[must_use]
	pub fn with_connections(mut self, connections: Vec<(AccountId, SubjectId, LinkableAccountId)>) -> Self {
		self.connections = connections;
		self
	}

	pub fn build(self) -> sp_io::TestExternalities {
		let mut storage = frame_system::GenesisConfig::default().build_storage::<Test>().unwrap();
		pallet_balances::GenesisConfig::<Test> {
			balances: self.balances.clone(),
		}
		.assimilate_storage(&mut storage)
		.expect("assimilate should not fail");
		let mut ext = sp_io::TestExternalities::new(storage);

		ext.execute_with(|| {
			for (sender, did, account) in self.connections {
				pallet_did_lookup::Pallet::<Test>::add_association(sender, did, account)
					.expect("Should create connection");
			}
		});
		ext
	}

	#[cfg(feature = "runtime-benchmarks")]
	pub fn build_with_keystore(self) -> sp_io::TestExternalities {
		let mut ext = self.build();

		let keystore = sp_keystore::testing::KeyStore::new();
		ext.register_extension(sp_keystore::KeystoreExt(std::sync::Arc::new(keystore)));

		ext
	}
}<|MERGE_RESOLUTION|>--- conflicted
+++ resolved
@@ -163,12 +163,8 @@
 #[derive(Clone, Default)]
 pub struct ExtBuilder {
 	balances: Vec<(AccountId, Balance)>,
-<<<<<<< HEAD
 	/// list of connection (sender, did, connected address)
-	connections: Vec<(AccountId, SubjectId, AccountId)>,
-=======
 	connections: Vec<(AccountId, SubjectId, LinkableAccountId)>,
->>>>>>> 2691af8d
 }
 
 impl ExtBuilder {
