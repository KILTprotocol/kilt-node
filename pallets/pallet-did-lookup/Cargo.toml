[package]
authors = ["KILT <info@kilt.io>"]
description = "Lookup the DID for a blockchain account."
edition = "2021"
name = "pallet-did-lookup"
repository = "https://github.com/KILTprotocol/mashnet-node"
version = "1.6.2"

[package.metadata.docs.rs]
targets = ["x86_64-unknown-linux-gnu"]

[dev-dependencies]
kilt-support = {features = ["mock"], path = "../../support"}

<<<<<<< HEAD
pallet-balances = {branch = "polkadot-v0.9.17", git = "https://github.com/paritytech/substrate"}
sp-core = {branch = "polkadot-v0.9.17", git = "https://github.com/paritytech/substrate"}
sp-io = {branch = "polkadot-v0.9.17", git = "https://github.com/paritytech/substrate"}
sp-keystore = {branch = "polkadot-v0.9.17", git = "https://github.com/paritytech/substrate"}
=======
pallet-balances = {branch = "polkadot-v0.9.19", default-features = false, git = "https://github.com/paritytech/substrate"}
sp-core = {branch = "polkadot-v0.9.19", default-features = false, git = "https://github.com/paritytech/substrate"}
sp-io = {branch = "polkadot-v0.9.19", default-features = false, git = "https://github.com/paritytech/substrate"}
sp-keystore = {branch = "polkadot-v0.9.19", default-features = false, git = "https://github.com/paritytech/substrate"}
>>>>>>> 6f2016b2

[dependencies]
codec = {package = "parity-scale-codec", version = "3.0.0", default-features = false, features = ["derive"]}
log = "0.4.16"
scale-info = {version = "2.0.1", default-features = false, features = ["derive"]}

# KILT
kilt-support = {default-features = false, path = "../../support"}

# Substrate dependencies
frame-support = {branch = "polkadot-v0.9.19", default-features = false, git = "https://github.com/paritytech/substrate"}
frame-system = {branch = "polkadot-v0.9.19", default-features = false, git = "https://github.com/paritytech/substrate"}
sp-runtime = {branch = "polkadot-v0.9.19", default-features = false, git = "https://github.com/paritytech/substrate"}
sp-std = {branch = "polkadot-v0.9.19", default-features = false, git = "https://github.com/paritytech/substrate"}

# benchmarking
frame-benchmarking = {branch = "polkadot-v0.9.19", optional = true, default-features = false, git = "https://github.com/paritytech/substrate"}
sp-io = {branch = "polkadot-v0.9.19", optional = true, default-features = false, git = "https://github.com/paritytech/substrate"}

[features]
default = ["std"]

runtime-benchmarks = [
  "frame-benchmarking",
  "sp-io",
  "kilt-support/runtime-benchmarks",
  "frame-support/runtime-benchmarks",
  "frame-system/runtime-benchmarks",
]

std = [
  "codec/std",
  "frame-benchmarking/std",
  "frame-support/std",
  "frame-system/std",
  "log/std",
  "scale-info/std",
  "sp-runtime/std",
  "sp-std/std",
]

try-runtime = [
  "frame-support/try-runtime",
  "kilt-support/try-runtime",
]<|MERGE_RESOLUTION|>--- conflicted
+++ resolved
@@ -12,22 +12,15 @@
 [dev-dependencies]
 kilt-support = {features = ["mock"], path = "../../support"}
 
-<<<<<<< HEAD
-pallet-balances = {branch = "polkadot-v0.9.17", git = "https://github.com/paritytech/substrate"}
-sp-core = {branch = "polkadot-v0.9.17", git = "https://github.com/paritytech/substrate"}
-sp-io = {branch = "polkadot-v0.9.17", git = "https://github.com/paritytech/substrate"}
-sp-keystore = {branch = "polkadot-v0.9.17", git = "https://github.com/paritytech/substrate"}
-=======
-pallet-balances = {branch = "polkadot-v0.9.19", default-features = false, git = "https://github.com/paritytech/substrate"}
-sp-core = {branch = "polkadot-v0.9.19", default-features = false, git = "https://github.com/paritytech/substrate"}
-sp-io = {branch = "polkadot-v0.9.19", default-features = false, git = "https://github.com/paritytech/substrate"}
-sp-keystore = {branch = "polkadot-v0.9.19", default-features = false, git = "https://github.com/paritytech/substrate"}
->>>>>>> 6f2016b2
+pallet-balances = {branch = "polkadot-v0.9.19", git = "https://github.com/paritytech/substrate"}
+sp-core = {branch = "polkadot-v0.9.19", git = "https://github.com/paritytech/substrate"}
+sp-io = {branch = "polkadot-v0.9.19", git = "https://github.com/paritytech/substrate"}
+sp-keystore = {branch = "polkadot-v0.9.19", git = "https://github.com/paritytech/substrate"}
 
 [dependencies]
-codec = {package = "parity-scale-codec", version = "3.0.0", default-features = false, features = ["derive"]}
+codec = { package = "parity-scale-codec", version = "3.1.2", default-features = false, features = ["derive"] }
 log = "0.4.16"
-scale-info = {version = "2.0.1", default-features = false, features = ["derive"]}
+scale-info = { version = "2.1.1", default-features = false, features = ["derive"] }
 
 # KILT
 kilt-support = {default-features = false, path = "../../support"}
