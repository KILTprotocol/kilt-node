--- conflicted
+++ resolved
@@ -27,11 +27,7 @@
 # External dependencies
 base58.workspace = true
 blake2 = {version = "0.10.6", default-features = false}
-<<<<<<< HEAD
-=======
-parity-scale-codec = {workspace = true, features = ["derive"]}
 serde = {workspace = true, default-features= false, features=["derive"]}
->>>>>>> ef007e68
 hex.workspace = true
 libsecp256k1 = {workspace = true, features = ["hmac"]}
 log.workspace = true
