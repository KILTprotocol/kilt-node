[package]
authors = ["KILT <info@kilt.io>"]
description = "Lookup the DID for a blockchain account."
edition = "2021"
name = "pallet-did-lookup"
<<<<<<< HEAD
repository = "https://github.com/KILTprotocol/kilt-node"
version = "1.7.0"
=======
repository = "https://github.com/KILTprotocol/mashnet-node"
version = "1.7.1"
>>>>>>> 7f8d46d9

[package.metadata.docs.rs]
targets = ["x86_64-unknown-linux-gnu"]

[dev-dependencies]
kilt-support = {features = ["mock"], path = "../../support"}

pallet-balances = {branch = "polkadot-v0.9.26", git = "https://github.com/paritytech/substrate"}
rand = "0.8"
sp-core = {branch = "polkadot-v0.9.26", git = "https://github.com/paritytech/substrate"}
sp-io = {branch = "polkadot-v0.9.26", git = "https://github.com/paritytech/substrate"}
sp-keystore = {branch = "polkadot-v0.9.26", git = "https://github.com/paritytech/substrate"}

[dependencies]
codec = {package = "parity-scale-codec", version = "3.1.5", default-features = false, features = ["derive"]}
hex = {version = "0.4", default-features = false}
libsecp256k1 = {version = "0.7", default-features = false, features = ["hmac"]}
log = "0.4.17"
scale-info = {version = "2.1.1", default-features = false, features = ["derive"]}
sha3 = {version = "0.10", default-features = false}

# KILT
kilt-support = {default-features = false, path = "../../support"}

# Substrate dependencies
frame-support = {branch = "polkadot-v0.9.26", default-features = false, git = "https://github.com/paritytech/substrate"}
frame-system = {branch = "polkadot-v0.9.26", default-features = false, git = "https://github.com/paritytech/substrate"}
sp-core = {branch = "polkadot-v0.9.26", default-features = false, git = "https://github.com/paritytech/substrate"}
sp-io = {branch = "polkadot-v0.9.26", default-features = false, git = "https://github.com/paritytech/substrate"}
sp-runtime = {branch = "polkadot-v0.9.26", default-features = false, git = "https://github.com/paritytech/substrate"}
sp-std = {branch = "polkadot-v0.9.26", default-features = false, git = "https://github.com/paritytech/substrate"}

# benchmarking
frame-benchmarking = {branch = "polkadot-v0.9.26", optional = true, default-features = false, git = "https://github.com/paritytech/substrate"}

# optional dependencies
impl-serde = {version = "0.3.1", optional = true}
serde = {version = "1.0.101", optional = true}

[features]
default = ["std"]

runtime-benchmarks = [
  "frame-benchmarking",
  "kilt-support/runtime-benchmarks",
  "frame-support/runtime-benchmarks",
  "frame-system/runtime-benchmarks",
]

std = [
  "codec/std",
  "frame-benchmarking/std",
  "frame-support/std",
  "frame-system/std",
  "impl-serde",
  "log/std",
  "scale-info/std",
  "serde",
  "sha3/std",
  "sp-core/std",
  "sp-io/std",
  "sp-runtime/std",
  "sp-std/std",
]

try-runtime = [
  "frame-support/try-runtime",
  "kilt-support/try-runtime",
]<|MERGE_RESOLUTION|>--- conflicted
+++ resolved
@@ -3,13 +3,8 @@
 description = "Lookup the DID for a blockchain account."
 edition = "2021"
 name = "pallet-did-lookup"
-<<<<<<< HEAD
 repository = "https://github.com/KILTprotocol/kilt-node"
-version = "1.7.0"
-=======
-repository = "https://github.com/KILTprotocol/mashnet-node"
 version = "1.7.1"
->>>>>>> 7f8d46d9
 
 [package.metadata.docs.rs]
 targets = ["x86_64-unknown-linux-gnu"]
