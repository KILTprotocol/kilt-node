--- conflicted
+++ resolved
@@ -18,15 +18,9 @@
 sp-keystore = {branch = "polkadot-v0.9.19", git = "https://github.com/paritytech/substrate"}
 
 [dependencies]
-<<<<<<< HEAD
-codec = { package = "parity-scale-codec", version = "3.1.2", default-features = false, features = ["derive"] }
-log = "0.4.16"
-scale-info = { version = "2.1.1", default-features = false, features = ["derive"] }
-=======
 codec = {package = "parity-scale-codec", version = "3.1.2", default-features = false, features = ["derive"]}
 log = "0.4.16"
 scale-info = {version = "2.1.1", default-features = false, features = ["derive"]}
->>>>>>> 8645af19
 
 # KILT
 kilt-support = {default-features = false, path = "../../support"}
