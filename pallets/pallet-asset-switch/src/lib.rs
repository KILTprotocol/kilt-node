// KILT Blockchain – https://botlabs.org
// Copyright (C) 2019-2024 BOTLabs GmbH

// The KILT Blockchain is free software: you can redistribute it and/or modify
// it under the terms of the GNU General Public License as published by
// the Free Software Foundation, either version 3 of the License, or
// (at your option) any later version.

// The KILT Blockchain is distributed in the hope that it will be useful,
// but WITHOUT ANY WARRANTY; without even the implied warranty of
// MERCHANTABILITY or FITNESS FOR A PARTICULAR PURPOSE.  See the
// GNU General Public License for more details.

// You should have received a copy of the GNU General Public License
// along with this program.  If not, see <https://www.gnu.org/licenses/>.

// If you feel like getting in touch with us, you can do so at info@botlabs.org

#![cfg_attr(not(feature = "std"), no_std)]
#![doc = include_str!("../README.md")]

pub mod traits;
pub mod xcm;

mod default_weights;
pub use default_weights::WeightInfo;
mod switch;
pub use switch::{SwitchPairInfo, SwitchPairStatus};

#[cfg(test)]
mod mock;
#[cfg(test)]
mod tests;
#[cfg(any(feature = "try-runtime", test))]
mod try_state;

#[cfg(feature = "runtime-benchmarks")]
mod benchmarking;
#[cfg(feature = "runtime-benchmarks")]
pub use benchmarking::{BenchmarkHelper, PartialBenchmarkInfo};

use ::xcm::{VersionedAsset, VersionedAssetId, VersionedLocation};
use frame_support::traits::{
	fungible::Inspect,
	tokens::{Fortitude, Preservation},
	PalletInfoAccess,
};
use parity_scale_codec::{Decode, Encode};
use sp_runtime::traits::TrailingZeroInput;
use sp_std::boxed::Box;

pub use crate::pallet::*;

const LOG_TARGET: &str = "runtime::pallet-asset-switch";

#[frame_support::pallet]
pub mod pallet {
	use crate::{
		switch::{NewSwitchPairInfo, SwitchPairInfo, SwitchPairStatus},
		traits::SwitchHooks,
		WeightInfo, LOG_TARGET,
	};

	use frame_support::{
		pallet_prelude::*,
		traits::{
			fungible::{Inspect as InspectFungible, Mutate as MutateFungible},
			tokens::{Preservation, Provenance},
			EnsureOrigin,
		},
	};
	use frame_system::{ensure_root, pallet_prelude::*};
	use sp_runtime::traits::{TryConvert, Zero};
	use sp_std::{boxed::Box, vec};
	use xcm::{
		v4::{
			validate_send, Asset, AssetFilter, AssetId,
			Instruction::{BuyExecution, DepositAsset, RefundSurplus, SetAppendix, TransferAsset, WithdrawAsset},
			Junction, Location, SendXcm, WeightLimit, WildAsset, Xcm,
		},
		VersionedAsset, VersionedAssetId, VersionedLocation,
	};
	use xcm_executor::traits::TransactAsset;

	pub type LocalCurrencyBalanceOf<T, I> =
		<<T as Config<I>>::LocalCurrency as InspectFungible<<T as frame_system::Config>::AccountId>>::Balance;
	pub type SwitchPairInfoOf<T> = SwitchPairInfo<<T as frame_system::Config>::AccountId>;
	pub type NewSwitchPairInfoOf<T> = NewSwitchPairInfo<<T as frame_system::Config>::AccountId>;

	const STORAGE_VERSION: StorageVersion = StorageVersion::new(0);

	#[pallet::config]
	pub trait Config<I: 'static = ()>: frame_system::Config {
		/// How to convert a local `AccountId` to a `Junction`, for the purpose
		/// of taking XCM fees from the user's balance via the configured
		/// `AssetTransactor`.
		type AccountIdConverter: TryConvert<Self::AccountId, Junction>;
		/// The asset transactor to charge user's for XCM fees as specified in
		/// the switch pair.
		type AssetTransactor: TransactAsset;
		/// The origin that can update the XCM fee for a switch pair.
		type FeeOrigin: EnsureOrigin<Self::RuntimeOrigin>;
		/// The local currency.
		type LocalCurrency: MutateFungible<Self::AccountId>;
		/// The origin that can pause switches in both directions.
		type PauseOrigin: EnsureOrigin<Self::RuntimeOrigin>;
		/// The aggregate event type.
		type RuntimeEvent: From<Event<Self, I>> + IsType<<Self as frame_system::Config>::RuntimeEvent>;
		/// The origin that can request a switch of some local tokens for some
		/// remote assets.
		type SubmitterOrigin: EnsureOrigin<Self::RuntimeOrigin, Success = Self::AccountId>;
		/// Runtime-injected logic to execute before and after a local -> remote
		/// and remote -> local switch.
		type SwitchHooks: SwitchHooks<Self, I>;
		/// The origin that can set a new switch pair, remove one, or resume
		/// switches.
		type SwitchOrigin: EnsureOrigin<Self::RuntimeOrigin>;
		type WeightInfo: WeightInfo;
		/// The XCM router to route XCM transfers to the configured reserve
		/// location.
		type XcmRouter: SendXcm;

		#[cfg(feature = "runtime-benchmarks")]
		type BenchmarkHelper: crate::benchmarking::BenchmarkHelper;
	}

	#[pallet::pallet]
	#[pallet::storage_version(STORAGE_VERSION)]
	pub struct Pallet<T, I = ()>(_);

	#[pallet::hooks]
	impl<T: Config<I>, I: 'static> Hooks<BlockNumberFor<T>> for Pallet<T, I>
	where
		LocalCurrencyBalanceOf<T, I>: Into<u128>,
	{
		#[cfg(feature = "try-runtime")]
		fn try_state(n: BlockNumberFor<T>) -> Result<(), sp_runtime::TryRuntimeError> {
			crate::try_state::do_try_state::<T, I>(n)
		}
	}

	#[pallet::event]
	#[pallet::generate_deposit(pub(super) fn deposit_event)]
	pub enum Event<T: Config<I>, I: 'static = ()> {
		/// A new switch pair is created.
		SwitchPairCreated {
			remote_asset_circulating_supply: u128,
			remote_asset_ed: u128,
			pool_account: T::AccountId,
			remote_asset_id: VersionedAssetId,
			remote_reserve_location: VersionedLocation,
			remote_xcm_fee: Box<VersionedAsset>,
			remote_asset_total_supply: u128,
		},
		/// A switch pair is removed.
		SwitchPairRemoved { remote_asset_id: VersionedAssetId },
		/// A switch pair has enabled switches.
		SwitchPairResumed { remote_asset_id: VersionedAssetId },
		/// A switch pair has suspended switches.
		SwitchPairPaused { remote_asset_id: VersionedAssetId },
		/// The XCM fee for the switch has been updated.
		SwitchPairFeeUpdated { old: VersionedAsset, new: VersionedAsset },
		/// A switch of local -> remote asset has taken place.
		LocalToRemoteSwitchExecuted {
			from: T::AccountId,
			to: VersionedLocation,
			amount: LocalCurrencyBalanceOf<T, I>,
		},
		/// A switch of remote -> local asset has taken place.
		RemoteToLocalSwitchExecuted { to: T::AccountId, amount: u128 },
	}

	#[pallet::error]
	pub enum Error<T, I = ()> {
		/// Provided switch pair info is not valid.
		InvalidInput,
		/// The runtime-injected logic returned an error with a specific code.
		Hook(u8),
		/// There are not enough remote assets to cover the specified amount of
		/// local tokens to switch.
		Liquidity,
		/// Failure in transferring the local tokens from the user's balance to
		/// the switch pair pool account.
		LocalPoolBalance,
		/// The calculated switch pair pool account does not have enough local
		/// tokens to cover the specified `circulating_supply`.
		PoolInitialLiquidityRequirement,
		/// A switch pair has already been set.
		SwitchPairAlreadyExisting,
		/// The switch pair did not enable switches.
		SwitchPairNotEnabled,
		/// No switch pair found.
		SwitchPairNotFound,
		/// The user does not have enough local tokens to cover the requested
		/// switch.
		UserSwitchBalance,
		/// The user does not have enough assets to pay for the remote XCM fees.
		UserXcmBalance,
		/// Something regarding XCM went wrong.
		Xcm,
		/// Internal error.
		Internal,
	}

	#[pallet::storage]
	#[pallet::getter(fn switch_pair)]
	pub(crate) type SwitchPair<T: Config<I>, I: 'static = ()> = StorageValue<_, SwitchPairInfoOf<T>, OptionQuery>;

	#[pallet::call]
	impl<T: Config<I>, I: 'static> Pallet<T, I>
	where
		LocalCurrencyBalanceOf<T, I>: Into<u128>,
	{
		/// Set a new switch pair.
		///
		/// See the crate's README for more.
		#[pallet::call_index(0)]
		#[pallet::weight(<T as Config<I>>::WeightInfo::set_switch_pair())]
		pub fn set_switch_pair(
			origin: OriginFor<T>,
			remote_asset_total_supply: u128,
			remote_asset_id: Box<VersionedAssetId>,
			remote_asset_circulating_supply: u128,
			remote_reserve_location: Box<VersionedLocation>,
			remote_asset_ed: u128,
			remote_xcm_fee: Box<VersionedAsset>,
		) -> DispatchResult {
			T::SwitchOrigin::ensure_origin(origin)?;

			// 1. Verify switch pair has not already been set.
			ensure!(!SwitchPair::<T, I>::exists(), Error::<T, I>::SwitchPairAlreadyExisting);

			// 2. Verify that total issuance >= circulating supply and that the amount of
			//    remote assets locked (total - circulating) is greater than the minimum
			//    amount required at destination (remote ED).
			ensure!(
				remote_asset_total_supply >= remote_asset_circulating_supply.saturating_add(remote_asset_ed),
				Error::<T, I>::InvalidInput
			);

			// 3. Verify the pool account has enough local assets to match the circulating
			//    supply of eKILTs to cover for all potential remote -> local switches.
			//    Handle the special case where circulating supply is `0`.
			let pool_account = Self::pool_account_id_for_remote_asset(&remote_asset_id)?;
			let pool_account_reducible_balance_as_u128: u128 = Self::get_pool_reducible_balance(&pool_account).into();
			let pool_account_total_balance_as_u128: u128 = T::LocalCurrency::balance(&pool_account).into();
			if pool_account_total_balance_as_u128.is_zero()
				|| pool_account_reducible_balance_as_u128 < remote_asset_circulating_supply
			{
				// If the pool account has `0` available tokens, or if it has some tokens, but
				// not enough to cover the specified circulating supply, fail.
				Err(Error::<T, I>::PoolInitialLiquidityRequirement)
			} else {
				// Otherwise, we can accept the current parameters.
				Ok(())
			}?;

			Self::set_switch_pair_bypass_checks(
				remote_asset_total_supply,
				*remote_asset_id,
				remote_asset_circulating_supply,
				*remote_reserve_location,
				remote_asset_ed,
				*remote_xcm_fee,
				pool_account,
			);

			Ok(())
		}

		/// Force-set a new switch pair.
		///
		/// See the crate's README for more.
		#[pallet::call_index(1)]
		#[pallet::weight(<T as Config<I>>::WeightInfo::force_set_switch_pair())]
		pub fn force_set_switch_pair(
			origin: OriginFor<T>,
			remote_asset_total_supply: u128,
			remote_asset_id: Box<VersionedAssetId>,
			remote_asset_circulating_supply: u128,
			remote_reserve_location: Box<VersionedLocation>,
			remote_asset_ed: u128,
			remote_xcm_fee: Box<VersionedAsset>,
		) -> DispatchResult {
			ensure_root(origin)?;

			ensure!(
				remote_asset_total_supply >= remote_asset_circulating_supply.saturating_add(remote_asset_ed),
				Error::<T, I>::InvalidInput
			);
			let pool_account = Self::pool_account_id_for_remote_asset(&remote_asset_id)?;

			Self::set_switch_pair_bypass_checks(
				remote_asset_total_supply,
				*remote_asset_id,
				remote_asset_circulating_supply,
				*remote_reserve_location,
				remote_asset_ed,
				*remote_xcm_fee,
				pool_account,
			);

			Ok(())
		}

		/// Unset a switch pair.
		///
		/// See the crate's README for more.
		#[pallet::call_index(2)]
		#[pallet::weight(<T as Config<I>>::WeightInfo::force_unset_switch_pair())]
		pub fn force_unset_switch_pair(origin: OriginFor<T>) -> DispatchResult {
			ensure_root(origin)?;

			Self::unset_switch_pair_bypass_checks();

			Ok(())
		}

		/// Pause switches for a switch pair.
		///
		/// See the crate's README for more.
		#[pallet::call_index(3)]
		#[pallet::weight(<T as Config<I>>::WeightInfo::pause_switch_pair())]
		pub fn pause_switch_pair(origin: OriginFor<T>) -> DispatchResult {
			T::PauseOrigin::ensure_origin(origin)?;

			Self::set_switch_pair_status(SwitchPairStatus::Paused)?;

			Ok(())
		}

		/// Resume switches for a switch pair.
		///
		/// See the crate's README for more.
		#[pallet::call_index(4)]
		#[pallet::weight(<T as Config<I>>::WeightInfo::resume_switch_pair())]
		pub fn resume_switch_pair(origin: OriginFor<T>) -> DispatchResult {
			T::SwitchOrigin::ensure_origin(origin)?;

			Self::set_switch_pair_status(SwitchPairStatus::Running)?;

			Ok(())
		}

		/// Update the remote XCM fee for a switch pair.
		///
		/// See the crate's README for more.
		#[pallet::call_index(5)]
		#[pallet::weight(<T as Config<I>>::WeightInfo::update_remote_xcm_fee())]
		pub fn update_remote_xcm_fee(origin: OriginFor<T>, new: Box<VersionedAsset>) -> DispatchResult {
			T::FeeOrigin::ensure_origin(origin)?;

			SwitchPair::<T, I>::try_mutate(|entry| {
				let SwitchPairInfoOf::<T> { remote_xcm_fee, .. } =
					entry.as_mut().ok_or(Error::<T, I>::SwitchPairNotFound)?;
				let old_remote_xcm_fee = remote_xcm_fee.clone();
				*remote_xcm_fee = *new.clone();
				if old_remote_xcm_fee != *new {
					Self::deposit_event(Event::<T, I>::SwitchPairFeeUpdated {
						old: old_remote_xcm_fee,
						new: *new,
					});
				};
				Ok::<_, Error<T, I>>(())
			})?;

			Ok(())
		}

		/// Perform a local -> remote asset switch.
		///
		/// See the crate's README for more.
		#[pallet::call_index(6)]
		#[pallet::weight(<T as Config<I>>::WeightInfo::switch())]
		pub fn switch(
			origin: OriginFor<T>,
			local_asset_amount: LocalCurrencyBalanceOf<T, I>,
			beneficiary: Box<VersionedLocation>,
		) -> DispatchResult {
			let submitter = T::SubmitterOrigin::ensure_origin(origin)?;

			// 1. Retrieve switch pair info from storage, else fail.
			let switch_pair =
				SwitchPair::<T, I>::get().ok_or(DispatchError::from(Error::<T, I>::SwitchPairNotFound))?;

			// 2. Check if switches are enabled.
			ensure!(
				switch_pair.is_enabled(),
				DispatchError::from(Error::<T, I>::SwitchPairNotEnabled)
			);

			// 3. Verify the tx submitter has enough local assets for the switch, without
			//    having their balance go to zero.
			T::LocalCurrency::can_withdraw(&submitter, local_asset_amount)
				.into_result(true)
				.map_err(|e| {
					log::info!("Failed to withdraw balance from submitter with error {:?}", e);
					DispatchError::from(Error::<T, I>::UserSwitchBalance)
				})?;

			// 4. Verify the local assets can be transferred to the switch pool account.
			//    This could fail if the pool's balance is `0` and the sent amount is less
			//    than ED.
			T::LocalCurrency::can_deposit(&switch_pair.pool_account, local_asset_amount, Provenance::Extant)
				.into_result()
				.map_err(|e| {
					log::info!("Failed to deposit amount into pool account with error {:?}", e);
					DispatchError::from(Error::<T, I>::LocalPoolBalance)
				})?;

			// 5. Verify we have enough balance (minus ED, already substracted from the
			//    stored balance info) on the remote location to perform the transfer.
			let remote_asset_amount_as_u128 = local_asset_amount.into();
			ensure!(
				switch_pair.reducible_remote_balance() >= remote_asset_amount_as_u128,
				Error::<T, I>::Liquidity
			);

			let asset_id_v4: AssetId = switch_pair.remote_asset_id.clone().try_into().map_err(|e| {
				log::error!(
					target: LOG_TARGET,
					"Failed to convert asset ID {:?} into v4 `AssetId` with error {:?}",
					switch_pair.remote_asset_id,
					e
				);
				DispatchError::from(Error::<T, I>::Internal)
			})?;
			let remote_asset_fee_v4: Asset = switch_pair.remote_xcm_fee.clone().try_into().map_err(|e| {
				log::error!(
					target: LOG_TARGET,
					"Failed to convert remote XCM asset fee {:?} into v4 `MultiAssset` with error {:?}",
					switch_pair.remote_xcm_fee,
					e
				);
				DispatchError::from(Error::<T, I>::Xcm)
			})?;
			let destination_v4: Location = switch_pair.remote_reserve_location.clone().try_into().map_err(|e| {
				log::error!(
					target: LOG_TARGET,
					"Failed to convert remote reserve location {:?} into v4 `MultiLocation` with error {:?}",
					switch_pair.remote_reserve_location,
					e
				);
				DispatchError::from(Error::<T, I>::Internal)
			})?;
			let beneficiary_v4: Location = (*beneficiary.clone()).try_into().map_err(|e| {
				log::info!(
					target: LOG_TARGET,
					"Failed to convert beneficiary {:?} into v4 `MultiLocation` with error {:?}",
					beneficiary,
					e
				);
				DispatchError::from(Error::<T, I>::Xcm)
			})?;
			// Use the same local `AccountIdConverter` to generate a `MultiLocation` to use
			// to send funds on remote.
			let submitter_as_multilocation = T::AccountIdConverter::try_convert(submitter.clone())
				.map(|j| j.into_location())
				.map_err(|e| {
					log::info!(
						target: LOG_TARGET,
						"Failed to convert account {:?} into `MultiLocation` with error {:?}",
						submitter,
						e
					);
					DispatchError::from(Error::<T, I>::Xcm)
				})?;

			// 6. Compose and validate XCM message
			let appendix: Xcm<()> = vec![
				RefundSurplus,
				DepositAsset {
					assets: AssetFilter::Wild(WildAsset::All),
					beneficiary: submitter_as_multilocation.clone(),
				},
			]
			.into();
			let remote_xcm: Xcm<()> = vec![
				WithdrawAsset(remote_asset_fee_v4.clone().into()),
				BuyExecution {
					weight_limit: WeightLimit::Unlimited,
					fees: remote_asset_fee_v4.clone(),
				},
				TransferAsset {
					assets: (asset_id_v4, remote_asset_amount_as_u128).into(),
					beneficiary: beneficiary_v4,
				},
				SetAppendix(appendix),
			]
			.into();
			let xcm_ticket =
				validate_send::<T::XcmRouter>(destination_v4.clone(), remote_xcm.clone()).map_err(|e| {
					log::info!(
						"Failed to call validate_send for destination {:?} and remote XCM {:?} with error {:?}",
						destination_v4,
						remote_xcm,
						e
					);
					DispatchError::from(Error::<T, I>::Xcm)
				})?;

			// 7. Call into hook pre-switch checks
			T::SwitchHooks::pre_local_to_remote_switch(&submitter, &beneficiary, local_asset_amount)
				.map_err(|e| DispatchError::from(Error::<T, I>::Hook(e.into())))?;

			// 8. Transfer funds from user to pool
			let transferred_amount = T::LocalCurrency::transfer(
				&submitter,
				&switch_pair.pool_account,
				local_asset_amount,
				// We don't care if the submitter's account gets dusted, but it should not be killed.
				Preservation::Protect,
			)?;
			if transferred_amount != local_asset_amount {
				log::error!(
					"Transferred amount {:?} does not match expected user-specified amount {:?}",
					transferred_amount,
					local_asset_amount
				);
				return Err(Error::<T, I>::Internal.into());
			}

			let remote_asset_fee_latest = remote_asset_fee_v3
				.clone()
				.try_into()
				.map_err(|_| DispatchError::from(Error::<T, I>::Xcm))?;

			let submiter_as_latest = submitter_as_multilocation
				.clone()
				.try_into()
				.map_err(|_| DispatchError::from(Error::<T, I>::Xcm))?;

			// 9. Take XCM fee from submitter.
			let withdrawn_fees =
<<<<<<< HEAD
				T::AssetTransactor::withdraw_asset(&remote_asset_fee_v4, &submitter_as_multilocation.clone(), None)
					.map_err(|e| {
=======
				T::AssetTransactor::withdraw_asset(&remote_asset_fee_latest, &submiter_as_latest, None).map_err(
					|e| {
>>>>>>> 7802add6
						log::info!(
							target: LOG_TARGET,
							"Failed to withdraw asset {:?} from location {:?} with error {:?}",
							remote_asset_fee_v4,
							submitter_as_multilocation,
							e
						);
						DispatchError::from(Error::<T, I>::UserXcmBalance)
<<<<<<< HEAD
					})?;
			if withdrawn_fees != vec![remote_asset_fee_v4.clone()].into() {
=======
					},
				)?;
			if withdrawn_fees != vec![remote_asset_fee_latest].into() {
>>>>>>> 7802add6
				log::error!(
					target: LOG_TARGET,
					"Withdrawn fees {:?} does not match expected fee {:?}.",
					withdrawn_fees,
					remote_asset_fee_v4
				);
				return Err(DispatchError::from(Error::<T, I>::Internal));
			}

			// 10. Send XCM out
			T::XcmRouter::deliver(xcm_ticket.0).map_err(|e| {
				log::info!("Failed to deliver ticket with error {:?}", e);
				DispatchError::from(Error::<T, I>::Xcm)
			})?;

			// 11. Update remote asset balance and circulating supply.
			SwitchPair::<T, I>::try_mutate(|entry| {
				let Some(switch_pair_info) = entry.as_mut() else {
					log::error!(target: LOG_TARGET, "Failed to borrow stored switch pair info as mut.");
					return Err(Error::<T, I>::Internal);
				};
				switch_pair_info.try_process_outgoing_switch(remote_asset_amount_as_u128).map_err(|_| {
					log::error!(target: LOG_TARGET, "Failed to account for local to remote switch of {:?} tokens.", remote_asset_amount_as_u128);
					Error::<T, I>::Internal
				})?;
				Ok(())
			})?;

			// 12. Call into hook post-switch checks
			T::SwitchHooks::post_local_to_remote_switch(&submitter, &beneficiary, local_asset_amount)
				.map_err(|e| DispatchError::from(Error::<T, I>::Hook(e.into())))?;

			Self::deposit_event(Event::<T, I>::LocalToRemoteSwitchExecuted {
				from: submitter,
				to: *beneficiary,
				amount: local_asset_amount,
			});

			Ok(())
		}
	}
}

impl<T: Config<I>, I: 'static> Pallet<T, I> {
	pub(crate) fn get_pool_reducible_balance(pool_address: &T::AccountId) -> LocalCurrencyBalanceOf<T, I> {
		T::LocalCurrency::reducible_balance(pool_address, Preservation::Preserve, Fortitude::Polite)
	}
}

impl<T: Config<I>, I: 'static> Pallet<T, I> {
	fn set_switch_pair_bypass_checks(
		remote_asset_total_supply: u128,
		remote_asset_id: VersionedAssetId,
		remote_asset_circulating_supply: u128,
		remote_reserve_location: VersionedLocation,
		remote_asset_ed: u128,
		remote_xcm_fee: VersionedAsset,
		pool_account: T::AccountId,
	) {
		debug_assert!(
			remote_asset_total_supply >= remote_asset_circulating_supply.saturating_add(remote_asset_ed),
			"Provided total issuance smaller than circulating supply + remote asset ED."
		);

		let switch_pair_info = SwitchPairInfoOf::<T>::from_input_unchecked(NewSwitchPairInfoOf::<T> {
			pool_account: pool_account.clone(),
			remote_asset_circulating_supply,
			remote_asset_ed,
			remote_asset_id: remote_asset_id.clone(),
			remote_asset_total_supply,
			remote_xcm_fee: remote_xcm_fee.clone(),
			remote_reserve_location: remote_reserve_location.clone(),
			status: Default::default(),
		});

		SwitchPair::<T, I>::set(Some(switch_pair_info));

		Self::deposit_event(Event::<T, I>::SwitchPairCreated {
			remote_asset_circulating_supply,
			remote_asset_ed,
			pool_account,
			remote_reserve_location,
			remote_asset_id,
			remote_xcm_fee: Box::new(remote_xcm_fee),
			remote_asset_total_supply,
		});
	}

	fn unset_switch_pair_bypass_checks() {
		let switch_pair = SwitchPair::<T, I>::take();
		if let Some(switch_pair) = switch_pair {
			Self::deposit_event(Event::<T, I>::SwitchPairRemoved {
				remote_asset_id: switch_pair.remote_asset_id,
			});
		};
	}

	fn set_switch_pair_status(new_status: SwitchPairStatus) -> Result<(), Error<T, I>> {
		SwitchPair::<T, I>::try_mutate(|entry| {
			let SwitchPairInfoOf::<T> {
				remote_asset_id,
				status,
				..
			} = entry.as_mut().ok_or(Error::<T, I>::SwitchPairNotFound)?;
			let relevant_event = match new_status {
				SwitchPairStatus::Running => Event::<T, I>::SwitchPairResumed {
					remote_asset_id: remote_asset_id.clone(),
				},
				SwitchPairStatus::Paused => Event::<T, I>::SwitchPairPaused {
					remote_asset_id: remote_asset_id.clone(),
				},
			};
			let old_status = status.clone();
			*status = new_status;
			// If state was actually changed, generate an event, otherwise this is a no-op.
			if old_status != *status {
				Self::deposit_event(relevant_event);
			}
			Ok::<_, Error<T, I>>(())
		})?;
		Ok(())
	}
}

impl<T: Config<I>, I: 'static> Pallet<T, I> {
	/// Derive an `AccountId` for the provided `remote_asset_id` and the
	/// pallet's name as configured in the runtime.
	pub fn pool_account_id_for_remote_asset(remote_asset_id: &VersionedAssetId) -> Result<T::AccountId, Error<T, I>> {
		let pallet_name = <Pallet<T, I> as PalletInfoAccess>::name();
		let pallet_name_hashed = sp_io::hashing::blake2_256(pallet_name.as_bytes());
		let hash_input = (pallet_name_hashed, b'.', remote_asset_id.clone()).encode();
		let hash_output = sp_io::hashing::blake2_256(hash_input.as_slice());
		T::AccountId::decode(&mut TrailingZeroInput::new(hash_output.as_slice())).map_err(|e| {
			log::error!(
				target: LOG_TARGET,
				"Failed to generate pool ID from remote asset {:?} with error: {:?}",
				remote_asset_id,
				e
			);
			Error::<T, I>::Internal
		})
	}
}<|MERGE_RESOLUTION|>--- conflicted
+++ resolved
@@ -520,25 +520,10 @@
 				return Err(Error::<T, I>::Internal.into());
 			}
 
-			let remote_asset_fee_latest = remote_asset_fee_v3
-				.clone()
-				.try_into()
-				.map_err(|_| DispatchError::from(Error::<T, I>::Xcm))?;
-
-			let submiter_as_latest = submitter_as_multilocation
-				.clone()
-				.try_into()
-				.map_err(|_| DispatchError::from(Error::<T, I>::Xcm))?;
-
 			// 9. Take XCM fee from submitter.
 			let withdrawn_fees =
-<<<<<<< HEAD
-				T::AssetTransactor::withdraw_asset(&remote_asset_fee_v4, &submitter_as_multilocation.clone(), None)
-					.map_err(|e| {
-=======
-				T::AssetTransactor::withdraw_asset(&remote_asset_fee_latest, &submiter_as_latest, None).map_err(
+				T::AssetTransactor::withdraw_asset(&remote_asset_fee_v4, &submitter_as_multilocation, None).map_err(
 					|e| {
->>>>>>> 7802add6
 						log::info!(
 							target: LOG_TARGET,
 							"Failed to withdraw asset {:?} from location {:?} with error {:?}",
@@ -547,14 +532,9 @@
 							e
 						);
 						DispatchError::from(Error::<T, I>::UserXcmBalance)
-<<<<<<< HEAD
-					})?;
-			if withdrawn_fees != vec![remote_asset_fee_v4.clone()].into() {
-=======
 					},
 				)?;
-			if withdrawn_fees != vec![remote_asset_fee_latest].into() {
->>>>>>> 7802add6
+			if withdrawn_fees != vec![remote_asset_fee_v4.clone()].into() {
 				log::error!(
 					target: LOG_TARGET,
 					"Withdrawn fees {:?} does not match expected fee {:?}.",
