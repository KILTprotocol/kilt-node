// KILT Blockchain – https://botlabs.org
// Copyright (C) 2019-2024 BOTLabs GmbH

// The KILT Blockchain is free software: you can redistribute it and/or modify
// it under the terms of the GNU General Public License as published by
// the Free Software Foundation, either version 3 of the License, or
// (at your option) any later version.

// The KILT Blockchain is distributed in the hope that it will be useful,
// but WITHOUT ANY WARRANTY; without even the implied warranty of
// MERCHANTABILITY or FITNESS FOR A PARTICULAR PURPOSE.  See the
// GNU General Public License for more details.

// You should have received a copy of the GNU General Public License
// along with this program.  If not, see <https://www.gnu.org/licenses/>.

// If you feel like getting in touch with us, you can do so at info@botlabs.org

#![cfg_attr(not(feature = "std"), no_std)]
#![doc = include_str!("../README.md")]

pub mod traits;
pub mod xcm;

mod default_weights;
pub use default_weights::WeightInfo;
mod switch;
pub use switch::{SwitchPairInfo, SwitchPairStatus};

#[cfg(test)]
mod mock;
#[cfg(test)]
mod tests;
#[cfg(any(feature = "try-runtime", test))]
mod try_state;

#[cfg(feature = "runtime-benchmarks")]
mod benchmarking;
#[cfg(feature = "runtime-benchmarks")]
pub use benchmarking::{BenchmarkHelper, PartialBenchmarkInfo};

use ::xcm::{VersionedAsset, VersionedAssetId, VersionedLocation};
use frame_support::traits::{
	fungible::Inspect,
	tokens::{Fortitude, Preservation},
	PalletInfoAccess,
};
use parity_scale_codec::{Decode, Encode};
use sp_runtime::traits::{TrailingZeroInput, Zero};
use sp_std::boxed::Box;

pub use crate::pallet::*;

const LOG_TARGET: &str = "runtime::pallet-asset-switch";

#[frame_support::pallet]
pub mod pallet {
	use crate::{
		switch::{NewSwitchPairInfo, SwitchPairInfo, SwitchPairStatus, UnconfirmedSwitchInfo},
		traits::SwitchHooks,
		WeightInfo, LOG_TARGET,
	};

	use frame_support::{
		pallet_prelude::*,
		traits::{
			fungible::{Inspect as InspectFungible, Mutate as MutateFungible},
			tokens::{Preservation, Provenance},
			EnsureOrigin,
		},
	};
	use frame_system::{ensure_root, pallet_prelude::*};
	use sp_runtime::traits::{TryConvert, Zero};
	use sp_std::{boxed::Box, vec};
	use xcm::{
		v4::{
			validate_send, Asset, AssetFilter, AssetId,
			Instruction::{BuyExecution, DepositAsset, RefundSurplus, ReportHolding, SetAppendix, WithdrawAsset},
			InteriorLocation, Junction, Location, QueryId, QueryResponseInfo, SendXcm, WeightLimit, WildAsset,
			WildFungibility, Xcm,
		},
		VersionedAsset, VersionedAssetId, VersionedLocation,
	};
	use xcm_executor::traits::TransactAsset;

	pub type LocalCurrencyBalanceOf<T, I> =
		<<T as Config<I>>::LocalCurrency as InspectFungible<<T as frame_system::Config>::AccountId>>::Balance;
	pub type SwitchPairInfoOf<T> = SwitchPairInfo<<T as frame_system::Config>::AccountId>;
	pub type NewSwitchPairInfoOf<T> = NewSwitchPairInfo<<T as frame_system::Config>::AccountId>;
	pub type UnconfirmedSwitchInfoOf<T> =
		UnconfirmedSwitchInfo<<T as frame_system::Config>::AccountId, VersionedLocation, u128>;

	const STORAGE_VERSION: StorageVersion = StorageVersion::new(0);

	#[pallet::config]
	pub trait Config<I: 'static = ()>: frame_system::Config {
		/// How to convert a local `AccountId` to a `Junction`, for the purpose
		/// of taking XCM fees from the user's balance via the configured
		/// `AssetTransactor`.
		type AccountIdConverter: TryConvert<Self::AccountId, Junction>;
		/// The asset transactor to charge user's for XCM fees as specified in
		/// the switch pair.
		type AssetTransactor: TransactAsset;
		/// The origin that can update the XCM fee for a switch pair.
		type FeeOrigin: EnsureOrigin<Self::RuntimeOrigin>;
		/// The local currency.
		type LocalCurrency: MutateFungible<Self::AccountId>;
		/// The origin that can pause switches in both directions.
		type PauseOrigin: EnsureOrigin<Self::RuntimeOrigin>;
		/// The aggregate event type.
		type RuntimeEvent: From<Event<Self, I>> + IsType<<Self as frame_system::Config>::RuntimeEvent>;
		/// The origin that can request a switch of some local tokens for some
		/// remote assets.
		type SubmitterOrigin: EnsureOrigin<Self::RuntimeOrigin, Success = Self::AccountId>;
		/// Runtime-injected logic to execute before and after a local -> remote
		/// and remote -> local switch.
		type SwitchHooks: SwitchHooks<Self, I>;
		/// The origin that can set a new switch pair, remove one, or resume
		/// switches.
		type SwitchOrigin: EnsureOrigin<Self::RuntimeOrigin>;
		/// The universal location report messages should be sent to.
		type UniversalLocation: Get<InteriorLocation>;
		type WeightInfo: WeightInfo;
		/// The XCM router to route XCM transfers to the configured reserve
		/// location.
		type XcmRouter: SendXcm;

		#[cfg(feature = "runtime-benchmarks")]
		type BenchmarkHelper: crate::benchmarking::BenchmarkHelper;
	}

	#[pallet::pallet]
	#[pallet::storage_version(STORAGE_VERSION)]
	pub struct Pallet<T, I = ()>(_);

	#[pallet::hooks]
	impl<T: Config<I>, I: 'static> Hooks<BlockNumberFor<T>> for Pallet<T, I>
	where
		LocalCurrencyBalanceOf<T, I>: Into<u128>,
	{
		#[cfg(feature = "try-runtime")]
		fn try_state(n: BlockNumberFor<T>) -> Result<(), sp_runtime::TryRuntimeError> {
			crate::try_state::do_try_state::<T, I>(n)
		}
	}

	#[pallet::event]
	#[pallet::generate_deposit(pub(super) fn deposit_event)]
	pub enum Event<T: Config<I>, I: 'static = ()> {
		/// A new switch pair is created.
		SwitchPairCreated {
			remote_asset_circulating_supply: u128,
			remote_asset_ed: u128,
			pool_account: T::AccountId,
			remote_asset_id: VersionedAssetId,
			remote_reserve_location: VersionedLocation,
			remote_xcm_fee: Box<VersionedAsset>,
			remote_asset_total_supply: u128,
		},
		/// A switch pair is removed.
		SwitchPairRemoved { remote_asset_id: VersionedAssetId },
		/// A switch pair has enabled switches.
		SwitchPairResumed { remote_asset_id: VersionedAssetId },
		/// A switch pair has suspended switches.
		SwitchPairPaused { remote_asset_id: VersionedAssetId },
		/// The XCM fee for the switch has been updated.
		SwitchPairFeeUpdated { old: VersionedAsset, new: VersionedAsset },
		/// A switch of local -> remote asset has taken place.
		LocalToRemoteSwitchExecuted {
			from: T::AccountId,
			to: VersionedLocation,
			amount: LocalCurrencyBalanceOf<T, I>,
		},
		/// A switch of remote -> local asset has taken place.
		RemoteToLocalSwitchExecuted { to: T::AccountId, amount: u128 },
		/// A switch has been reversed because it failed to execute at
		/// destination.
		LocalToRemoteSwitchReverted {
			from: T::AccountId,
			to: VersionedLocation,
			amount: u128,
		},
		/// A switch has been finalized at destination.
		LocalToRemoteSwitchFinalized {
			from: T::AccountId,
			to: VersionedLocation,
			amount: u128,
		},
	}

	#[pallet::error]
	pub enum Error<T, I = ()> {
		/// Provided switch pair info is not valid.
		InvalidInput,
		/// The runtime-injected logic returned an error with a specific code.
		Hook(u8),
		/// There are not enough remote assets to cover the specified amount of
		/// local tokens to switch.
		Liquidity,
		/// Failure in transferring the local tokens from the user's balance to
		/// the switch pair pool account.
		LocalPoolBalance,
		/// The calculated switch pair pool account does not have enough local
		/// tokens to cover the specified `circulating_supply`.
		PoolInitialLiquidityRequirement,
		/// A switch pair has already been set.
		SwitchPairAlreadyExisting,
		/// The switch pair did not enable switches.
		SwitchPairNotEnabled,
		/// No switch pair found.
		SwitchPairNotFound,
		/// The user does not have enough local tokens to cover the requested
		/// switch.
		UserSwitchBalance,
		/// The user does not have enough assets to pay for the remote XCM fees.
		UserXcmBalance,
		/// Something regarding XCM went wrong.
		Xcm,
		/// Internal error.
		Internal,
		/// Attempt to switch less than the local ED tokens.
		AmountTooLow,
		/// Some switches have not yet been processed.
		PendingSwitches,
	}

	/// Stores the switch pair.
	#[pallet::storage]
	#[pallet::getter(fn switch_pair)]
	pub(crate) type SwitchPair<T: Config<I>, I: 'static = ()> = StorageValue<_, SwitchPairInfoOf<T>, OptionQuery>;

	/// Stores the switches that have been applied locally but not yet on the
	/// remote. Used to rollback failed ones.
	#[pallet::storage]
	#[pallet::getter(fn pending_switch_confirmations)]
	pub(crate) type PendingSwitchConfirmations<T: Config<I>, I: 'static = ()> =
		CountedStorageMap<_, Twox64Concat, QueryId, UnconfirmedSwitchInfoOf<T>, OptionQuery>;

	/// Stores the next query ID to use for queries.
	#[pallet::storage]
	#[pallet::getter(fn next_query_id)]
	pub(crate) type NextQueryId<T: Config<I>, I: 'static = ()> = StorageValue<_, QueryId, ValueQuery>;

	#[pallet::call]
	impl<T: Config<I>, I: 'static> Pallet<T, I>
	where
		LocalCurrencyBalanceOf<T, I>: Into<u128>,
	{
		/// Set a new switch pair.
		///
		/// See the crate's README for more.
		#[pallet::call_index(0)]
		#[pallet::weight(<T as Config<I>>::WeightInfo::set_switch_pair())]
		pub fn set_switch_pair(
			origin: OriginFor<T>,
			remote_asset_total_supply: u128,
			remote_asset_id: Box<VersionedAssetId>,
			remote_asset_circulating_supply: u128,
			remote_reserve_location: Box<VersionedLocation>,
			remote_asset_ed: u128,
			remote_xcm_fee: Box<VersionedAsset>,
		) -> DispatchResult {
			T::SwitchOrigin::ensure_origin(origin)?;

			// 1. Verify switch pair has not already been set.
			ensure!(!SwitchPair::<T, I>::exists(), Error::<T, I>::SwitchPairAlreadyExisting);

			// 2. Verify there's no pending transactions from a previous pair.
			ensure!(!Self::is_any_transaction_pending(), Error::<T, I>::PendingSwitches);

			// 3. Verify that total issuance >= circulating supply and that the amount of
			//    remote assets locked (total - circulating) is greater than the minimum
			//    amount required at destination (remote ED).
			ensure!(
				remote_asset_total_supply >= remote_asset_circulating_supply.saturating_add(remote_asset_ed),
				Error::<T, I>::InvalidInput
			);

			// 4. Verify the pool account has enough local assets to match the circulating
			//    supply of eKILTs to cover for all potential remote -> local switches.
			//    Handle the special case where circulating supply is `0`.
			let pool_account = Self::pool_account_id_for_remote_asset(&remote_asset_id)?;
			let pool_account_reducible_balance_as_u128: u128 = Self::get_pool_reducible_balance(&pool_account).into();
			let pool_account_total_balance_as_u128: u128 = T::LocalCurrency::balance(&pool_account).into();
			if pool_account_total_balance_as_u128.is_zero()
				|| pool_account_reducible_balance_as_u128 < remote_asset_circulating_supply
			{
				// If the pool account has `0` available tokens, or if it has some tokens, but
				// not enough to cover the specified circulating supply, fail.
				Err(Error::<T, I>::PoolInitialLiquidityRequirement)
			} else {
				// Otherwise, we can accept the current parameters.
				Ok(())
			}?;

			Self::set_switch_pair_bypass_checks(
				remote_asset_total_supply,
				*remote_asset_id,
				remote_asset_circulating_supply,
				*remote_reserve_location,
				remote_asset_ed,
				*remote_xcm_fee,
				pool_account,
			);

			Ok(())
		}

		/// Force-set a new switch pair.
		///
		/// See the crate's README for more.
		#[pallet::call_index(1)]
		#[pallet::weight(<T as Config<I>>::WeightInfo::force_set_switch_pair())]
		pub fn force_set_switch_pair(
			origin: OriginFor<T>,
			remote_asset_total_supply: u128,
			remote_asset_id: Box<VersionedAssetId>,
			remote_asset_circulating_supply: u128,
			remote_reserve_location: Box<VersionedLocation>,
			remote_asset_ed: u128,
			remote_xcm_fee: Box<VersionedAsset>,
		) -> DispatchResult {
			ensure_root(origin)?;

			ensure!(
				remote_asset_total_supply >= remote_asset_circulating_supply.saturating_add(remote_asset_ed),
				Error::<T, I>::InvalidInput
			);
			let pool_account = Self::pool_account_id_for_remote_asset(&remote_asset_id)?;

			if Self::is_any_transaction_pending() {
				log::warn!(
					target: LOG_TARGET,
					"Calling `force_set_switch_pair` with a non-empty map of pending swaps.",
				)
			}

			Self::set_switch_pair_bypass_checks(
				remote_asset_total_supply,
				*remote_asset_id,
				remote_asset_circulating_supply,
				*remote_reserve_location,
				remote_asset_ed,
				*remote_xcm_fee,
				pool_account,
			);

			Ok(())
		}

		/// Unset a switch pair.
		///
		/// See the crate's README for more.
		#[pallet::call_index(2)]
		#[pallet::weight(<T as Config<I>>::WeightInfo::force_unset_switch_pair())]
		pub fn force_unset_switch_pair(origin: OriginFor<T>) -> DispatchResult {
			ensure_root(origin)?;

			if Self::is_any_transaction_pending() {
				log::warn!(
					target: LOG_TARGET,
					"Calling `force_unset_switch_pair` with a non-empty map of pending swaps.",
				)
			}

			Self::unset_switch_pair_bypass_checks();

			Ok(())
		}

		/// Pause switches for a switch pair.
		///
		/// See the crate's README for more.
		#[pallet::call_index(3)]
		#[pallet::weight(<T as Config<I>>::WeightInfo::pause_switch_pair())]
		pub fn pause_switch_pair(origin: OriginFor<T>) -> DispatchResult {
			T::PauseOrigin::ensure_origin(origin)?;

			Self::set_switch_pair_status(SwitchPairStatus::Paused)?;

			Ok(())
		}

		/// Resume switches for a switch pair.
		///
		/// See the crate's README for more.
		#[pallet::call_index(4)]
		#[pallet::weight(<T as Config<I>>::WeightInfo::resume_switch_pair())]
		pub fn resume_switch_pair(origin: OriginFor<T>) -> DispatchResult {
			T::SwitchOrigin::ensure_origin(origin)?;

			Self::set_switch_pair_status(SwitchPairStatus::Running)?;

			Ok(())
		}

		/// Update the remote XCM fee for a switch pair.
		///
		/// See the crate's README for more.
		#[pallet::call_index(5)]
		#[pallet::weight(<T as Config<I>>::WeightInfo::update_remote_xcm_fee())]
		pub fn update_remote_xcm_fee(origin: OriginFor<T>, new: Box<VersionedAsset>) -> DispatchResult {
			T::FeeOrigin::ensure_origin(origin)?;

			SwitchPair::<T, I>::try_mutate(|entry| {
				let SwitchPairInfoOf::<T> { remote_xcm_fee, .. } =
					entry.as_mut().ok_or(Error::<T, I>::SwitchPairNotFound)?;
				let old_remote_xcm_fee = remote_xcm_fee.clone();
				*remote_xcm_fee = *new.clone();
				if old_remote_xcm_fee != *new {
					Self::deposit_event(Event::<T, I>::SwitchPairFeeUpdated {
						old: old_remote_xcm_fee,
						new: *new,
					});
				};
				Ok::<_, Error<T, I>>(())
			})?;

			Ok(())
		}

		/// Perform a local -> remote asset switch.
		///
		/// See the crate's README for more.
		#[pallet::call_index(6)]
		#[pallet::weight(<T as Config<I>>::WeightInfo::switch())]
		pub fn switch(
			origin: OriginFor<T>,
			local_asset_amount: LocalCurrencyBalanceOf<T, I>,
			beneficiary: Box<VersionedLocation>,
		) -> DispatchResult {
			let submitter = T::SubmitterOrigin::ensure_origin(origin)?;

			// 1. Prevent switches of less than ED tokens, since there might be a case where
			//    a switch is reverted, but the user's balance has been dusted, and when
			//    trying to revert the transfer, it will fail since the account does not
			//    exist anymore. Hence, we force the transfer to be >= ED, so that even when
			//    hitting this edge case, we are still sure the original account is
			//    re-created.
			ensure!(
				local_asset_amount >= T::LocalCurrency::minimum_balance(),
				Error::<T, I>::AmountTooLow
			);

			// 2. Retrieve switch pair info from storage, else fail.
			let switch_pair =
				SwitchPair::<T, I>::get().ok_or(DispatchError::from(Error::<T, I>::SwitchPairNotFound))?;

			// 3. Check if switches are enabled.
			ensure!(
				switch_pair.is_enabled(),
				DispatchError::from(Error::<T, I>::SwitchPairNotEnabled)
			);

			// 4. Verify the tx submitter has enough local assets for the switch, without
			//    having their balance go to zero.
			T::LocalCurrency::can_withdraw(&submitter, local_asset_amount)
				.into_result(true)
				.map_err(|e| {
					log::info!("Failed to withdraw balance from submitter with error {:?}", e);
					DispatchError::from(Error::<T, I>::UserSwitchBalance)
				})?;

			// 5. Verify the local assets can be transferred to the switch pool account.
			//    This could fail if the pool's balance is `0` and the sent amount is less
			//    than ED.
			T::LocalCurrency::can_deposit(&switch_pair.pool_account, local_asset_amount, Provenance::Extant)
				.into_result()
				.map_err(|e| {
					log::info!("Failed to deposit amount into pool account with error {:?}", e);
					DispatchError::from(Error::<T, I>::LocalPoolBalance)
				})?;

			// 6. Verify we have enough balance (minus ED, already substracted from the
			//    stored balance info) on the remote location to perform the transfer.
			let remote_asset_amount_as_u128 = local_asset_amount.into();
			ensure!(
				switch_pair.reducible_remote_balance() >= remote_asset_amount_as_u128,
				Error::<T, I>::Liquidity
			);

			let asset_id_v4: AssetId = switch_pair.remote_asset_id.clone().try_into().map_err(|e| {
				log::error!(
					target: LOG_TARGET,
					"Failed to convert asset ID {:?} into v4 `AssetId` with error {:?}",
					switch_pair.remote_asset_id,
					e
				);
				DispatchError::from(Error::<T, I>::Internal)
			})?;
			let remote_asset_fee_v4: Asset = switch_pair.remote_xcm_fee.clone().try_into().map_err(|e| {
				log::error!(
					target: LOG_TARGET,
					"Failed to convert remote XCM asset fee {:?} into v4 `Asset` with error {:?}",
					switch_pair.remote_xcm_fee,
					e
				);
				DispatchError::from(Error::<T, I>::Xcm)
			})?;
			let destination_v4: Location = switch_pair.remote_reserve_location.clone().try_into().map_err(|e| {
				log::error!(
					target: LOG_TARGET,
					"Failed to convert remote reserve location {:?} into v4 `Location` with error {:?}",
					switch_pair.remote_reserve_location,
					e
				);
				DispatchError::from(Error::<T, I>::Internal)
			})?;
			let beneficiary_v4: Location = (*beneficiary.clone()).try_into().map_err(|e| {
				log::info!(
					target: LOG_TARGET,
					"Failed to convert beneficiary {:?} into v4 `Location` with error {:?}",
					beneficiary,
					e
				);
				DispatchError::from(Error::<T, I>::Xcm)
			})?;
			// Use the same local `AccountIdConverter` to generate a `Location` to use
			// to send funds on remote.
			let submitter_as_location = T::AccountIdConverter::try_convert(submitter.clone())
				.map(|j| j.into_location())
				.map_err(|e| {
					log::info!(
						target: LOG_TARGET,
						"Failed to convert account {:?} into `Location` with error {:?}",
						submitter,
						e
					);
					DispatchError::from(Error::<T, I>::Xcm)
				})?;

			// 7. Compose and validate XCM message
			let query_id = NextQueryId::<T, I>::get();
			let universal_location = T::UniversalLocation::get();
			let our_location_for_destination = universal_location.invert_target(&destination_v4).map_err(|e| {
				log::error!(
					target: LOG_TARGET,
					"Failed to invert universal location {:?} for destination {:?} with error {:?}",
					universal_location, destination_v4, e
				);
				Error::<T, I>::Internal
			})?;
			let appendix = vec![
				ReportHolding {
					response_info: QueryResponseInfo {
						destination: our_location_for_destination.clone(),
						max_weight: Weight::zero(),
						query_id,
					},
					// Include in the report the assets that were not transferred.
					assets: AssetFilter::Wild(WildAsset::AllOf {
						id: asset_id_v4.clone(),
						fun: WildFungibility::Fungible,
					}),
				},
				// If the asset to transfer failed to transfer, re-put it back into our own account. Otherwise, if the
				// transfer succeeded, this asset won't be present in the holding registry, hence this is effectively a
				// no-op.
				DepositAsset {
					assets: AssetFilter::Wild(WildAsset::AllOf {
						id: asset_id_v4.clone(),
						fun: WildFungibility::Fungible,
					}),
					beneficiary: our_location_for_destination,
				},
				RefundSurplus,
				// Refund the XCM fee left to the user. We are purposefully only selecting the XCM fee asset, although
				// there should be no cases in which any other assets are present in the holding registry.
				DepositAsset {
					assets: AssetFilter::Wild(WildAsset::AllOf {
						id: remote_asset_fee_v4.id.clone(),
						fun: WildFungibility::Fungible,
					}),
					beneficiary: submitter_as_location.clone(),
				},
			]
			.into();
			// Steps performed:
			// 1. Withdraw XCM fees from our SA
			// 2. Buy execution
			// 3. Set the appendix, executed regardless of the outcome of the transfer:
			// 		3.1 Report back to our chain the assets in the holding registry. This will
			// 			contain either only the XCM fee token in case of successful transfer, or the
			//	 		XCM fee token + the amount of funds supposed to be transferred.
			// 		3.2 Deposit the un-transferred asset (only if the transfer failed) back into
			// our account.
			//		3.3 Refund any surplus weight.
			//		3.4 Deposit the remaining XCM fee assets in the user's account.
			// 4. Withdraw the requested asset (this operation should be infallible since we
			//    have full control of this balance)
			// 5. Try to deposit the withdrawn asset into the user's account. This operation
			//    could fail and the error is handled in the appendix.
			let remote_xcm: Xcm<()> = vec![
				WithdrawAsset(remote_asset_fee_v4.clone().into()),
				BuyExecution {
					weight_limit: WeightLimit::Unlimited,
					fees: remote_asset_fee_v4.clone(),
				},
				SetAppendix(appendix),
<<<<<<< HEAD
				TransferAsset {
					assets: (asset_id_v4, remote_asset_amount_as_u128).into(),
=======
				// Because the appendix relies on forwarding the content of the holding registry (there is at the
				// moment no other way of detecting failed switches), we need to make sure the assets are present in
				// the holding registry before the execution could fail.
				// Using `TransferAsset` could result in assets not even being withdrawn, and we would not be able to
				// detect the failed switch. Hence, we need to force the transfer to happen in two steps: 1. withdraw
				// (which we assume would never fail since we know we own the required assets)
				// 2. deposit (which could fail, e.g., if the beneficiary does not have an ED for a sufficient asset).
				WithdrawAsset((asset_id_v4.clone(), remote_asset_amount_as_u128).into()),
				DepositAsset {
					assets: AssetFilter::Definite((asset_id_v4, remote_asset_amount_as_u128).into()),
>>>>>>> 28c7fba6
					beneficiary: beneficiary_v4,
				},
			]
			.into();
			let xcm_ticket =
				validate_send::<T::XcmRouter>(destination_v4.clone(), remote_xcm.clone()).map_err(|e| {
					log::info!(
						"Failed to call `validate_send` for destination {:?} and remote XCM {:?} with error {:?}",
						destination_v4,
						remote_xcm,
						e
					);
					DispatchError::from(Error::<T, I>::Xcm)
				})?;

			// 8. Call into hook pre-switch checks
			T::SwitchHooks::pre_local_to_remote_switch(&submitter, &beneficiary, local_asset_amount)
				.map_err(|e| DispatchError::from(Error::<T, I>::Hook(e.into())))?;

			// 9. Transfer funds from user to pool
			let transferred_amount = T::LocalCurrency::transfer(
				&submitter,
				&switch_pair.pool_account,
				local_asset_amount,
				// We don't care if the submitter's account gets dusted, but it should not be killed.
				Preservation::Protect,
			)?;
			if transferred_amount != local_asset_amount {
				log::error!(
					"Transferred amount {:?} does not match expected user-specified amount {:?}",
					transferred_amount,
					local_asset_amount
				);
				return Err(Error::<T, I>::Internal.into());
			}

			// 10. Take XCM fee from submitter.
			let withdrawn_fees = T::AssetTransactor::withdraw_asset(&remote_asset_fee_v4, &submitter_as_location, None)
				.map_err(|e| {
					log::info!(
						target: LOG_TARGET,
						"Failed to withdraw asset {:?} from location {:?} with error {:?}",
						remote_asset_fee_v4,
						submitter_as_location,
						e
					);
					DispatchError::from(Error::<T, I>::UserXcmBalance)
				})?;
			if withdrawn_fees != vec![remote_asset_fee_v4.clone()].into() {
				log::error!(
					target: LOG_TARGET,
					"Withdrawn fees {:?} does not match expected fee {:?}.",
					withdrawn_fees,
					remote_asset_fee_v4
				);
				return Err(DispatchError::from(Error::<T, I>::Internal));
			}

			// 11. Send XCM out
			T::XcmRouter::deliver(xcm_ticket.0).map_err(|e| {
				log::info!("Failed to deliver ticket with error {:?}", e);
				DispatchError::from(Error::<T, I>::Xcm)
			})?;

			// 12. Update storage elements
			// 12.1 Remote asset balance and circulating supply.
			SwitchPair::<T, I>::try_mutate(|entry| {
				let Some(switch_pair_info) = entry.as_mut() else {
					log::error!(target: LOG_TARGET, "Failed to borrow stored switch pair info as mut.");
					return Err(Error::<T, I>::Internal);
				};
				switch_pair_info
					.try_process_outgoing_switch(remote_asset_amount_as_u128)
					.map_err(|_| {
						log::error!(
							target: LOG_TARGET,
							"Failed to account for local to remote switch of {:?} tokens.",
							remote_asset_amount_as_u128
						);
						Error::<T, I>::Internal
					})?;
				Ok(())
			})?;
			// 12.2 Write the query ID into storage, checking for the very unlikely
			// situation in which one already exists.
			PendingSwitchConfirmations::<T, I>::try_mutate(query_id, |entry| {
				match entry {
					// Should never happen.
					Some(_) => {
						log::error!(
							target: LOG_TARGET,
							"Found already an entry for query ID {:?} in storage.",
							query_id
						);
						Err(Error::<T, I>::Internal)
					}
					None => {
						*entry = Some(UnconfirmedSwitchInfoOf::<T> {
							from: submitter.clone(),
							to: *beneficiary.clone(),
							amount: remote_asset_amount_as_u128,
						});
						Ok(())
					}
				}
			})?;
			// 12.3 Update the query ID storage entry. wrapping around the max value since
			// it's safe to do so, assuming by the time we wrap the previously pending
			// transfers have all been processed.
			NextQueryId::<T, I>::mutate(|entry| {
				*entry = entry.wrapping_add(1);
			});

			// 13. Call into hook post-switch checks
			T::SwitchHooks::post_local_to_remote_switch_dispatch(&submitter, &beneficiary, local_asset_amount)
				.map_err(|e| DispatchError::from(Error::<T, I>::Hook(e.into())))?;

			Self::deposit_event(Event::<T, I>::LocalToRemoteSwitchExecuted {
				from: submitter,
				to: *beneficiary,
				amount: local_asset_amount,
			});

			Ok(())
		}
	}
}

impl<T: Config<I>, I: 'static> Pallet<T, I> {
	pub(crate) fn get_pool_reducible_balance(pool_address: &T::AccountId) -> LocalCurrencyBalanceOf<T, I> {
		T::LocalCurrency::reducible_balance(pool_address, Preservation::Preserve, Fortitude::Polite)
	}
}

impl<T: Config<I>, I: 'static> Pallet<T, I> {
	fn set_switch_pair_bypass_checks(
		remote_asset_total_supply: u128,
		remote_asset_id: VersionedAssetId,
		remote_asset_circulating_supply: u128,
		remote_reserve_location: VersionedLocation,
		remote_asset_ed: u128,
		remote_xcm_fee: VersionedAsset,
		pool_account: T::AccountId,
	) {
		debug_assert!(
			remote_asset_total_supply >= remote_asset_circulating_supply.saturating_add(remote_asset_ed),
			"Provided total issuance smaller than circulating supply + remote asset ED."
		);

		let switch_pair_info = SwitchPairInfoOf::<T>::from_input_unchecked(NewSwitchPairInfoOf::<T> {
			pool_account: pool_account.clone(),
			remote_asset_circulating_supply,
			remote_asset_ed,
			remote_asset_id: remote_asset_id.clone(),
			remote_asset_total_supply,
			remote_xcm_fee: remote_xcm_fee.clone(),
			remote_reserve_location: remote_reserve_location.clone(),
			status: Default::default(),
		});

		SwitchPair::<T, I>::set(Some(switch_pair_info));
		NextQueryId::<T, I>::kill();

		Self::deposit_event(Event::<T, I>::SwitchPairCreated {
			remote_asset_circulating_supply,
			remote_asset_ed,
			pool_account,
			remote_reserve_location,
			remote_asset_id,
			remote_xcm_fee: Box::new(remote_xcm_fee),
			remote_asset_total_supply,
		});
	}

	fn unset_switch_pair_bypass_checks() {
		let switch_pair = SwitchPair::<T, I>::take();
		NextQueryId::<T, I>::kill();

		if let Some(switch_pair) = switch_pair {
			Self::deposit_event(Event::<T, I>::SwitchPairRemoved {
				remote_asset_id: switch_pair.remote_asset_id,
			});
		};
	}

	fn set_switch_pair_status(new_status: SwitchPairStatus) -> Result<(), Error<T, I>> {
		SwitchPair::<T, I>::try_mutate(|entry| {
			let SwitchPairInfoOf::<T> {
				remote_asset_id,
				status,
				..
			} = entry.as_mut().ok_or(Error::<T, I>::SwitchPairNotFound)?;
			let relevant_event = match new_status {
				SwitchPairStatus::Running => Event::<T, I>::SwitchPairResumed {
					remote_asset_id: remote_asset_id.clone(),
				},
				SwitchPairStatus::Paused => Event::<T, I>::SwitchPairPaused {
					remote_asset_id: remote_asset_id.clone(),
				},
			};
			let old_status = status.clone();
			*status = new_status;
			// If state was actually changed, generate an event, otherwise this is a no-op.
			if old_status != *status {
				Self::deposit_event(relevant_event);
			}
			Ok::<_, Error<T, I>>(())
		})?;
		Ok(())
	}
}

impl<T: Config<I>, I: 'static> Pallet<T, I> {
	/// Derive an `AccountId` for the provided `remote_asset_id` and the
	/// pallet's name as configured in the runtime.
	pub fn pool_account_id_for_remote_asset(remote_asset_id: &VersionedAssetId) -> Result<T::AccountId, Error<T, I>> {
		let pallet_name = <Pallet<T, I> as PalletInfoAccess>::name();
		let pallet_name_hashed = sp_io::hashing::blake2_256(pallet_name.as_bytes());
		let hash_input = (pallet_name_hashed, b'.', remote_asset_id.clone()).encode();
		let hash_output = sp_io::hashing::blake2_256(hash_input.as_slice());
		T::AccountId::decode(&mut TrailingZeroInput::new(hash_output.as_slice())).map_err(|e| {
			log::error!(
				target: LOG_TARGET,
				"Failed to generate pool ID from remote asset {:?} with error: {:?}",
				remote_asset_id,
				e
			);
			Error::<T, I>::Internal
		})
	}

	// Read the first item in the storage and returns `true` if `Some`, and `false`
	// otherwise.
	fn is_any_transaction_pending() -> bool {
		PendingSwitchConfirmations::<T, I>::count() > Zero::zero()
	}
}<|MERGE_RESOLUTION|>--- conflicted
+++ resolved
@@ -597,10 +597,6 @@
 					fees: remote_asset_fee_v4.clone(),
 				},
 				SetAppendix(appendix),
-<<<<<<< HEAD
-				TransferAsset {
-					assets: (asset_id_v4, remote_asset_amount_as_u128).into(),
-=======
 				// Because the appendix relies on forwarding the content of the holding registry (there is at the
 				// moment no other way of detecting failed switches), we need to make sure the assets are present in
 				// the holding registry before the execution could fail.
@@ -611,7 +607,6 @@
 				WithdrawAsset((asset_id_v4.clone(), remote_asset_amount_as_u128).into()),
 				DepositAsset {
 					assets: AssetFilter::Definite((asset_id_v4, remote_asset_amount_as_u128).into()),
->>>>>>> 28c7fba6
 					beneficiary: beneficiary_v4,
 				},
 			]
