// KILT Blockchain – https://botlabs.org
// Copyright (C) 2019-2024 BOTLabs GmbH

// The KILT Blockchain is free software: you can redistribute it and/or modify
// it under the terms of the GNU General Public License as published by
// the Free Software Foundation, either version 3 of the License, or
// (at your option) any later version.

// The KILT Blockchain is distributed in the hope that it will be useful,
// but WITHOUT ANY WARRANTY; without even the implied warranty of
// MERCHANTABILITY or FITNESS FOR A PARTICULAR PURPOSE.  See the
// GNU General Public License for more details.

// You should have received a copy of the GNU General Public License
// along with this program.  If not, see <https://www.gnu.org/licenses/>.

// If you feel like getting in touch with us, you can do so at info@botlabs.org

use frame_support::{
	construct_runtime, storage_alias,
	traits::{
		fungible::{Mutate, MutateFreeze, MutateHold},
		Everything,
	},
	Twox64Concat,
};
use frame_system::{mocking::MockBlock, EnsureRoot, EnsureSigned};
use parity_scale_codec::{Decode, Encode, MaxEncodedLen};
use scale_info::TypeInfo;
use sp_core::{ConstU16, ConstU32, ConstU64, H256};
use sp_runtime::{
	traits::{BlakeTwo256, IdentityLookup},
	AccountId32,
};
use xcm::v3::{
	AssetId, Error as XcmError, Fungibility,
	Junction::{AccountId32 as AccountId32Junction, AccountKey20, GlobalConsensus, Parachain},
	Junctions::{Here, X1, X2},
	MultiAsset, MultiLocation, NetworkId, SendError, SendResult, SendXcm, Xcm, XcmContext, XcmHash,
};
use xcm_executor::{traits::TransactAsset, Assets};

use crate::{xcm::convert::AccountId32ToAccountId32JunctionConverter, Config, NewSwitchPairInfoOf, Pallet};

construct_runtime!(
	pub enum MockRuntime {
		System: frame_system,
		Balances: pallet_balances,
		Assetswitch: crate
	}
);

impl frame_system::Config for MockRuntime {
	type AccountData = pallet_balances::AccountData<u64>;
	type AccountId = AccountId32;
	type BaseCallFilter = Everything;
	type Block = MockBlock<MockRuntime>;
	type BlockHashCount = ConstU64<256>;
	type BlockLength = ();
	type BlockWeights = ();
	type DbWeight = ();
	type Hash = H256;
	type Hashing = BlakeTwo256;
	type Lookup = IdentityLookup<Self::AccountId>;
	type MaxConsumers = ConstU32<16>;
	type Nonce = u64;
	type OnKilledAccount = ();
	type OnNewAccount = ();
	type OnSetCode = ();
	type PalletInfo = PalletInfo;
	type RuntimeCall = RuntimeCall;
	type RuntimeEvent = RuntimeEvent;
	type RuntimeOrigin = RuntimeOrigin;
	type SS58Prefix = ConstU16<1>;
	type SystemWeightInfo = ();
	type Version = ();
}

#[derive(Clone, Copy, PartialEq, Eq, PartialOrd, Ord, MaxEncodedLen, Encode, Decode, Debug, TypeInfo, Default)]
pub struct MockRuntimeHoldReason;

impl pallet_balances::Config for MockRuntime {
	type AccountStore = System;
	type Balance = u64;
	type DustRemoval = ();
	type ExistentialDeposit = ConstU64<1>;
	type FreezeIdentifier = [u8; 1];
	type MaxFreezes = ConstU32<10>;
	type MaxHolds = ConstU32<10>;
	type MaxLocks = ConstU32<10>;
	type MaxReserves = ConstU32<10>;
	type ReserveIdentifier = [u8; 1];
	type RuntimeEvent = RuntimeEvent;
	type RuntimeHoldReason = MockRuntimeHoldReason;
	type WeightInfo = ();
}

// Used to temporarily store balances used in the mock.
#[storage_alias]
type BalancesStorage<T: Config> = StorageMap<Pallet<T>, Twox64Concat, MultiLocation, u128>;

pub struct MockFungibleAssetTransactor;

impl MockFungibleAssetTransactor {
	pub(crate) fn get_balance_for(account: &MultiLocation) -> u128 {
		BalancesStorage::<MockRuntime>::get(account).unwrap_or_default()
	}
}

impl TransactAsset for MockFungibleAssetTransactor {
	fn withdraw_asset(
		what: &MultiAsset,
		who: &MultiLocation,
		_maybe_context: Option<&XcmContext>,
	) -> Result<Assets, XcmError> {
		let MultiAsset {
			fun: Fungibility::Fungible(amount),
			..
		} = *what
		else {
			return Err(XcmError::FailedToTransactAsset("Only fungible assets supported."));
		};
		BalancesStorage::<MockRuntime>::try_mutate(who, |entry| {
			let balance = entry
				.as_mut()
				.ok_or(XcmError::FailedToTransactAsset("No balance found for user."))?;
			let new_balance = balance
				.checked_sub(amount)
				.ok_or(XcmError::FailedToTransactAsset("No enough balance for user."))?;
			*balance = new_balance;
			Ok::<_, XcmError>(())
		})?;
		Ok(vec![what.clone()].into())
	}

	fn deposit_asset(what: &MultiAsset, who: &MultiLocation, _context: &XcmContext) -> Result<(), XcmError> {
		let MultiAsset {
			fun: Fungibility::Fungible(amount),
			..
		} = *what
		else {
			return Err(XcmError::FailedToTransactAsset("Only fungible assets supported."));
		};
		BalancesStorage::<MockRuntime>::mutate(who, |entry| {
			let new_balance = entry
				.unwrap_or_default()
				.checked_add(amount)
				.ok_or(XcmError::FailedToTransactAsset("Balance overflow for destination."))?;
			*entry = Some(new_balance);
			Ok::<_, XcmError>(())
		})?;
		Ok(())
	}
}

pub struct AlwaysSuccessfulXcmRouter;

impl SendXcm for AlwaysSuccessfulXcmRouter {
	type Ticket = ();

	fn validate(_destination: &mut Option<MultiLocation>, _message: &mut Option<Xcm<()>>) -> SendResult<Self::Ticket> {
		Ok(((), vec![].into()))
	}

	fn deliver(_ticket: Self::Ticket) -> Result<XcmHash, SendError> {
		Ok(XcmHash::default())
	}
}

impl crate::Config for MockRuntime {
	type AccountIdConverter = AccountId32ToAccountId32JunctionConverter;
	type AssetTransactor = MockFungibleAssetTransactor;
	type FeeOrigin = EnsureRoot<Self::AccountId>;
	type LocalCurrency = Balances;
	type PauseOrigin = EnsureRoot<Self::AccountId>;
	type RuntimeEvent = RuntimeEvent;
	type SubmitterOrigin = EnsureSigned<Self::AccountId>;
	type SwitchHooks = ();
	type SwitchOrigin = EnsureRoot<Self::AccountId>;
	type WeightInfo = ();
	type XcmRouter = AlwaysSuccessfulXcmRouter;

	#[cfg(feature = "runtime-benchmarks")]
	type BenchmarkHelper = ();
}

<<<<<<< HEAD
=======
#[derive(Clone)]
pub(crate) struct NewSwitchPairInfo {
	pub(crate) circulating_supply: u128,
	pub(crate) pool_account: AccountId32,
	pub(crate) remote_asset_id: VersionedAssetId,
	pub(crate) remote_fee: VersionedMultiAsset,
	pub(crate) remote_reserve_location: VersionedMultiLocation,
	pub(crate) status: SwitchPairStatus,
	pub(crate) total_issuance: u128,
	pub(crate) min_remote_balance: u128,
}

impl From<NewSwitchPairInfo> for SwitchPairInfoOf<MockRuntime> {
	fn from(new_switch_pair_info: NewSwitchPairInfo) -> Self {
		let remote_asset_balance = new_switch_pair_info.total_issuance
			- new_switch_pair_info.circulating_supply
			- new_switch_pair_info.min_remote_balance;
		Self {
			remote_asset_balance,
			pool_account: new_switch_pair_info.pool_account,
			remote_asset_id: new_switch_pair_info.remote_asset_id,
			remote_fee: new_switch_pair_info.remote_fee,
			remote_reserve_location: new_switch_pair_info.remote_reserve_location,
			status: new_switch_pair_info.status,
		}
	}
}

>>>>>>> d69f6d68
#[derive(Default)]
pub(crate) struct ExtBuilder(
	Option<NewSwitchPairInfoOf<MockRuntime>>,
	Vec<(AccountId32, u64, u64, u64)>,
	Vec<(AccountId32, MultiAsset)>,
);

pub(crate) const FREEZE_REASON: [u8; 1] = *b"1";
pub(crate) const HOLD_REASON: MockRuntimeHoldReason = MockRuntimeHoldReason {};

impl ExtBuilder {
	pub(crate) fn with_switch_pair_info(mut self, switch_pair_info: NewSwitchPairInfoOf<MockRuntime>) -> Self {
		self.0 = Some(switch_pair_info);
		self
	}

	pub(crate) fn with_balances(mut self, balances: Vec<(AccountId32, u64, u64, u64)>) -> Self {
		self.1 = balances;
		self
	}

	pub(crate) fn with_fungibles(mut self, fungibles: Vec<(AccountId32, MultiAsset)>) -> Self {
		self.2 = fungibles;
		self
	}

	pub(crate) fn build(self) -> sp_io::TestExternalities {
		let _ = env_logger::try_init();
		let mut ext = sp_io::TestExternalities::default();

		ext.execute_with(|| {
			System::set_block_number(1);

			if let Some(switch_pair_info) = self.0 {
				Pallet::<MockRuntime>::set_switch_pair_bypass_checks(
					switch_pair_info.remote_asset_total_supply,
					switch_pair_info.remote_asset_id,
<<<<<<< HEAD
					switch_pair_info.remote_asset_circulating_supply,
					switch_pair_info.remote_reserve_location,
					switch_pair_info.remote_asset_ed,
					switch_pair_info.remote_xcm_fee,
=======
					switch_pair_info.remote_fee,
					switch_pair_info.total_issuance,
					switch_pair_info.circulating_supply,
					switch_pair_info.min_remote_balance,
>>>>>>> d69f6d68
					switch_pair_info.pool_account,
				);
				Pallet::<MockRuntime>::set_switch_pair_status(switch_pair_info.status).unwrap();
			}
			for (account, free, frozen, held) in self.1 {
				<Balances as Mutate<AccountId32>>::set_balance(&account, free);
				<Balances as MutateFreeze<AccountId32>>::set_freeze(&FREEZE_REASON, &account, frozen)
					.expect("Failed to freeze balance on account.");
				<Balances as MutateHold<AccountId32>>::hold(&HOLD_REASON, &account, held)
					.expect("Failed to hold balance on account.");
			}

			for (account, asset) in self.2 {
				MockFungibleAssetTransactor::deposit_asset(
					&asset,
					&MultiLocation {
						parents: 0,
						interior: X1(AccountId32Junction {
							network: None,
							id: account.clone().into(),
						}),
					},
					&XcmContext::with_message_id([0; 32]),
				)
				.unwrap_or_else(|_| {
					panic!(
						"Should not fail to deposit asset {:?} into account {:?}",
						asset, account
					)
				});
			}

			// Some setup operations generate events which interfere with our assertions.
			System::reset_events()
		});

		ext
	}

<<<<<<< HEAD
	// Run the specified closure and test the storage invariants afterwards.
	pub(crate) fn build_and_execute_with_sanity_tests(self, run: impl FnOnce()) {
		let mut ext = self.build();
		ext.execute_with(|| {
			run();
			crate::try_state::do_try_state::<MockRuntime, _>(System::block_number()).unwrap();
		});
=======
	#[cfg(all(feature = "runtime-benchmarks", test))]
	pub(crate) fn build_with_keystore(self) -> sp_io::TestExternalities {
		let mut ext = self.build();
		let keystore = sp_keystore::testing::MemoryKeystore::new();
		ext.register_extension(sp_keystore::KeystoreExt(sp_std::sync::Arc::new(keystore)));
		ext
>>>>>>> d69f6d68
	}
}

pub(crate) const XCM_ASSET_FEE: MultiAsset = MultiAsset {
	id: PARENT_NATIVE_CURRENCY,
	fun: Fungibility::Fungible(1_000),
};
const PARENT_NATIVE_CURRENCY: AssetId = AssetId::Concrete(PARENT_LOCATION);
const PARENT_LOCATION: MultiLocation = MultiLocation {
	parents: 1,
	interior: Here,
};

pub(crate) const ASSET_HUB_LOCATION: MultiLocation = MultiLocation {
	parents: 1,
	interior: X1(Parachain(1_000)),
};

pub(crate) const REMOTE_ERC20_ASSET_ID: AssetId = AssetId::Concrete(MultiLocation {
	parents: 2,
	interior: X2(
		GlobalConsensus(NetworkId::Ethereum { chain_id: 1 }),
		AccountKey20 {
			network: None,
			key: *b"!!test_eth_address!!",
		},
	),
});<|MERGE_RESOLUTION|>--- conflicted
+++ resolved
@@ -184,37 +184,6 @@
 	type BenchmarkHelper = ();
 }
 
-<<<<<<< HEAD
-=======
-#[derive(Clone)]
-pub(crate) struct NewSwitchPairInfo {
-	pub(crate) circulating_supply: u128,
-	pub(crate) pool_account: AccountId32,
-	pub(crate) remote_asset_id: VersionedAssetId,
-	pub(crate) remote_fee: VersionedMultiAsset,
-	pub(crate) remote_reserve_location: VersionedMultiLocation,
-	pub(crate) status: SwitchPairStatus,
-	pub(crate) total_issuance: u128,
-	pub(crate) min_remote_balance: u128,
-}
-
-impl From<NewSwitchPairInfo> for SwitchPairInfoOf<MockRuntime> {
-	fn from(new_switch_pair_info: NewSwitchPairInfo) -> Self {
-		let remote_asset_balance = new_switch_pair_info.total_issuance
-			- new_switch_pair_info.circulating_supply
-			- new_switch_pair_info.min_remote_balance;
-		Self {
-			remote_asset_balance,
-			pool_account: new_switch_pair_info.pool_account,
-			remote_asset_id: new_switch_pair_info.remote_asset_id,
-			remote_fee: new_switch_pair_info.remote_fee,
-			remote_reserve_location: new_switch_pair_info.remote_reserve_location,
-			status: new_switch_pair_info.status,
-		}
-	}
-}
-
->>>>>>> d69f6d68
 #[derive(Default)]
 pub(crate) struct ExtBuilder(
 	Option<NewSwitchPairInfoOf<MockRuntime>>,
@@ -252,17 +221,10 @@
 				Pallet::<MockRuntime>::set_switch_pair_bypass_checks(
 					switch_pair_info.remote_asset_total_supply,
 					switch_pair_info.remote_asset_id,
-<<<<<<< HEAD
 					switch_pair_info.remote_asset_circulating_supply,
 					switch_pair_info.remote_reserve_location,
 					switch_pair_info.remote_asset_ed,
 					switch_pair_info.remote_xcm_fee,
-=======
-					switch_pair_info.remote_fee,
-					switch_pair_info.total_issuance,
-					switch_pair_info.circulating_supply,
-					switch_pair_info.min_remote_balance,
->>>>>>> d69f6d68
 					switch_pair_info.pool_account,
 				);
 				Pallet::<MockRuntime>::set_switch_pair_status(switch_pair_info.status).unwrap();
@@ -302,7 +264,6 @@
 		ext
 	}
 
-<<<<<<< HEAD
 	// Run the specified closure and test the storage invariants afterwards.
 	pub(crate) fn build_and_execute_with_sanity_tests(self, run: impl FnOnce()) {
 		let mut ext = self.build();
@@ -310,14 +271,14 @@
 			run();
 			crate::try_state::do_try_state::<MockRuntime, _>(System::block_number()).unwrap();
 		});
-=======
+	}
+
 	#[cfg(all(feature = "runtime-benchmarks", test))]
 	pub(crate) fn build_with_keystore(self) -> sp_io::TestExternalities {
 		let mut ext = self.build();
 		let keystore = sp_keystore::testing::MemoryKeystore::new();
 		ext.register_extension(sp_keystore::KeystoreExt(sp_std::sync::Arc::new(keystore)));
 		ext
->>>>>>> d69f6d68
 	}
 }
 
