--- conflicted
+++ resolved
@@ -45,18 +45,13 @@
 			SwitchPair::<T, I>::get().ok_or(XcmExecutorError::AssetNotHandled)?;
 
 		// 2. Match stored asset ID with input asset ID.
-<<<<<<< HEAD
 		let MultiAsset { id, .. } = remote_xcm_fee.clone().try_into().map_err(|e| {
-			log::error!(target: LOG_TARGET, "Failed to convert stored remote fee asset {:?} into v3 MultiLocation with error {:?}.", remote_xcm_fee, e);
-=======
-		let MultiAsset { id, .. } = remote_fee.clone().try_into().map_err(|e| {
 			log::error!(
 				target: LOG_TARGET,
 				"Failed to convert stored remote fee asset {:?} into v3 MultiLocation with error {:?}.",
-				remote_fee,
+				remote_xcm_fee,
 				e
 			);
->>>>>>> d69f6d68
 			XcmExecutorError::AssetNotHandled
 		})?;
 		ensure!(id == a.id, XcmExecutorError::AssetNotHandled);
