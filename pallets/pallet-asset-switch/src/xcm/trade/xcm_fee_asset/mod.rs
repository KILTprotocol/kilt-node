// KILT Blockchain – https://botlabs.org
// Copyright (C) 2019-2024 BOTLabs GmbH

// The KILT Blockchain is free software: you can redistribute it and/or modify
// it under the terms of the GNU General Public License as published by
// the Free Software Foundation, either version 3 of the License, or
// (at your option) any later version.

// The KILT Blockchain is distributed in the hope that it will be useful,
// but WITHOUT ANY WARRANTY; without even the implied warranty of
// MERCHANTABILITY or FITNESS FOR A PARTICULAR PURPOSE.  See the
// GNU General Public License for more details.

// You should have received a copy of the GNU General Public License
// along with this program.  If not, see <https://www.gnu.org/licenses/>.

// If you feel like getting in touch with us, you can do so at info@botlabs.org

use frame_support::{ensure, weights::WeightToFee as WeightToFeeT};
use sp_runtime::traits::Zero;
use sp_std::marker::PhantomData;
use xcm::latest::{Asset, Error, Fungibility, Weight, XcmContext, XcmHash};
use xcm_executor::{traits::WeightTrader, AssetsInHolding};

use crate::{Config, SwitchPair};

#[cfg(test)]
mod mock;
#[cfg(test)]
mod tests;

const LOG_TARGET: &str = "xcm::pallet-asset-switch::UsingComponentsForXcmFeeAsset";

/// Type implementing [WeightTrader] that allows
/// paying for XCM fees when reserve transferring the XCM fee asset for the
/// on-chain switch pair.
///
/// This trader is required in case there is no other mechanism to pay for
/// fees when transferring such an asset to this chain.
///
/// Currently, this trader treats the XCM fee asset as if it were 1:1 with the
/// local currency asset. For cases where the XCM fee asset is considered of
/// greater value than the local currency, this is typically fine. For the other
/// cases, using this trader is not recommended.
#[derive(Default, Debug, Clone)]
pub struct UsingComponentsForXcmFeeAsset<T, I, WeightToFee>
where
	T: Config<I>,
	I: 'static,
{
	remaining_weight: Weight,
	remaining_fungible_balance: u128,
	consumed_xcm_hash: Option<XcmHash>,
	_phantom: PhantomData<(T, I, WeightToFee)>,
}

impl<T, I, WeightToFee> PartialEq for UsingComponentsForXcmFeeAsset<T, I, WeightToFee>
where
	T: Config<I>,
	I: 'static,
{
	fn eq(&self, other: &Self) -> bool {
		self.remaining_weight == other.remaining_weight
			&& self.remaining_fungible_balance == other.remaining_fungible_balance
			&& self.consumed_xcm_hash == other.consumed_xcm_hash
	}
}

impl<T, I, WeightToFee> WeightTrader for UsingComponentsForXcmFeeAsset<T, I, WeightToFee>
where
	T: Config<I>,
	I: 'static,

	WeightToFee: WeightToFeeT<Balance = u128>,
{
	fn new() -> Self {
		Self {
			consumed_xcm_hash: None,
			remaining_fungible_balance: Zero::zero(),
			remaining_weight: Zero::zero(),
			_phantom: PhantomData,
		}
	}

	fn buy_weight(
		&mut self,
		weight: Weight,
		payment: AssetsInHolding,
		context: &XcmContext,
	) -> Result<AssetsInHolding, Error> {
		log::info!(
			target: LOG_TARGET,
			"buy_weight {:?}, {:?}, {:?}",
			weight,
			payment,
			context
		);

		// Prevent re-using the same trader more than once.
		ensure!(self.consumed_xcm_hash.is_none(), Error::NotWithdrawable);
		// Asset not relevant if no switch pair is set, or not enabled.
		let switch_pair = SwitchPair::<T, I>::get().ok_or(Error::AssetNotFound)?;
		ensure!(switch_pair.is_enabled(), Error::AssetNotFound);

		let amount = WeightToFee::weight_to_fee(&weight);

		let xcm_fee_asset_v3: Asset = switch_pair.remote_xcm_fee.clone().try_into().map_err(|e| {
			log::error!(
				target: LOG_TARGET,
				"Failed to convert stored asset ID {:?} into v3 MultiAsset with error {:?}",
				switch_pair.remote_xcm_fee,
				e
			);
			Error::FailedToTransactAsset("Failed to convert switch pair asset ID into required version.")
		})?;
		// Asset not relevant if the stored XCM fee asset is not fungible.
		let Fungibility::Fungible(_) = xcm_fee_asset_v3.fun else {
			log::info!(target: LOG_TARGET, "Stored XCM fee asset is not fungible.");
			return Err(Error::AssetNotFound);
		};

		let required: Asset = (xcm_fee_asset_v3.id, amount).into();
		let unused = payment.checked_sub(required.clone()).map_err(|_| Error::TooExpensive)?;

		// Set link to XCM message ID only if this is the trader used.
		log::trace!(target: LOG_TARGET, "Required {:?} - unused {:?}", required, unused);
		self.consumed_xcm_hash = Some(context.message_id);
		self.remaining_fungible_balance = self.remaining_fungible_balance.saturating_add(amount);
		self.remaining_weight = self.remaining_weight.saturating_add(weight);

		Ok(unused)
	}

	fn refund_weight(&mut self, weight: Weight, context: &XcmContext) -> Option<Asset> {
		log::info!(target: LOG_TARGET, "refund_weight weight: {:?} {:?}", weight, context);

		// Ensure we refund in the same trader we took fees from.
		if Some(context.message_id) != self.consumed_xcm_hash {
			return None;
		};

		let Some(switch_pair) = SwitchPair::<T, I>::get() else {
			log::error!(target: LOG_TARGET, "Stored switch pair should not be None, but it is.");
			return None;
		};
		if !switch_pair.is_enabled() {
			return None;
		}

		let xcm_fee_asset_v3: Asset = switch_pair
			.remote_xcm_fee
			.clone()
			.try_into()
			.map_err(|e| {
				log::error!(
					target: LOG_TARGET,
					"Failed to convert stored asset ID {:?} into v3 AssetId with error {:?}",
					switch_pair.remote_xcm_fee,
					e
				);
				e
			})
			.ok()?;
		// Double check the store asset fungibility type, in case it changes between
		// weight purchase and weight refund.
		let Fungibility::Fungible(_) = xcm_fee_asset_v3.fun else {
			log::info!(target: LOG_TARGET, "Stored XCM fee asset is not fungible.");
			return None;
		};

		let weight_to_refund: Weight = weight.min(self.remaining_weight);
		let amount_for_weight_to_refund = WeightToFee::weight_to_fee(&weight_to_refund);
		// We can only refund up to the remaining balance of this weigher.
		let amount_to_refund = amount_for_weight_to_refund.min(self.remaining_fungible_balance);

		self.consumed_xcm_hash = None;
		self.remaining_fungible_balance = self.remaining_fungible_balance.saturating_sub(amount_to_refund);
		self.remaining_weight = self.remaining_weight.saturating_sub(weight_to_refund);

		if amount_to_refund > 0 {
<<<<<<< HEAD
			log::trace!(target: LOG_TARGET, "Refund amount {:?}", (xcm_fee_asset_v3.clone().id, amount_to_refund));
=======
			log::trace!(
				target: LOG_TARGET,
				"Refund amount {:?}",
				(xcm_fee_asset_v3.id, amount_to_refund)
			);
>>>>>>> 55a0a936
			Some((xcm_fee_asset_v3.id, amount_to_refund).into())
		} else {
			log::trace!(target: LOG_TARGET, "No refund");
			None
		}
	}
}

// We burn whatever surplus we have since we know we control it at destination.
impl<T, I, WeightToFee> Drop for UsingComponentsForXcmFeeAsset<T, I, WeightToFee>
where
	T: Config<I>,
	I: 'static,
{
	fn drop(&mut self) {
		log::trace!(
			target: LOG_TARGET,
			"Drop with remaining {:?}",
			(
				self.consumed_xcm_hash,
				self.remaining_fungible_balance,
				self.remaining_weight
			)
		);
	}
}<|MERGE_RESOLUTION|>--- conflicted
+++ resolved
@@ -178,15 +178,12 @@
 		self.remaining_weight = self.remaining_weight.saturating_sub(weight_to_refund);
 
 		if amount_to_refund > 0 {
-<<<<<<< HEAD
-			log::trace!(target: LOG_TARGET, "Refund amount {:?}", (xcm_fee_asset_v3.clone().id, amount_to_refund));
-=======
 			log::trace!(
 				target: LOG_TARGET,
 				"Refund amount {:?}",
 				(xcm_fee_asset_v3.id, amount_to_refund)
 			);
->>>>>>> 55a0a936
+
 			Some((xcm_fee_asset_v3.id, amount_to_refund).into())
 		} else {
 			log::trace!(target: LOG_TARGET, "No refund");
