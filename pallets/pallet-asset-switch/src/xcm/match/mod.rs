// KILT Blockchain – https://botlabs.org
// Copyright (C) 2019-2024 BOTLabs GmbH

// The KILT Blockchain is free software: you can redistribute it and/or modify
// it under the terms of the GNU General Public License as published by
// the Free Software Foundation, either version 3 of the License, or
// (at your option) any later version.

// The KILT Blockchain is distributed in the hope that it will be useful,
// but WITHOUT ANY WARRANTY; without even the implied warranty of
// MERCHANTABILITY or FITNESS FOR A PARTICULAR PURPOSE.  See the
// GNU General Public License for more details.

// You should have received a copy of the GNU General Public License
// along with this program.  If not, see <https://www.gnu.org/licenses/>.

// If you feel like getting in touch with us, you can do so at info@botlabs.org

use frame_support::ensure;
use sp_std::marker::PhantomData;
<<<<<<< HEAD
use xcm::v4::{Asset, AssetId, Fungibility, Location};
=======
use xcm::latest::{Asset, AssetId, Fungibility, Location};
>>>>>>> 7802add6
use xcm_executor::traits::{Error as XcmExecutorError, MatchesFungibles};

use crate::{Config, SwitchPair};

#[cfg(test)]
mod mock;
#[cfg(test)]
mod tests;

const LOG_TARGET: &str = "xcm::pallet-asset-switch::MatchesSwitchPairXcmFeeFungibleAsset";

/// Type implementing [MatchesFungibles] and returns the provided
/// fungible amount if the specified `MultiLocation` matches the asset used by
/// the switch pallet to pay for XCM fees at the configured remote location
/// (`switch_pair_info.remote_xcm_fee`).
pub struct MatchesSwitchPairXcmFeeFungibleAsset<T, I>(PhantomData<(T, I)>);

impl<T, I, FungiblesBalance> MatchesFungibles<Location, FungiblesBalance> for MatchesSwitchPairXcmFeeFungibleAsset<T, I>
where
	T: Config<I>,
	I: 'static,
	FungiblesBalance: From<u128>,
{
	fn matches_fungibles(a: &Asset) -> Result<(Location, FungiblesBalance), XcmExecutorError> {
		log::info!(target: LOG_TARGET, "matches_fungibles {:?}", a);
		// 1. Retrieve switch pair from storage.
		let switch_pair = SwitchPair::<T, I>::get().ok_or(XcmExecutorError::AssetNotHandled)?;

		// 2. Ensure switch pair is enabled
		ensure!(switch_pair.is_enabled(), XcmExecutorError::AssetNotHandled);

		// 3. Match stored asset ID with input asset ID.
		let Asset { id, fun } = switch_pair.remote_xcm_fee.clone().try_into().map_err(|e| {
			log::error!(
				target: LOG_TARGET,
				"Failed to convert stored remote fee asset {:?} into v3 MultiLocation with error {:?}.",
				switch_pair.remote_xcm_fee,
				e
			);
			XcmExecutorError::AssetNotHandled
		})?;
		ensure!(id == a.id, XcmExecutorError::AssetNotHandled);
		// 4. Verify the stored asset is a fungible one.
		let Fungibility::Fungible(_) = fun else {
			log::info!(target: LOG_TARGET, "Stored remote fee asset {:?} is not a fungible one.", switch_pair.remote_xcm_fee);
			return Err(XcmExecutorError::AssetNotHandled);
		};

		// After this ensure, we know we need to be transacting with this asset, so any
		// errors thrown from here onwards is a `FailedToTransactAsset` error.

		// 5. Force stored asset as a concrete one.
<<<<<<< HEAD
		let AssetId(location) = id;
=======
		let AssetId(location) = id else {
			log::error!(target: LOG_TARGET, "Configured XCM fee asset {:?} is supposed to be concrete but it is not.", id);
			return Err(XcmExecutorError::AssetIdConversionFailed);
		};
>>>>>>> 7802add6
		// 6. Force input asset as a fungible one and return its amount.
		let Fungibility::Fungible(amount) = a.fun else {
			log::info!(target: LOG_TARGET, "Input asset {:?} is supposed to be fungible but it is not.", a);
			return Err(XcmExecutorError::AmountToBalanceConversionFailed);
		};

		log::trace!(target: LOG_TARGET, "matched {:?}", (location.clone(), amount));
		Ok((location, amount.into()))
	}
}<|MERGE_RESOLUTION|>--- conflicted
+++ resolved
@@ -18,11 +18,7 @@
 
 use frame_support::ensure;
 use sp_std::marker::PhantomData;
-<<<<<<< HEAD
-use xcm::v4::{Asset, AssetId, Fungibility, Location};
-=======
 use xcm::latest::{Asset, AssetId, Fungibility, Location};
->>>>>>> 7802add6
 use xcm_executor::traits::{Error as XcmExecutorError, MatchesFungibles};
 
 use crate::{Config, SwitchPair};
@@ -75,14 +71,7 @@
 		// errors thrown from here onwards is a `FailedToTransactAsset` error.
 
 		// 5. Force stored asset as a concrete one.
-<<<<<<< HEAD
 		let AssetId(location) = id;
-=======
-		let AssetId(location) = id else {
-			log::error!(target: LOG_TARGET, "Configured XCM fee asset {:?} is supposed to be concrete but it is not.", id);
-			return Err(XcmExecutorError::AssetIdConversionFailed);
-		};
->>>>>>> 7802add6
 		// 6. Force input asset as a fungible one and return its amount.
 		let Fungibility::Fungible(amount) = a.fun else {
 			log::info!(target: LOG_TARGET, "Input asset {:?} is supposed to be fungible but it is not.", a);
