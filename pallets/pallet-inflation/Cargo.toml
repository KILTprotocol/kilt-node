[package]
authors = ["KILT <info@kilt.io>"]
description = "Substrate pallet issueing a pre-configured amount of tokens to the treasury."
edition = "2021"
name = "pallet-inflation"
<<<<<<< HEAD
repository = "https://github.com/KILTprotocol/kilt-node"
version = "1.7.1"
=======
repository = "https://github.com/KILTprotocol/mashnet-node"
version = "1.7.2"
>>>>>>> a7b2c43a

[package.metadata.docs.rs]
targets = ["x86_64-unknown-linux-gnu"]

[dev-dependencies]
serde = "1.0.142"

pallet-balances = {branch = "polkadot-v0.9.28", git = "https://github.com/paritytech/substrate"}
sp-core = {branch = "polkadot-v0.9.28", git = "https://github.com/paritytech/substrate"}
sp-io = {branch = "polkadot-v0.9.28", git = "https://github.com/paritytech/substrate"}

[dependencies]
codec = {package = "parity-scale-codec", version = "3.1.5", default-features = false, features = ["derive"]}
scale-info = {version = "2.1.1", default-features = false, features = ["derive"]}
serde = {version = "1.0.142", optional = true}

# benchmarking
frame-benchmarking = {git = "https://github.com/paritytech/substrate", branch = "polkadot-v0.9.28", default-features = false, optional = true}

# Substrate dependencies
frame-support = {branch = "polkadot-v0.9.28", default-features = false, git = "https://github.com/paritytech/substrate"}
frame-system = {branch = "polkadot-v0.9.28", default-features = false, git = "https://github.com/paritytech/substrate"}
sp-runtime = {branch = "polkadot-v0.9.28", default-features = false, git = "https://github.com/paritytech/substrate"}
sp-std = {branch = "polkadot-v0.9.28", default-features = false, git = "https://github.com/paritytech/substrate"}

[features]
default = ["std"]

runtime-benchmarks = [
  "frame-benchmarking",
  "frame-support/runtime-benchmarks",
  "frame-system/runtime-benchmarks",
]

std = [
  "codec/std",
  "frame-benchmarking/std",
  "frame-support/std",
  "frame-system/std",
  "serde",
  "scale-info/std",
  "sp-runtime/std",
  "sp-std/std",
]

try-runtime = [
  "frame-support/try-runtime",
]<|MERGE_RESOLUTION|>--- conflicted
+++ resolved
@@ -3,13 +3,8 @@
 description = "Substrate pallet issueing a pre-configured amount of tokens to the treasury."
 edition = "2021"
 name = "pallet-inflation"
-<<<<<<< HEAD
-repository = "https://github.com/KILTprotocol/kilt-node"
-version = "1.7.1"
-=======
 repository = "https://github.com/KILTprotocol/mashnet-node"
 version = "1.7.2"
->>>>>>> a7b2c43a
 
 [package.metadata.docs.rs]
 targets = ["x86_64-unknown-linux-gnu"]
