--- conflicted
+++ resolved
@@ -12,15 +12,9 @@
 [dev-dependencies]
 serde = "1.0.144"
 
-<<<<<<< HEAD
 pallet-balances = {branch = "master", git = "https://github.com/paritytech/substrate"}
 sp-core = {branch = "master", git = "https://github.com/paritytech/substrate"}
 sp-io = {branch = "master", git = "https://github.com/paritytech/substrate"}
-=======
-pallet-balances = {branch = "polkadot-v0.9.28", git = "https://github.com/paritytech/substrate"}
-sp-core = {branch = "polkadot-v0.9.28", git = "https://github.com/paritytech/substrate"}
-sp-io = {branch = "polkadot-v0.9.28", git = "https://github.com/paritytech/substrate"}
->>>>>>> 32908878
 
 [dependencies]
 codec = {package = "parity-scale-codec", version = "3.1.5", default-features = false, features = ["derive"]}
@@ -28,7 +22,6 @@
 serde = {version = "1.0.144", optional = true}
 
 # benchmarking
-<<<<<<< HEAD
 frame-benchmarking = {git = "https://github.com/paritytech/substrate", branch = "master", default-features = false, optional = true}
 
 # Substrate dependencies
@@ -36,15 +29,6 @@
 frame-system = {branch = "master", default-features = false, git = "https://github.com/paritytech/substrate"}
 sp-runtime = {branch = "master", default-features = false, git = "https://github.com/paritytech/substrate"}
 sp-std = {branch = "master", default-features = false, git = "https://github.com/paritytech/substrate"}
-=======
-frame-benchmarking = {git = "https://github.com/paritytech/substrate", branch = "polkadot-v0.9.28", default-features = false, optional = true}
-
-# Substrate dependencies
-frame-support = {branch = "polkadot-v0.9.28", default-features = false, git = "https://github.com/paritytech/substrate"}
-frame-system = {branch = "polkadot-v0.9.28", default-features = false, git = "https://github.com/paritytech/substrate"}
-sp-runtime = {branch = "polkadot-v0.9.28", default-features = false, git = "https://github.com/paritytech/substrate"}
-sp-std = {branch = "polkadot-v0.9.28", default-features = false, git = "https://github.com/paritytech/substrate"}
->>>>>>> 32908878
 
 [features]
 default = ["std"]
