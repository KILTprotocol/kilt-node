--- conflicted
+++ resolved
@@ -19,10 +19,7 @@
 use codec::{Decode, Encode};
 use ctype::CtypeHashOf;
 use delegation::DelegationNodeIdOf;
-<<<<<<< HEAD
-=======
 use kilt_support::deposit::Deposit;
->>>>>>> 0602e2b1
 
 use crate::{AccountIdOf, AttesterOf, BalanceOf, Config};
 
@@ -38,19 +35,7 @@
 	pub delegation_id: Option<DelegationNodeIdOf<T>>,
 	/// The flag indicating whether the attestation has been revoked or not.
 	pub revoked: bool,
-<<<<<<< HEAD
-	/// TODO
-	pub deposit: Deposit<AccountIdOf<T>, BalanceOf<T>>,
-}
-
-/// An on-chain attestation written by an attester.
-#[derive(Clone, Debug, Encode, Decode, PartialEq)]
-pub struct Deposit<Account, Balance> {
-	pub owner: Account,
-	pub amount: Balance,
-=======
 	/// The deposit that was taken to incentivise fair use of the on chain
 	/// storage.
 	pub deposit: Deposit<AccountIdOf<T>, BalanceOf<T>>,
->>>>>>> 0602e2b1
 }