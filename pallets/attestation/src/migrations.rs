--- conflicted
+++ resolved
@@ -28,7 +28,7 @@
 {
 	Attestations::<T>::try_mutate(key, |details| {
 		if let Some(d) = details {
-			ensure!(d.deposit.version.is_none(), Error::<T>::Migration);
+			ensure!(d.deposit.version.is_none(), Error::<T>::BalanceMigration);
 
 			*d = AttestationDetails {
 				deposit: Deposit {
@@ -50,7 +50,6 @@
 	})
 }
 
-<<<<<<< HEAD
 #[cfg(test)]
 pub mod test {
 	use ctype::mock::get_ctype_hash;
@@ -82,10 +81,6 @@
 					&HoldReason::Deposit.into(),
 					&ACCOUNT_00,
 				);
-=======
-		if onchain_storage_version == CURRENT_STORAGE_VERSION {
-			TARGET_STORAGE_VERSION.put::<Pallet<T>>();
->>>>>>> f7ab9bc9
 
 				let reserved_balance =
 					<<Test as Config>::Currency as ReservableCurrency<AccountIdOf<Test>>>::reserved_balance(
