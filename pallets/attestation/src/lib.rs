--- conflicted
+++ resolved
@@ -98,31 +98,19 @@
 		BoundedVec,
 	};
 	use frame_system::pallet_prelude::*;
-<<<<<<< HEAD
-	use kilt_support::traits::CallSources;
-=======
 	use kilt_support::{deposit::Deposit, traits::CallSources};
 	use sp_runtime::traits::Zero;
->>>>>>> 0602e2b1
 
 	/// Type of a claim hash.
 	pub(crate) type ClaimHashOf<T> = <T as frame_system::Config>::Hash;
 
 	/// Type of an attester identifier.
 	pub(crate) type AttesterOf<T> = delegation::DelegatorIdOf<T>;
-<<<<<<< HEAD
 
 	pub(crate) type AccountIdOf<T> = <T as frame_system::Config>::AccountId;
 
 	pub(crate) type BalanceOf<T> = <<T as Config>::Currency as Currency<AccountIdOf<T>>>::Balance;
 
-=======
-
-	pub(crate) type AccountIdOf<T> = <T as frame_system::Config>::AccountId;
-
-	pub(crate) type BalanceOf<T> = <<T as Config>::Currency as Currency<AccountIdOf<T>>>::Balance;
-
->>>>>>> 0602e2b1
 	pub(crate) type CurrencyOf<T> = <T as Config>::Currency;
 
 	#[pallet::config]
@@ -138,12 +126,8 @@
 		/// The currency that is used to reserve funds for each attestation.
 		type Currency: Currency<AccountIdOf<Self>> + ReservableCurrency<AccountIdOf<Self>>;
 
-<<<<<<< HEAD
-		/// The deposit that is required
-=======
 		/// The deposit that is required for storing an attestation.
 		#[pallet::constant]
->>>>>>> 0602e2b1
 		type Deposit: Get<BalanceOf<Self>>;
 
 		/// The maximum number of delegated attestations which can be made by
@@ -201,16 +185,11 @@
 		/// \[account id, claim hash\]
 		AttestationRevoked(AttesterOf<T>, ClaimHashOf<T>),
 		/// An attestation has been removed.
-<<<<<<< HEAD
-		/// \[revoker ID, claim hash\]
-		AttestationRemoved(AttesterOf<T>, ClaimHashOf<T>),
-=======
 		/// \[account id, claim hash\]
 		AttestationRemoved(AttesterOf<T>, ClaimHashOf<T>),
 		/// The deposit owner reclaimed a deposit by removing an attestation.
 		/// \[account id, claim hash\]
 		DepositReclaimed(AccountIdOf<T>, ClaimHashOf<T>),
->>>>>>> 0602e2b1
 	}
 
 	#[pallet::error]
@@ -276,13 +255,8 @@
 		) -> DispatchResult {
 			let source = <T as Config>::EnsureOrigin::ensure_origin(origin)?;
 			let payer = source.sender();
-<<<<<<< HEAD
-			let attester = source.subject();
-			let deposit_amount = <T as pallet::Config>::Deposit::get();
-=======
 			let who = source.subject();
-			let deposit_amount = T::Deposit::get();
->>>>>>> 0602e2b1
+			let deposit_amount = <T as Config>::Deposit::get();
 
 			ensure!(
 				<ctype::Ctypes<T>>::contains_key(&ctype_hash),
@@ -324,10 +298,6 @@
 			};
 
 			let deposit = Pallet::<T>::reserve_deposit(payer, deposit_amount)?;
-<<<<<<< HEAD
-=======
-
->>>>>>> 0602e2b1
 			// *** No Fail beyond this point ***
 
 			log::debug!("insert Attestation");
@@ -348,16 +318,7 @@
 				},
 			);
 
-<<<<<<< HEAD
-			Self::deposit_event(Event::AttestationCreated(
-				attester,
-				claim_hash,
-				ctype_hash,
-				delegation_id,
-			));
-=======
 			Self::deposit_event(Event::AttestationCreated(who, claim_hash, ctype_hash, delegation_id));
->>>>>>> 0602e2b1
 			Ok(())
 		}
 
@@ -385,23 +346,14 @@
 			max_parent_checks: u32,
 		) -> DispatchResultWithPostInfo {
 			let source = <T as Config>::EnsureOrigin::ensure_origin(origin)?;
-<<<<<<< HEAD
-			let attester = source.subject();
-=======
 			let who = source.subject();
->>>>>>> 0602e2b1
 
 			let attestation = <Attestations<T>>::get(&claim_hash).ok_or(Error::<T>::AttestationNotFound)?;
 
 			ensure!(!attestation.revoked, Error::<T>::AlreadyRevoked);
 
-<<<<<<< HEAD
-			let delegation_depth = if attestation.attester != attester {
-				Self::verify_delegated_access(&attester, &attestation, max_parent_checks)?
-=======
 			let delegation_depth = if attestation.attester != who {
 				Self::verify_delegated_access(&who, &attestation, max_parent_checks)?
->>>>>>> 0602e2b1
 			} else {
 				0
 			};
@@ -417,20 +369,11 @@
 				},
 			);
 
-<<<<<<< HEAD
-			Self::deposit_event(Event::AttestationRevoked(attester, claim_hash));
-=======
 			Self::deposit_event(Event::AttestationRevoked(who, claim_hash));
->>>>>>> 0602e2b1
 
 			Ok(Some(<T as pallet::Config>::WeightInfo::revoke(delegation_depth)).into())
 		}
 
-<<<<<<< HEAD
-		// TODO: Docs
-		// TODO: Benchmarks
-		#[pallet::weight(10)]
-=======
 		/// Remove an attestation.
 		///
 		/// The origin must be either the creator of the attestation or an
@@ -449,28 +392,18 @@
 		/// - Writes: Attestations, DelegatedAttestations
 		/// # </weight>
 		#[pallet::weight(<T as pallet::Config>::WeightInfo::remove(*max_parent_checks))]
->>>>>>> 0602e2b1
 		pub fn remove(
 			origin: OriginFor<T>,
 			claim_hash: ClaimHashOf<T>,
 			max_parent_checks: u32,
 		) -> DispatchResultWithPostInfo {
 			let source = <T as Config>::EnsureOrigin::ensure_origin(origin)?;
-<<<<<<< HEAD
-			let attester = source.subject();
-
-			let attestation = <Attestations<T>>::get(&claim_hash).ok_or(Error::<T>::AttestationNotFound)?;
-
-			let delegation_depth = if attestation.attester != attester {
-				Self::verify_delegated_access(&attester, &attestation, max_parent_checks)?
-=======
 			let who = source.subject();
 
 			let attestation = Attestations::<T>::get(&claim_hash).ok_or(Error::<T>::AttestationNotFound)?;
 
 			let delegation_depth = if attestation.attester != who {
 				Self::verify_delegated_access(&who, &attestation, max_parent_checks)?
->>>>>>> 0602e2b1
 			} else {
 				0
 			};
@@ -478,15 +411,6 @@
 			// *** No Fail beyond this point ***
 
 			log::debug!("removing Attestation");
-<<<<<<< HEAD
-			Pallet::<T>::free_deposit(&attestation.deposit);
-			<Attestations<T>>::remove(&claim_hash);
-
-			Self::deposit_event(Event::AttestationRemoved(attester, claim_hash));
-
-			// TODO: Benchmarks
-			Ok(().into())
-=======
 
 			Self::remove_attestation(attestation, claim_hash);
 			Self::deposit_event(Event::AttestationRemoved(who, claim_hash));
@@ -518,7 +442,6 @@
 			Self::deposit_event(Event::DepositReclaimed(who, claim_hash));
 
 			Ok(())
->>>>>>> 0602e2b1
 		}
 	}
 
@@ -530,25 +453,15 @@
 			attestation: &AttestationDetails<T>,
 			max_parent_checks: u32,
 		) -> Result<u32, DispatchError> {
-<<<<<<< HEAD
-			// Check the delegation tree if the sender of the revocation operation is not
-			// the original attester
-=======
 			// if there is no delegation id, access to this attestation wasn't delegated to
 			// anyone.
->>>>>>> 0602e2b1
 			let delegation_id = attestation.delegation_id.ok_or(Error::<T>::Unauthorized)?;
 			ensure!(
 				max_parent_checks <= T::MaxParentChecks::get(),
 				delegation::Error::<T>::MaxParentChecksTooLarge
 			);
-<<<<<<< HEAD
-			// Check whether the sender of the revocation controls the delegation node
-			// specified, and that its status has not been revoked
-=======
 			// Check whether the sender of the revocation controls the delegation node and
 			// that the delegation has not been revoked
->>>>>>> 0602e2b1
 			let (is_delegating, delegation_depth) =
 				<delegation::Pallet<T>>::is_delegating(attester, &delegation_id, max_parent_checks)?;
 			ensure!(is_delegating, Error::<T>::Unauthorized);
@@ -558,11 +471,7 @@
 		/// Reserve the deposit and record the deposit on chain.
 		///
 		/// Fails if the `payer` has a balance less than deposit.
-<<<<<<< HEAD
-		fn reserve_deposit(
-=======
 		pub(crate) fn reserve_deposit(
->>>>>>> 0602e2b1
 			payer: AccountIdOf<T>,
 			deposit: BalanceOf<T>,
 		) -> Result<Deposit<AccountIdOf<T>, BalanceOf<T>>, DispatchError> {
@@ -573,11 +482,6 @@
 				amount: deposit,
 			})
 		}
-<<<<<<< HEAD
-
-		fn free_deposit(deposit: &Deposit<AccountIdOf<T>, BalanceOf<T>>) {
-			CurrencyOf::<T>::unreserve(&deposit.owner, deposit.amount);
-=======
 
 		fn free_deposit(deposit: &Deposit<AccountIdOf<T>, BalanceOf<T>>) {
 			let err_amount = CurrencyOf::<T>::unreserve(&deposit.owner, deposit.amount);
@@ -594,7 +498,6 @@
 					}
 				});
 			}
->>>>>>> 0602e2b1
 		}
 	}
 }