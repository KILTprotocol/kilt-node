// KILT Blockchain – https://botlabs.org
// Copyright (C) 2019-2021 BOTLabs GmbH

// The KILT Blockchain is free software: you can redistribute it and/or modify
// it under the terms of the GNU General Public License as published by
// the Free Software Foundation, either version 3 of the License, or
// (at your option) any later version.

// The KILT Blockchain is distributed in the hope that it will be useful,
// but WITHOUT ANY WARRANTY; without even the implied warranty of
// MERCHANTABILITY or FITNESS FOR A PARTICULAR PURPOSE.  See the
// GNU General Public License for more details.

// You should have received a copy of the GNU General Public License
// along with this program.  If not, see <https://www.gnu.org/licenses/>.

// If you feel like getting in touch with us, you can do so at info@botlabs.org

//! Helpers functions for tests.
//!
//! Functions are split into internal functions and public functions.
//! Public functions are generic for any runtime, so that they can be reused in
//! other tests. Internal functions/structs can only be used in attestation
//! tests.

use crate::{AccountIdOf, AttestationDetails, AttesterOf, BalanceOf, ClaimHashOf, Config};
use ctype::CtypeHashOf;
use delegation::DelegationNodeIdOf;
use frame_support::traits::Get;
use kilt_support::deposit::Deposit;
use sp_core::H256;

#[cfg(test)]
pub use crate::mock::runtime::*;

pub struct AttestationCreationDetails<T: Config> {
	pub claim_hash: ClaimHashOf<T>,
	pub ctype_hash: CtypeHashOf<T>,
	pub delegation_id: Option<DelegationNodeIdOf<T>>,
}

pub fn generate_base_attestation_creation_details<T: Config>(
	claim_hash: ClaimHashOf<T>,
	attestation: AttestationDetails<T>,
) -> AttestationCreationDetails<T> {
	AttestationCreationDetails {
		claim_hash,
		ctype_hash: attestation.ctype_hash,
		delegation_id: attestation.delegation_id,
	}
}

pub struct AttestationRevocationDetails<T: Config> {
	pub claim_hash: ClaimHashOf<T>,
	pub max_parent_checks: u32,
}

pub fn generate_base_attestation_revocation_details<T: Config>(
	claim_hash: ClaimHashOf<T>,
) -> AttestationRevocationDetails<T> {
	AttestationRevocationDetails {
		claim_hash,
		max_parent_checks: 0u32,
	}
}

pub fn generate_base_attestation<T>(attester: AttesterOf<T>, payer: AccountIdOf<T>) -> AttestationDetails<T>
where
	T: Config,
	T::Hash: From<H256>,
{
	AttestationDetails {
		attester,
		delegation_id: None,
		ctype_hash: ctype::mock::get_ctype_hash::<T>(true),
		revoked: false,
		deposit: Deposit::<AccountIdOf<T>, BalanceOf<T>> {
			owner: payer,
			amount: T::Deposit::get(),
		},
	}
}

/// Mocks that are only used internally
#[cfg(test)]
pub mod runtime {
	use std::sync::Arc;

	use super::*;

	use delegation::{DelegationHierarchyDetails, DelegationNode, DelegatorIdOf};
	use frame_support::{ensure, parameter_types, weights::constants::RocksDbWeight, BoundedVec};
	use frame_system::EnsureSigned;
	use kilt_primitives::constants::MILLI_KILT;
	use sp_core::{ed25519, sr25519, Pair};
	use sp_keystore::{testing::KeyStore, KeystoreExt};
	use sp_runtime::{
		testing::Header,
		traits::{BlakeTwo256, IdentifyAccount, IdentityLookup, Verify},
		MultiSignature, MultiSigner,
	};

	type UncheckedExtrinsic = frame_system::mocking::MockUncheckedExtrinsic<Test>;
	type Block = frame_system::mocking::MockBlock<Test>;

	type TestCtypeOwner = kilt_primitives::AccountId;
	type TestCtypeHash = kilt_primitives::Hash;
	type TestDelegationNodeId = kilt_primitives::Hash;
	type TestDelegatorId = kilt_primitives::AccountId;
	type TestClaimHash = kilt_primitives::Hash;
	type TestAttester = TestDelegatorId;
	type TestBalance = kilt_primitives::Balance;

	frame_support::construct_runtime!(
		pub enum Test where
			Block = Block,
			NodeBlock = Block,
			UncheckedExtrinsic = UncheckedExtrinsic,
		{
			System: frame_system::{Pallet, Call, Config, Storage, Event<T>},
			Attestation: crate::{Pallet, Call, Storage, Event<T>},
			Ctype: ctype::{Pallet, Call, Storage, Event<T>},
			Delegation: delegation::{Pallet, Call, Storage, Event<T>},
			Balances: pallet_balances::{Pallet, Call, Storage, Event<T>},
		}
	);

	parameter_types! {
		pub const SS58Prefix: u8 = 38;
		pub const BlockHashCount: u64 = 250;
	}

	impl frame_system::Config for Test {
		type Origin = Origin;
		type Call = Call;
		type Index = u64;
		type BlockNumber = u64;
		type Hash = kilt_primitives::Hash;
		type Hashing = BlakeTwo256;
		type AccountId = <<kilt_primitives::Signature as Verify>::Signer as IdentifyAccount>::AccountId;
		type Lookup = IdentityLookup<Self::AccountId>;
		type Header = Header;
		type Event = ();
		type BlockHashCount = BlockHashCount;
		type DbWeight = RocksDbWeight;
		type Version = ();

		type PalletInfo = PalletInfo;
		type AccountData = pallet_balances::AccountData<TestBalance>;
		type OnNewAccount = ();
		type OnKilledAccount = ();
		type BaseCallFilter = frame_support::traits::Everything;
		type SystemWeightInfo = ();
		type BlockWeights = ();
		type BlockLength = ();
		type SS58Prefix = SS58Prefix;
		type OnSetCode = ();
	}

	parameter_types! {
		pub const ExistentialDeposit: TestBalance = MILLI_KILT;
		pub const MaxLocks: u32 = 50;
		pub const MaxReserves: u32 = 50;
	}

	impl pallet_balances::Config for Test {
		type Balance = TestBalance;
		type DustRemoval = ();
		type Event = ();
		type ExistentialDeposit = ExistentialDeposit;
		type AccountStore = System;
		type WeightInfo = ();
		type MaxLocks = MaxLocks;
		type MaxReserves = MaxReserves;
		type ReserveIdentifier = [u8; 8];
	}

	impl ctype::Config for Test {
		type CtypeCreatorId = TestCtypeOwner;
		type EnsureOrigin = EnsureSigned<TestCtypeOwner>;
		type OriginSuccess = TestCtypeOwner;
		type Event = ();
		type WeightInfo = ();
	}

	parameter_types! {
		pub const MaxSignatureByteLength: u16 = 64;
		pub const MaxParentChecks: u32 = 5;
		pub const MaxRevocations: u32 = 5;
		#[derive(Clone)]
		pub const MaxChildren: u32 = 1000;
	}

	impl delegation::Config for Test {
		type Signature = MultiSignature;
		type DelegationSignatureVerification = DelegateSignatureVerifier;
		type DelegationEntityId = TestDelegatorId;
		type DelegationNodeId = TestDelegationNodeId;
		type EnsureOrigin = EnsureSigned<TestDelegatorId>;
		type OriginSuccess = TestDelegatorId;
		type Event = ();
		type MaxSignatureByteLength = MaxSignatureByteLength;
		type MaxParentChecks = MaxParentChecks;
		type MaxRevocations = MaxRevocations;
		type MaxChildren = MaxChildren;
		type WeightInfo = ();
	}

	parameter_types! {
		// TODO: Find reasonable number
		pub const MaxDelegatedAttestations: u32 = 1000;
		pub const Deposit: TestBalance = 100 * MILLI_KILT;
	}

	impl Config for Test {
		type EnsureOrigin = EnsureSigned<TestAttester>;
		type OriginSuccess = TestAttester;
		type Event = ();
		type WeightInfo = ();

		type Currency = Balances;
		type Deposit = Deposit;
		type MaxDelegatedAttestations = MaxDelegatedAttestations;
	}

	pub struct DelegateSignatureVerifier;
	impl delegation::VerifyDelegateSignature for DelegateSignatureVerifier {
		type DelegateId = TestDelegatorId;
		type Payload = Vec<u8>;
		type Signature = MultiSignature;

		// No need to retrieve delegate details as it is simply an AccountId.
		fn verify(
			delegate: &Self::DelegateId,
			payload: &Self::Payload,
			signature: &Self::Signature,
		) -> delegation::SignatureVerificationResult {
			ensure!(
				signature.verify(&payload[..], delegate),
				delegation::SignatureVerificationError::SignatureInvalid
			);

			Ok(())
		}
	}

	const ALICE_SEED: [u8; 32] = [0u8; 32];
	const BOB_SEED: [u8; 32] = [1u8; 32];

	const DEFAULT_CLAIM_HASH_SEED: u64 = 1u64;
	const ALTERNATIVE_CLAIM_HASH_SEED: u64 = 2u64;

	pub fn get_ed25519_account(public_key: ed25519::Public) -> TestDelegatorId {
		MultiSigner::from(public_key).into_account()
	}

	pub fn get_sr25519_account(public_key: sr25519::Public) -> TestDelegatorId {
		MultiSigner::from(public_key).into_account()
	}

	pub fn get_alice_ed25519() -> ed25519::Pair {
		ed25519::Pair::from_seed(&ALICE_SEED)
	}

	pub fn get_alice_sr25519() -> sr25519::Pair {
		sr25519::Pair::from_seed(&ALICE_SEED)
	}

<<<<<<< HEAD
	pub fn get_bob_ed25519() -> ed25519::Pair {
		ed25519::Pair::from_seed(&BOB_SEED)
	}

	pub fn get_bob_sr25519() -> sr25519::Pair {
		sr25519::Pair::from_seed(&BOB_SEED)
	}

	pub fn get_claim_hash(default: bool) -> TestClaimHash {
		if default {
			TestClaimHash::from_low_u64_be(DEFAULT_CLAIM_HASH_SEED)
		} else {
			TestClaimHash::from_low_u64_be(ALTERNATIVE_CLAIM_HASH_SEED)
		}
=======
#[derive(Clone, Default)]
pub struct ExtBuilder {
	attestations_stored: Vec<(TestClaimHash, AttestationDetails<Test>)>,
	delegated_attestations_stored: Vec<(
		TestDelegationNodeId,
		BoundedVec<TestClaimHash, <Test as Config>::MaxDelegatedAttestations>,
	)>,
}

impl ExtBuilder {
	pub fn with_attestations(mut self, attestations: Vec<(TestClaimHash, AttestationDetails<Test>)>) -> Self {
		self.attestations_stored = attestations;
		self
>>>>>>> d197b00b
	}

	#[derive(Clone)]
	pub struct ExtBuilder {
		delegation_hierarchies: Vec<(
			TestDelegationNodeId,
			DelegationHierarchyDetails<Test>,
			DelegatorIdOf<Test>,
		)>,
		delegations: Vec<(TestDelegationNodeId, DelegationNode<Test>)>,

		/// initial ctypes & owners
		ctypes: Vec<(TestCtypeHash, AccountIdOf<Test>)>,
		/// endowed accounts with balances
		balances: Vec<(AccountIdOf<Test>, BalanceOf<Test>)>,
		attestations: Vec<(TestClaimHash, AttestationDetails<Test>)>,
		delegated_attestations: Vec<(
			TestDelegationNodeId,
			BoundedVec<TestClaimHash, <Test as Config>::MaxDelegatedAttestations>,
		)>,
	}

	impl Default for ExtBuilder {
		fn default() -> Self {
			Self {
				ctypes: vec![],
				balances: vec![],
				attestations: vec![],
				delegated_attestations: vec![],
				delegation_hierarchies: vec![],
				delegations: vec![],
			}
		}
	}

	impl ExtBuilder {
		pub fn with_delegation_hierarchies(
			mut self,
			delegation_hierarchies: Vec<(
				TestDelegationNodeId,
				DelegationHierarchyDetails<Test>,
				DelegatorIdOf<Test>,
			)>,
		) -> Self {
			self.delegation_hierarchies = delegation_hierarchies;
			self
		}

		pub fn with_delegations(mut self, delegations: Vec<(TestDelegationNodeId, DelegationNode<Test>)>) -> Self {
			self.delegations = delegations;
			self
		}

		pub fn with_ctypes(mut self, ctypes: Vec<(TestCtypeHash, TestCtypeOwner)>) -> Self {
			self.ctypes = ctypes;
			self
		}

		pub fn with_balances(mut self, balances: Vec<(AccountIdOf<Test>, BalanceOf<Test>)>) -> Self {
			self.balances = balances;
			self
		}

		pub fn with_attestations(mut self, attestations: Vec<(TestClaimHash, AttestationDetails<Test>)>) -> Self {
			self.attestations = attestations;
			self
		}

		pub fn with_delegated_attestations(
			mut self,
			delegated_attestations: Vec<(
				TestDelegationNodeId,
				BoundedVec<TestClaimHash, <Test as Config>::MaxDelegatedAttestations>,
			)>,
		) -> Self {
			self.delegated_attestations = delegated_attestations;
			self
		}

		pub fn build(self) -> sp_io::TestExternalities {
			let mut storage = frame_system::GenesisConfig::default().build_storage::<Test>().unwrap();
			pallet_balances::GenesisConfig::<Test> {
				balances: self.balances.clone(),
			}
			.assimilate_storage(&mut storage)
			.expect("assimilate should not fail");

			let mut ext = sp_io::TestExternalities::new(storage);

			ext.execute_with(|| {
				for attestation in self.attestations {
					crate::Attestations::<Test>::insert(attestation.0, attestation.1.clone());
				}

				for delegated_attestation in self.delegated_attestations {
					crate::DelegatedAttestations::<Test>::insert(
						delegated_attestation.0,
						delegated_attestation.1.clone(),
					);
				}

				for ctype in self.ctypes {
					ctype::Ctypes::<Test>::insert(ctype.0, ctype.1.clone());
				}

				delegation::mock::initialize_pallet(self.delegations, self.delegation_hierarchies);
			});

			ext
		}

		pub fn build_with_keystore(self) -> sp_io::TestExternalities {
			let mut ext = self.build();

			let keystore = KeyStore::new();
			ext.register_extension(KeystoreExt(Arc::new(keystore)));

			ext
		}
	}
}<|MERGE_RESOLUTION|>--- conflicted
+++ resolved
@@ -266,7 +266,6 @@
 		sr25519::Pair::from_seed(&ALICE_SEED)
 	}
 
-<<<<<<< HEAD
 	pub fn get_bob_ed25519() -> ed25519::Pair {
 		ed25519::Pair::from_seed(&BOB_SEED)
 	}
@@ -281,24 +280,9 @@
 		} else {
 			TestClaimHash::from_low_u64_be(ALTERNATIVE_CLAIM_HASH_SEED)
 		}
-=======
-#[derive(Clone, Default)]
-pub struct ExtBuilder {
-	attestations_stored: Vec<(TestClaimHash, AttestationDetails<Test>)>,
-	delegated_attestations_stored: Vec<(
-		TestDelegationNodeId,
-		BoundedVec<TestClaimHash, <Test as Config>::MaxDelegatedAttestations>,
-	)>,
-}
-
-impl ExtBuilder {
-	pub fn with_attestations(mut self, attestations: Vec<(TestClaimHash, AttestationDetails<Test>)>) -> Self {
-		self.attestations_stored = attestations;
-		self
->>>>>>> d197b00b
-	}
-
-	#[derive(Clone)]
+	}
+
+	#[derive(Clone, Default)]
 	pub struct ExtBuilder {
 		delegation_hierarchies: Vec<(
 			TestDelegationNodeId,
@@ -316,19 +300,6 @@
 			TestDelegationNodeId,
 			BoundedVec<TestClaimHash, <Test as Config>::MaxDelegatedAttestations>,
 		)>,
-	}
-
-	impl Default for ExtBuilder {
-		fn default() -> Self {
-			Self {
-				ctypes: vec![],
-				balances: vec![],
-				attestations: vec![],
-				delegated_attestations: vec![],
-				delegation_hierarchies: vec![],
-				delegations: vec![],
-			}
-		}
 	}
 
 	impl ExtBuilder {
