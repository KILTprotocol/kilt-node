--- conflicted
+++ resolved
@@ -4,11 +4,7 @@
 edition = "2018"
 name = "attestation"
 repository = "https://github.com/KILTprotocol/mashnet-node"
-<<<<<<< HEAD
-version = "1.1.0"
-=======
 version = "1.1.1"
->>>>>>> ba08a359
 
 [package.metadata.docs.rs]
 targets = ["x86_64-unknown-linux-gnu"]
@@ -17,13 +13,8 @@
 substrate-wasm-builder-runner = {version = "3.0.0"}
 
 [dev-dependencies]
-<<<<<<< HEAD
-ctype = {features = ["mock"], path = "../ctype", version = "1.1.0"}
-delegation = {features = ["mock"], path = "../delegation", version = "1.1.0"}
-=======
 ctype = {features = ["mock"], path = "../ctype", version = "1.1.1"}
 delegation = {features = ["mock"], path = "../delegation", version = "1.1.1"}
->>>>>>> ba08a359
 kilt-primitives = {default-features = false, path = "../../primitives"}
 
 pallet-balances = {branch = "polkadot-v0.9.12", default-features = false, git = "https://github.com/paritytech/substrate"}
@@ -34,13 +25,8 @@
 
 [dependencies]
 # Internal dependencies
-<<<<<<< HEAD
-ctype = {default-features = false, path = "../ctype", version = "1.1.0"}
-delegation = {default-features = false, path = "../delegation", version = "1.1.0"}
-=======
 ctype = {default-features = false, path = "../ctype", version = "1.1.1"}
 delegation = {default-features = false, path = "../delegation", version = "1.1.1"}
->>>>>>> ba08a359
 kilt-primitives = {default-features = false, optional = true, path = "../../primitives"}
 kilt-support = {default-features = false, path = "../../support"}
 
