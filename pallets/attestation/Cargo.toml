[package]
authors = ["KILT <info@kilt.io>"]
description = "Enables adding and revoking attestations."
edition = "2018"
name = "attestation"
repository = "https://github.com/KILTprotocol/mashnet-node"
version = "0.26.1"

[package.metadata.docs.rs]
targets = ["x86_64-unknown-linux-gnu"]

[build-dependencies]
substrate-wasm-builder-runner = {version = "3.0.0"}

[dev-dependencies]
ctype = {features = ["mock"], path = "../ctype", version = "0.26.1"}
delegation = {features = ["mock"], path = "../delegation", version = "0.26.1"}
kilt-primitives = {default-features = false, path = "../../primitives"}

<<<<<<< HEAD
pallet-balances = {branch = "polkadot-v0.9.9", default-features = false, git = "https://github.com/paritytech/substrate"}
=======
pallet-balances = {branch = "polkadot-v0.9.10", default-features = false, git = "https://github.com/paritytech/substrate"}
>>>>>>> 0602e2b1
serde = {version = "1.0.101"}
sp-core = {branch = "polkadot-v0.9.10", default-features = false, git = "https://github.com/paritytech/substrate"}
sp-io = {branch = "polkadot-v0.9.10", default-features = false, git = "https://github.com/paritytech/substrate"}
sp-keystore = {branch = "polkadot-v0.9.10", default-features = false, git = "https://github.com/paritytech/substrate"}

[dependencies]
# Internal dependencies
ctype = {default-features = false, path = "../ctype", version = "0.26.1"}
delegation = {default-features = false, path = "../delegation", version = "0.26.1"}
kilt-primitives = {default-features = false, optional = true, path = "../../primitives"}
kilt-support = {default-features = false, path = "../../support"}

#External dependencies
codec = {default-features = false, features = ["derive"], package = "parity-scale-codec", version = "2.0.0"}
frame-benchmarking = {branch = "polkadot-v0.9.10", default-features = false, git = "https://github.com/paritytech/substrate", optional = true}
frame-support = {branch = "polkadot-v0.9.10", default-features = false, git = "https://github.com/paritytech/substrate"}
frame-system = {branch = "polkadot-v0.9.10", default-features = false, git = "https://github.com/paritytech/substrate"}
log = {default-features = false, version = "0.4.14"}
<<<<<<< HEAD
pallet-balances = {optional = true, branch = "polkadot-v0.9.9", default-features = false, git = "https://github.com/paritytech/substrate"}
=======
pallet-balances = {optional = true, branch = "polkadot-v0.9.10", default-features = false, git = "https://github.com/paritytech/substrate"}
>>>>>>> 0602e2b1
serde = {optional = true, version = "1.0.101"}
sp-core = {branch = "polkadot-v0.9.10", default-features = false, git = "https://github.com/paritytech/substrate", optional = true}
sp-io = {branch = "polkadot-v0.9.10", default-features = false, git = "https://github.com/paritytech/substrate", optional = true}
sp-keystore = {branch = "polkadot-v0.9.10", default-features = false, git = "https://github.com/paritytech/substrate", optional = true}
sp-runtime = {branch = "polkadot-v0.9.10", default-features = false, git = "https://github.com/paritytech/substrate"}
sp-std = {branch = "polkadot-v0.9.10", default-features = false, git = "https://github.com/paritytech/substrate"}

[features]
default = ["std"]
mock = [
  "kilt-primitives",
  "pallet-balances",
  "serde",
  "sp-core",
  "sp-io",
  "sp-keystore",
<<<<<<< HEAD
=======
  "pallet-balances",
>>>>>>> 0602e2b1
]
runtime-benchmarks = [
  "frame-benchmarking",
  "frame-system/runtime-benchmarks",
  "frame-support/runtime-benchmarks",
  "sp-core",
<<<<<<< HEAD
=======
  "delegation/runtime-benchmarks",
>>>>>>> 0602e2b1
]
std = [
  "codec/std",
  "ctype/std",
  "delegation/std",
  "frame-support/std",
  "frame-system/std",
  "kilt-primitives/std",
  "pallet-balances/std",
  "log/std",
  "sp-core/std",
  "sp-io/std",
  "sp-runtime/std",
  "sp-std/std",
  "kilt-support/std",
]
try-runtime = [
  "frame-support/try-runtime",
]<|MERGE_RESOLUTION|>--- conflicted
+++ resolved
@@ -17,11 +17,7 @@
 delegation = {features = ["mock"], path = "../delegation", version = "0.26.1"}
 kilt-primitives = {default-features = false, path = "../../primitives"}
 
-<<<<<<< HEAD
-pallet-balances = {branch = "polkadot-v0.9.9", default-features = false, git = "https://github.com/paritytech/substrate"}
-=======
 pallet-balances = {branch = "polkadot-v0.9.10", default-features = false, git = "https://github.com/paritytech/substrate"}
->>>>>>> 0602e2b1
 serde = {version = "1.0.101"}
 sp-core = {branch = "polkadot-v0.9.10", default-features = false, git = "https://github.com/paritytech/substrate"}
 sp-io = {branch = "polkadot-v0.9.10", default-features = false, git = "https://github.com/paritytech/substrate"}
@@ -40,11 +36,7 @@
 frame-support = {branch = "polkadot-v0.9.10", default-features = false, git = "https://github.com/paritytech/substrate"}
 frame-system = {branch = "polkadot-v0.9.10", default-features = false, git = "https://github.com/paritytech/substrate"}
 log = {default-features = false, version = "0.4.14"}
-<<<<<<< HEAD
-pallet-balances = {optional = true, branch = "polkadot-v0.9.9", default-features = false, git = "https://github.com/paritytech/substrate"}
-=======
 pallet-balances = {optional = true, branch = "polkadot-v0.9.10", default-features = false, git = "https://github.com/paritytech/substrate"}
->>>>>>> 0602e2b1
 serde = {optional = true, version = "1.0.101"}
 sp-core = {branch = "polkadot-v0.9.10", default-features = false, git = "https://github.com/paritytech/substrate", optional = true}
 sp-io = {branch = "polkadot-v0.9.10", default-features = false, git = "https://github.com/paritytech/substrate", optional = true}
@@ -61,20 +53,14 @@
   "sp-core",
   "sp-io",
   "sp-keystore",
-<<<<<<< HEAD
-=======
   "pallet-balances",
->>>>>>> 0602e2b1
 ]
 runtime-benchmarks = [
   "frame-benchmarking",
   "frame-system/runtime-benchmarks",
   "frame-support/runtime-benchmarks",
   "sp-core",
-<<<<<<< HEAD
-=======
   "delegation/runtime-benchmarks",
->>>>>>> 0602e2b1
 ]
 std = [
   "codec/std",
