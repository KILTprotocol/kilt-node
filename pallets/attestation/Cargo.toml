[package]
authors = ["KILT <info@kilt.io>"]
description = "Enables adding and revoking attestations."
edition = "2021"
name = "attestation"
repository = "https://github.com/KILTprotocol/mashnet-node"
version = "1.3.1"

[package.metadata.docs.rs]
targets = ["x86_64-unknown-linux-gnu"]

[build-dependencies]
substrate-wasm-builder-runner = {version = "3.0.0"}

[dev-dependencies]
ctype = {features = ["mock"], path = "../ctype"}
kilt-support = {features = ["mock"], path = "../../support"}

pallet-balances = {branch = "polkadot-v0.9.13", default-features = false, git = "https://github.com/paritytech/substrate"}
serde = {version = "1.0.124"}
sp-core = {branch = "polkadot-v0.9.13", default-features = false, git = "https://github.com/paritytech/substrate"}
sp-io = {branch = "polkadot-v0.9.13", default-features = false, git = "https://github.com/paritytech/substrate"}
sp-keystore = {branch = "polkadot-v0.9.13", default-features = false, git = "https://github.com/paritytech/substrate"}

[dependencies]
codec = {default-features = false, features = ["derive"], package = "parity-scale-codec", version = "2.3.1"}
log = "0.4"
scale-info = {version = "1.0", default-features = false, features = ["derive"]}
serde = {optional = true, version = "1.0.124"}

# Internal dependencies
ctype = {default-features = false, path = "../ctype"}
<<<<<<< HEAD
=======
delegation = {default-features = false, path = "../delegation"}
>>>>>>> b6514cd4
kilt-support = {default-features = false, path = "../../support"}
runtime-common = {default-features = false, optional = true, path = "../../runtimes/common"}

#External dependencies
<<<<<<< HEAD
codec = {default-features = false, features = ["derive"], package = "parity-scale-codec", version = "2.3.1"}
frame-benchmarking = {branch = "polkadot-v0.9.12", default-features = false, git = "https://github.com/paritytech/substrate", optional = true}
frame-support = {branch = "polkadot-v0.9.12", default-features = false, git = "https://github.com/paritytech/substrate"}
frame-system = {branch = "polkadot-v0.9.12", default-features = false, git = "https://github.com/paritytech/substrate"}
log = {default-features = false, version = "0.4.14"}
pallet-balances = {optional = true, branch = "polkadot-v0.9.12", default-features = false, git = "https://github.com/paritytech/substrate"}
scale-info = {version = "1.0", default-features = false, features = ["derive"]}
serde = {optional = true, version = "1.0.124"}
sp-core = {branch = "polkadot-v0.9.12", default-features = false, git = "https://github.com/paritytech/substrate", optional = true}
sp-io = {branch = "polkadot-v0.9.12", default-features = false, git = "https://github.com/paritytech/substrate", optional = true}
sp-keystore = {branch = "polkadot-v0.9.12", default-features = false, git = "https://github.com/paritytech/substrate", optional = true}
sp-runtime = {branch = "polkadot-v0.9.12", default-features = false, git = "https://github.com/paritytech/substrate"}
sp-std = {branch = "polkadot-v0.9.12", default-features = false, git = "https://github.com/paritytech/substrate"}
=======
frame-benchmarking = {branch = "polkadot-v0.9.13", default-features = false, git = "https://github.com/paritytech/substrate", optional = true}
frame-support = {branch = "polkadot-v0.9.13", default-features = false, git = "https://github.com/paritytech/substrate"}
frame-system = {branch = "polkadot-v0.9.13", default-features = false, git = "https://github.com/paritytech/substrate"}
pallet-balances = {optional = true, branch = "polkadot-v0.9.13", default-features = false, git = "https://github.com/paritytech/substrate"}
sp-core = {branch = "polkadot-v0.9.13", default-features = false, git = "https://github.com/paritytech/substrate", optional = true}
sp-io = {branch = "polkadot-v0.9.13", default-features = false, git = "https://github.com/paritytech/substrate", optional = true}
sp-keystore = {branch = "polkadot-v0.9.13", default-features = false, git = "https://github.com/paritytech/substrate", optional = true}
sp-runtime = {branch = "polkadot-v0.9.13", default-features = false, git = "https://github.com/paritytech/substrate"}
sp-std = {branch = "polkadot-v0.9.13", default-features = false, git = "https://github.com/paritytech/substrate"}
>>>>>>> b6514cd4

[features]
default = ["std"]
mock = [
  "pallet-balances",
  "serde",
  "sp-core",
  "sp-io",
  "sp-keystore",
]
runtime-benchmarks = [
  "frame-benchmarking",
  "frame-support/runtime-benchmarks",
  "frame-system/runtime-benchmarks",
  "kilt-support/runtime-benchmarks",
  "sp-core",
]
std = [
  "codec/std",
  "ctype/std",
  "frame-support/std",
  "frame-system/std",
  "kilt-support/std",
  "log/std",
  "pallet-balances/std",
  "scale-info/std",
  "sp-core/std",
  "sp-io/std",
  "sp-runtime/std",
  "sp-std/std",
]
try-runtime = [
  "frame-support/try-runtime",
]<|MERGE_RESOLUTION|>--- conflicted
+++ resolved
@@ -30,29 +30,9 @@
 
 # Internal dependencies
 ctype = {default-features = false, path = "../ctype"}
-<<<<<<< HEAD
-=======
-delegation = {default-features = false, path = "../delegation"}
->>>>>>> b6514cd4
 kilt-support = {default-features = false, path = "../../support"}
-runtime-common = {default-features = false, optional = true, path = "../../runtimes/common"}
 
 #External dependencies
-<<<<<<< HEAD
-codec = {default-features = false, features = ["derive"], package = "parity-scale-codec", version = "2.3.1"}
-frame-benchmarking = {branch = "polkadot-v0.9.12", default-features = false, git = "https://github.com/paritytech/substrate", optional = true}
-frame-support = {branch = "polkadot-v0.9.12", default-features = false, git = "https://github.com/paritytech/substrate"}
-frame-system = {branch = "polkadot-v0.9.12", default-features = false, git = "https://github.com/paritytech/substrate"}
-log = {default-features = false, version = "0.4.14"}
-pallet-balances = {optional = true, branch = "polkadot-v0.9.12", default-features = false, git = "https://github.com/paritytech/substrate"}
-scale-info = {version = "1.0", default-features = false, features = ["derive"]}
-serde = {optional = true, version = "1.0.124"}
-sp-core = {branch = "polkadot-v0.9.12", default-features = false, git = "https://github.com/paritytech/substrate", optional = true}
-sp-io = {branch = "polkadot-v0.9.12", default-features = false, git = "https://github.com/paritytech/substrate", optional = true}
-sp-keystore = {branch = "polkadot-v0.9.12", default-features = false, git = "https://github.com/paritytech/substrate", optional = true}
-sp-runtime = {branch = "polkadot-v0.9.12", default-features = false, git = "https://github.com/paritytech/substrate"}
-sp-std = {branch = "polkadot-v0.9.12", default-features = false, git = "https://github.com/paritytech/substrate"}
-=======
 frame-benchmarking = {branch = "polkadot-v0.9.13", default-features = false, git = "https://github.com/paritytech/substrate", optional = true}
 frame-support = {branch = "polkadot-v0.9.13", default-features = false, git = "https://github.com/paritytech/substrate"}
 frame-system = {branch = "polkadot-v0.9.13", default-features = false, git = "https://github.com/paritytech/substrate"}
@@ -62,7 +42,6 @@
 sp-keystore = {branch = "polkadot-v0.9.13", default-features = false, git = "https://github.com/paritytech/substrate", optional = true}
 sp-runtime = {branch = "polkadot-v0.9.13", default-features = false, git = "https://github.com/paritytech/substrate"}
 sp-std = {branch = "polkadot-v0.9.13", default-features = false, git = "https://github.com/paritytech/substrate"}
->>>>>>> b6514cd4
 
 [features]
 default = ["std"]
