[package]
authors       = { workspace = true }
description   = "Enables adding and revoking attestations."
documentation = { workspace = true }
edition       = { workspace = true }
homepage      = { workspace = true }
license-file  = { workspace = true }
name          = "attestation"
readme        = { workspace = true }
repository    = { workspace = true }
version       = { workspace = true }

[package.metadata.docs.rs]
targets = ["x86_64-unknown-linux-gnu"]

[dev-dependencies]
ctype        = { workspace = true, features = ["mock"] }
kilt-support = { workspace = true, features = ["mock", "try-runtime"] }

pallet-balances = { workspace = true, features = ["std"] }
serde           = { workspace = true }
sp-core         = { workspace = true, features = ["std"] }
sp-io           = { workspace = true, features = ["std"] }
sp-keystore     = { workspace = true, features = ["std"] }

[dependencies]
# External dependencies
<<<<<<< HEAD
log.workspace = true
parity-scale-codec = {workspace = true, features = ["derive"]}
scale-info = {workspace = true, features = ["derive"]}
=======
log                = { workspace = true }
parity-scale-codec = { workspace = true, features = ["derive"] }
scale-info         = { workspace = true, features = ["derive"] }
>>>>>>> 193190d2

# Internal dependencies
ctype        = { workspace = true }
kilt-support = { workspace = true }

#External dependencies
<<<<<<< HEAD
frame-benchmarking = {workspace = true, optional = true}
frame-support.workspace = true
frame-system.workspace = true
pallet-balances = {workspace = true, optional = true}
sp-core = {workspace = true, optional = true}
sp-io = {workspace = true, optional = true}
sp-keystore = {workspace = true, optional = true}
sp-runtime.workspace = true
sp-std.workspace = true
sp-weights.workspace = true
=======
frame-benchmarking = { workspace = true, optional = true }
frame-support      = { workspace = true }
frame-system       = { workspace = true }
pallet-balances    = { workspace = true, optional = true }
sp-core            = { workspace = true, optional = true }
sp-io              = { workspace = true, optional = true }
sp-keystore        = { workspace = true, optional = true }
sp-runtime         = { workspace = true }
sp-std             = { workspace = true }
>>>>>>> 193190d2

[features]
default = ["std"]
mock = ["pallet-balances", "sp-core", "sp-io", "sp-keystore"]
runtime-benchmarks = [
  "frame-benchmarking",
  "frame-support/runtime-benchmarks",
  "frame-system/runtime-benchmarks",
  "kilt-support/runtime-benchmarks",
  "sp-core",
  "sp-runtime/runtime-benchmarks",
]
std = [
  "ctype/std",
  "frame-benchmarking?/std",
  "frame-support/std",
  "frame-system/std",
  "kilt-support/std",
  "log/std",
  "pallet-balances/std",
  "parity-scale-codec/std",
  "scale-info/std",
  "sp-core/std",
  "sp-io/std",
  "sp-runtime/std",
  "sp-std/std",
]
try-runtime = [
  "frame-support/try-runtime",
  "frame-system/try-runtime",
  "kilt-support/try-runtime",
]<|MERGE_RESOLUTION|>--- conflicted
+++ resolved
@@ -25,33 +25,15 @@
 
 [dependencies]
 # External dependencies
-<<<<<<< HEAD
-log.workspace = true
-parity-scale-codec = {workspace = true, features = ["derive"]}
-scale-info = {workspace = true, features = ["derive"]}
-=======
 log                = { workspace = true }
 parity-scale-codec = { workspace = true, features = ["derive"] }
 scale-info         = { workspace = true, features = ["derive"] }
->>>>>>> 193190d2
 
 # Internal dependencies
 ctype        = { workspace = true }
 kilt-support = { workspace = true }
 
 #External dependencies
-<<<<<<< HEAD
-frame-benchmarking = {workspace = true, optional = true}
-frame-support.workspace = true
-frame-system.workspace = true
-pallet-balances = {workspace = true, optional = true}
-sp-core = {workspace = true, optional = true}
-sp-io = {workspace = true, optional = true}
-sp-keystore = {workspace = true, optional = true}
-sp-runtime.workspace = true
-sp-std.workspace = true
-sp-weights.workspace = true
-=======
 frame-benchmarking = { workspace = true, optional = true }
 frame-support      = { workspace = true }
 frame-system       = { workspace = true }
@@ -61,7 +43,7 @@
 sp-keystore        = { workspace = true, optional = true }
 sp-runtime         = { workspace = true }
 sp-std             = { workspace = true }
->>>>>>> 193190d2
+sp-weights         = { workspace = true }
 
 [features]
 default = ["std"]
