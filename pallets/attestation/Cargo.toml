[package]
authors = ["KILT <info@kilt.io>"]
description = "Enables adding and revoking attestations."
edition = "2021"
name = "attestation"
repository = "https://github.com/KILTprotocol/kilt-node"
version = "1.7.1"

[package.metadata.docs.rs]
targets = ["x86_64-unknown-linux-gnu"]

[build-dependencies]
substrate-wasm-builder = {git = "https://github.com/paritytech/substrate", branch = "polkadot-v0.9.27"}

[dev-dependencies]
ctype = {features = ["mock"], path = "../ctype"}
kilt-support = {features = ["mock"], path = "../../support"}

pallet-balances = {branch = "polkadot-v0.9.27", git = "https://github.com/paritytech/substrate"}
serde = "1.0.142"
sp-core = {branch = "polkadot-v0.9.27", git = "https://github.com/paritytech/substrate"}
sp-io = {branch = "polkadot-v0.9.27", git = "https://github.com/paritytech/substrate"}
sp-keystore = {branch = "polkadot-v0.9.27", git = "https://github.com/paritytech/substrate"}

[dependencies]
codec = {package = "parity-scale-codec", version = "3.1.5", default-features = false, features = ["derive"]}
log = "0.4.17"
scale-info = {version = "2.1.1", default-features = false, features = ["derive"]}
serde = {version = "1.0.142", optional = true}

# Internal dependencies
ctype = {default-features = false, path = "../ctype"}
kilt-support = {default-features = false, path = "../../support"}

<<<<<<< HEAD
# External dependencies
frame-benchmarking = {branch = "polkadot-v0.9.26", default-features = false, git = "https://github.com/paritytech/substrate", optional = true}
frame-support = {branch = "polkadot-v0.9.26", default-features = false, git = "https://github.com/paritytech/substrate"}
frame-system = {branch = "polkadot-v0.9.26", default-features = false, git = "https://github.com/paritytech/substrate"}
pallet-balances = {branch = "polkadot-v0.9.26", default-features = false, git = "https://github.com/paritytech/substrate", optional = true}
sp-core = {branch = "polkadot-v0.9.26", default-features = false, git = "https://github.com/paritytech/substrate", optional = true}
sp-io = {branch = "polkadot-v0.9.26", default-features = false, git = "https://github.com/paritytech/substrate", optional = true}
sp-keystore = {branch = "polkadot-v0.9.26", default-features = false, git = "https://github.com/paritytech/substrate", optional = true}
sp-runtime = {branch = "polkadot-v0.9.26", default-features = false, git = "https://github.com/paritytech/substrate"}
sp-std = {branch = "polkadot-v0.9.26", default-features = false, git = "https://github.com/paritytech/substrate"}
=======
#External dependencies
frame-benchmarking = {branch = "polkadot-v0.9.27", default-features = false, git = "https://github.com/paritytech/substrate", optional = true}
frame-support = {branch = "polkadot-v0.9.27", default-features = false, git = "https://github.com/paritytech/substrate"}
frame-system = {branch = "polkadot-v0.9.27", default-features = false, git = "https://github.com/paritytech/substrate"}
pallet-balances = {branch = "polkadot-v0.9.27", default-features = false, git = "https://github.com/paritytech/substrate", optional = true}
sp-core = {branch = "polkadot-v0.9.27", default-features = false, git = "https://github.com/paritytech/substrate", optional = true}
sp-io = {branch = "polkadot-v0.9.27", default-features = false, git = "https://github.com/paritytech/substrate", optional = true}
sp-keystore = {branch = "polkadot-v0.9.27", default-features = false, git = "https://github.com/paritytech/substrate", optional = true}
sp-runtime = {branch = "polkadot-v0.9.27", default-features = false, git = "https://github.com/paritytech/substrate"}
sp-std = {branch = "polkadot-v0.9.27", default-features = false, git = "https://github.com/paritytech/substrate"}
>>>>>>> 31cb03d5

[features]
default = ["std"]
mock = [
  "pallet-balances",
  "serde",
  "sp-core",
  "sp-io",
  "sp-keystore",
]
runtime-benchmarks = [
  "frame-benchmarking",
  "frame-support/runtime-benchmarks",
  "frame-system/runtime-benchmarks",
  "kilt-support/runtime-benchmarks",
  "sp-core",
]
std = [
  "codec/std",
  "ctype/std",
  "frame-support/std",
  "frame-system/std",
  "kilt-support/std",
  "log/std",
  "pallet-balances/std",
  "scale-info/std",
  "sp-core/std",
  "sp-io/std",
  "sp-runtime/std",
  "sp-std/std",
]
try-runtime = [
  "frame-support/try-runtime",
]<|MERGE_RESOLUTION|>--- conflicted
+++ resolved
@@ -32,19 +32,7 @@
 ctype = {default-features = false, path = "../ctype"}
 kilt-support = {default-features = false, path = "../../support"}
 
-<<<<<<< HEAD
 # External dependencies
-frame-benchmarking = {branch = "polkadot-v0.9.26", default-features = false, git = "https://github.com/paritytech/substrate", optional = true}
-frame-support = {branch = "polkadot-v0.9.26", default-features = false, git = "https://github.com/paritytech/substrate"}
-frame-system = {branch = "polkadot-v0.9.26", default-features = false, git = "https://github.com/paritytech/substrate"}
-pallet-balances = {branch = "polkadot-v0.9.26", default-features = false, git = "https://github.com/paritytech/substrate", optional = true}
-sp-core = {branch = "polkadot-v0.9.26", default-features = false, git = "https://github.com/paritytech/substrate", optional = true}
-sp-io = {branch = "polkadot-v0.9.26", default-features = false, git = "https://github.com/paritytech/substrate", optional = true}
-sp-keystore = {branch = "polkadot-v0.9.26", default-features = false, git = "https://github.com/paritytech/substrate", optional = true}
-sp-runtime = {branch = "polkadot-v0.9.26", default-features = false, git = "https://github.com/paritytech/substrate"}
-sp-std = {branch = "polkadot-v0.9.26", default-features = false, git = "https://github.com/paritytech/substrate"}
-=======
-#External dependencies
 frame-benchmarking = {branch = "polkadot-v0.9.27", default-features = false, git = "https://github.com/paritytech/substrate", optional = true}
 frame-support = {branch = "polkadot-v0.9.27", default-features = false, git = "https://github.com/paritytech/substrate"}
 frame-system = {branch = "polkadot-v0.9.27", default-features = false, git = "https://github.com/paritytech/substrate"}
@@ -54,7 +42,6 @@
 sp-keystore = {branch = "polkadot-v0.9.27", default-features = false, git = "https://github.com/paritytech/substrate", optional = true}
 sp-runtime = {branch = "polkadot-v0.9.27", default-features = false, git = "https://github.com/paritytech/substrate"}
 sp-std = {branch = "polkadot-v0.9.27", default-features = false, git = "https://github.com/paritytech/substrate"}
->>>>>>> 31cb03d5
 
 [features]
 default = ["std"]
