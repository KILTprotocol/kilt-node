--- conflicted
+++ resolved
@@ -3,13 +3,8 @@
 description = "Enables adding and revoking attestations."
 edition = "2021"
 name = "attestation"
-<<<<<<< HEAD
-repository = "https://github.com/KILTprotocol/kilt-node"
-version = "1.7.1"
-=======
 repository = "https://github.com/KILTprotocol/mashnet-node"
 version = "1.7.2"
->>>>>>> a7b2c43a
 
 [package.metadata.docs.rs]
 targets = ["x86_64-unknown-linux-gnu"]
@@ -38,17 +33,6 @@
 kilt-support = {default-features = false, path = "../../support"}
 
 # External dependencies
-<<<<<<< HEAD
-frame-benchmarking = {branch = "polkadot-v0.9.27", default-features = false, git = "https://github.com/paritytech/substrate", optional = true}
-frame-support = {branch = "polkadot-v0.9.27", default-features = false, git = "https://github.com/paritytech/substrate"}
-frame-system = {branch = "polkadot-v0.9.27", default-features = false, git = "https://github.com/paritytech/substrate"}
-pallet-balances = {branch = "polkadot-v0.9.27", default-features = false, git = "https://github.com/paritytech/substrate", optional = true}
-sp-core = {branch = "polkadot-v0.9.27", default-features = false, git = "https://github.com/paritytech/substrate", optional = true}
-sp-io = {branch = "polkadot-v0.9.27", default-features = false, git = "https://github.com/paritytech/substrate", optional = true}
-sp-keystore = {branch = "polkadot-v0.9.27", default-features = false, git = "https://github.com/paritytech/substrate", optional = true}
-sp-runtime = {branch = "polkadot-v0.9.27", default-features = false, git = "https://github.com/paritytech/substrate"}
-sp-std = {branch = "polkadot-v0.9.27", default-features = false, git = "https://github.com/paritytech/substrate"}
-=======
 frame-benchmarking = {branch = "polkadot-v0.9.28", default-features = false, git = "https://github.com/paritytech/substrate", optional = true}
 frame-support = {branch = "polkadot-v0.9.28", default-features = false, git = "https://github.com/paritytech/substrate"}
 frame-system = {branch = "polkadot-v0.9.28", default-features = false, git = "https://github.com/paritytech/substrate"}
@@ -58,7 +42,6 @@
 sp-keystore = {branch = "polkadot-v0.9.28", default-features = false, git = "https://github.com/paritytech/substrate", optional = true}
 sp-runtime = {branch = "polkadot-v0.9.28", default-features = false, git = "https://github.com/paritytech/substrate"}
 sp-std = {branch = "polkadot-v0.9.28", default-features = false, git = "https://github.com/paritytech/substrate"}
->>>>>>> a7b2c43a
 
 [features]
 default = ["std"]
