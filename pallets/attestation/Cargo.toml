[package]
authors = ["KILT <info@kilt.io>"]
description = "Enables adding and revoking attestations."
edition = "2021"
name = "attestation"
repository = "https://github.com/KILTprotocol/mashnet-node"
version = "1.7.1"

[package.metadata.docs.rs]
targets = ["x86_64-unknown-linux-gnu"]

[build-dependencies]
substrate-wasm-builder = {git = "https://github.com/paritytech/substrate", branch = "polkadot-v0.9.27"}

[dev-dependencies]
ctype = {features = ["mock"], path = "../ctype"}
kilt-support = {features = ["mock"], path = "../../support"}

<<<<<<< HEAD
pallet-balances = {branch = "polkadot-v0.9.27", git = "https://github.com/paritytech/substrate"}
serde = "1.0.137"
sp-core = {branch = "polkadot-v0.9.27", git = "https://github.com/paritytech/substrate"}
sp-io = {branch = "polkadot-v0.9.27", git = "https://github.com/paritytech/substrate"}
sp-keystore = {branch = "polkadot-v0.9.27", git = "https://github.com/paritytech/substrate"}
=======
pallet-balances = {branch = "polkadot-v0.9.26", git = "https://github.com/paritytech/substrate"}
serde = "1.0.140"
sp-core = {branch = "polkadot-v0.9.26", git = "https://github.com/paritytech/substrate"}
sp-io = {branch = "polkadot-v0.9.26", git = "https://github.com/paritytech/substrate"}
sp-keystore = {branch = "polkadot-v0.9.26", git = "https://github.com/paritytech/substrate"}
>>>>>>> 7f8d46d9

[dependencies]
codec = {package = "parity-scale-codec", version = "3.1.5", default-features = false, features = ["derive"]}
log = "0.4.17"
scale-info = {version = "2.1.1", default-features = false, features = ["derive"]}
serde = {version = "1.0.140", optional = true}

# Internal dependencies
ctype = {default-features = false, path = "../ctype"}
kilt-support = {default-features = false, path = "../../support"}

#External dependencies
frame-benchmarking = {branch = "polkadot-v0.9.27", default-features = false, git = "https://github.com/paritytech/substrate", optional = true}
frame-support = {branch = "polkadot-v0.9.27", default-features = false, git = "https://github.com/paritytech/substrate"}
frame-system = {branch = "polkadot-v0.9.27", default-features = false, git = "https://github.com/paritytech/substrate"}
pallet-balances = {branch = "polkadot-v0.9.27", default-features = false, git = "https://github.com/paritytech/substrate", optional = true}
sp-core = {branch = "polkadot-v0.9.27", default-features = false, git = "https://github.com/paritytech/substrate", optional = true}
sp-io = {branch = "polkadot-v0.9.27", default-features = false, git = "https://github.com/paritytech/substrate", optional = true}
sp-keystore = {branch = "polkadot-v0.9.27", default-features = false, git = "https://github.com/paritytech/substrate", optional = true}
sp-runtime = {branch = "polkadot-v0.9.27", default-features = false, git = "https://github.com/paritytech/substrate"}
sp-std = {branch = "polkadot-v0.9.27", default-features = false, git = "https://github.com/paritytech/substrate"}

[features]
default = ["std"]
mock = [
  "pallet-balances",
  "serde",
  "sp-core",
  "sp-io",
  "sp-keystore",
]
runtime-benchmarks = [
  "frame-benchmarking",
  "frame-support/runtime-benchmarks",
  "frame-system/runtime-benchmarks",
  "kilt-support/runtime-benchmarks",
  "sp-core",
]
std = [
  "codec/std",
  "ctype/std",
  "frame-support/std",
  "frame-system/std",
  "kilt-support/std",
  "log/std",
  "pallet-balances/std",
  "scale-info/std",
  "sp-core/std",
  "sp-io/std",
  "sp-runtime/std",
  "sp-std/std",
]
try-runtime = [
  "frame-support/try-runtime",
]<|MERGE_RESOLUTION|>--- conflicted
+++ resolved
@@ -16,19 +16,11 @@
 ctype = {features = ["mock"], path = "../ctype"}
 kilt-support = {features = ["mock"], path = "../../support"}
 
-<<<<<<< HEAD
 pallet-balances = {branch = "polkadot-v0.9.27", git = "https://github.com/paritytech/substrate"}
-serde = "1.0.137"
+serde = "1.0.140"
 sp-core = {branch = "polkadot-v0.9.27", git = "https://github.com/paritytech/substrate"}
 sp-io = {branch = "polkadot-v0.9.27", git = "https://github.com/paritytech/substrate"}
 sp-keystore = {branch = "polkadot-v0.9.27", git = "https://github.com/paritytech/substrate"}
-=======
-pallet-balances = {branch = "polkadot-v0.9.26", git = "https://github.com/paritytech/substrate"}
-serde = "1.0.140"
-sp-core = {branch = "polkadot-v0.9.26", git = "https://github.com/paritytech/substrate"}
-sp-io = {branch = "polkadot-v0.9.26", git = "https://github.com/paritytech/substrate"}
-sp-keystore = {branch = "polkadot-v0.9.26", git = "https://github.com/paritytech/substrate"}
->>>>>>> 7f8d46d9
 
 [dependencies]
 codec = {package = "parity-scale-codec", version = "3.1.5", default-features = false, features = ["derive"]}
