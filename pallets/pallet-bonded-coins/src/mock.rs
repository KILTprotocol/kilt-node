<<<<<<< HEAD
use frame_support::Hashable;
use parity_scale_codec::Codec;
=======
use frame_support::{
	parameter_types,
	traits::{fungible::MutateHold, ConstU128, ConstU32},
	weights::constants::RocksDbWeight,
	Hashable,
};
use frame_system::{EnsureRoot, EnsureSigned};
use sp_core::U256;
use sp_runtime::{
	traits::{BlakeTwo256, IdentifyAccount, IdentityLookup, Verify},
	BoundedVec, BuildStorage, MultiSignature, Permill,
};
>>>>>>> b2738f5f
use substrate_fixed::{
	traits::{FixedSigned, FixedUnsigned},
	types::{I75F53, U75F53},
};

<<<<<<< HEAD
use crate::curves::{
	lmsr::{LMSRParameters, LMSRParametersInput},
	polynomial::{PolynomialParameters, PolynomialParametersInput},
	square_root::{SquareRootParameters, SquareRootParametersInput},
	Curve, CurveInput,
=======
use crate::{
	self as pallet_bonded_coins,
	curves::{
		polynomial::{PolynomialParameters, PolynomialParametersInput},
		Curve, CurveInput,
	},
	types::{Locks, PoolStatus},
	DepositCurrencyBalanceOf, HoldReason, PoolDetailsOf,
>>>>>>> b2738f5f
};

pub type Float = I75F53;
type FloatInput = U75F53;

pub(crate) const MAX_ERROR: Permill = Permill::from_perthousand(1);

// helper functions
pub fn assert_relative_eq<T: FixedSigned>(target: T, expected: T, epsilon: T) {
	assert!(
		(target - expected).abs() <= epsilon,
		"Expected {:?} +/- {:?} but got {:?}",
		expected,
		epsilon,
		target
	);
}

pub(crate) fn mocks_curve_get_collateral_at_supply(supply: u128) -> u128 {
	let supply_u256 = U256::from(supply);
	let sup_squared = supply_u256 * supply_u256;
	// curve is f(x) = 4x + 3, resulting in f'(x) = 2x^2 + 3x.
	// The actual implementation operates on denomination-scaled amounts; we can
	// replicate this behaviour based on smallest units by denomination-scaling 'n',
	// the factor of x
	let result =
		U256::from(2) * sup_squared / U256::exp10(DEFAULT_BONDED_DENOMINATION.into()) + U256::from(3) * supply_u256;
	result
		.try_into()
		.expect("expected collateral too large for balance type")
}

pub(crate) fn get_linear_bonding_curve<Float: FixedSigned>() -> Curve<Float> {
	let m = Float::from_num(0);
	let n = Float::from_num(2);
	let o = Float::from_num(3);
	Curve::Polynomial(PolynomialParameters { m, n, o })
}

pub(crate) fn get_linear_bonding_curve_input<Float: FixedUnsigned>() -> CurveInput<Float> {
	let m = Float::from_num(0);
	let n = Float::from_num(2);
	let o = Float::from_num(3);
	CurveInput::Polynomial(PolynomialParametersInput { m, n, o })
}

pub(crate) fn get_square_root_curve<Float: FixedSigned>() -> Curve<Float> {
	let m = Float::from_num(3);
	let n = Float::from_num(2);
	Curve::SquareRoot(SquareRootParameters { m, n })
}

pub(crate) fn get_square_root_curve_input<Float: FixedUnsigned>() -> CurveInput<Float> {
	let m = Float::from_num(3);
	let n = Float::from_num(2);
	CurveInput::SquareRoot(SquareRootParametersInput { m, n })
}

pub(crate) fn get_lmsr_curve<Float: FixedSigned>() -> Curve<Float> {
	let m = Float::from_num(3);
	Curve::Lmsr(LMSRParameters { m })
}

pub(crate) fn get_lmsr_curve_input<Float: FixedUnsigned>() -> CurveInput<Float> {
	let m = Float::from_num(3);
	CurveInput::Lmsr(LMSRParametersInput { m })
}

pub(crate) fn calculate_pool_id<AssetId, AccountId>(currencies: &[AssetId]) -> AccountId
where
	AssetId: Clone + Hashable + Codec,
	AccountId: From<[u8; 32]>,
{
	AccountId::from(currencies.to_vec().blake2_256())
}

#[cfg(test)]
pub mod runtime {

	use super::*;
	use frame_support::{
		parameter_types,
		traits::{ConstU128, ConstU32},
		weights::constants::RocksDbWeight,
	};
	use frame_system::{EnsureRoot, EnsureSigned};
	use sp_runtime::{
		traits::{BlakeTwo256, IdentifyAccount, IdentityLookup, Verify},
		BoundedVec, BuildStorage, MultiSignature,
	};

	use crate::{
		self as pallet_bonded_coins,
		types::{Locks, PoolStatus},
		DepositCurrencyBalanceOf, PoolDetailsOf,
	};

	pub type Float = I75F53;
	pub(crate) type FloatInput = U75F53;
	pub type Hash = sp_core::H256;
	pub type Balance = u128;
	pub type AssetId = u32;
	pub type Signature = MultiSignature;
	pub type AccountPublic = <Signature as Verify>::Signer;
	pub type AccountId = <AccountPublic as IdentifyAccount>::AccountId;

	// accounts
	pub(crate) const ACCOUNT_00: AccountId = AccountId::new([0u8; 32]);
	pub(crate) const ACCOUNT_01: AccountId = AccountId::new([1u8; 32]);
	const ACCOUNT_99: AccountId = AccountId::new([99u8; 32]);
	// assets
	pub(crate) const DEFAULT_BONDED_CURRENCY_ID: AssetId = 0;
	pub(crate) const DEFAULT_COLLATERAL_CURRENCY_ID: AssetId = AssetId::MAX;
	pub(crate) const DEFAULT_COLLATERAL_DENOMINATION: u8 = 10;
	pub(crate) const DEFAULT_BONDED_DENOMINATION: u8 = 10;
	pub(crate) const ONE_HUNDRED_KILT: u128 = 100_000_000_000_000_000;

	pub type Block = frame_system::mocking::MockBlock<Test>;

	pub fn generate_pool_details(
		currencies: Vec<AssetId>,
		curve: Curve<Float>,
		transferable: bool,
		state: Option<PoolStatus<Locks>>,
		manager: Option<AccountId>,
		collateral_id: Option<AssetId>,
		owner: Option<AccountId>,
	) -> PoolDetailsOf<Test> {
		let bonded_currencies = BoundedVec::truncate_from(currencies);
		let state = state.unwrap_or(PoolStatus::Active);
		let owner = owner.unwrap_or(ACCOUNT_99);
		let collateral_id = collateral_id.unwrap_or(DEFAULT_COLLATERAL_CURRENCY_ID);
		PoolDetailsOf::<Test> {
			curve,
			manager,
			transferable,
			bonded_currencies,
			state,
			collateral_id,
			denomination: DEFAULT_BONDED_DENOMINATION,
			owner,
		}
	}

	pub(crate) fn events() -> Vec<crate::Event<Test>> {
		System::events()
			.into_iter()
			.map(|r| r.event)
			.filter_map(|e| {
				if let RuntimeEvent::BondingPallet(e) = e {
					Some(e)
				} else {
					None
				}
			})
			.collect::<Vec<_>>()
	}

	frame_support::construct_runtime!(
		pub enum Test
		{
			System: frame_system,
			Balances: pallet_balances,
			Assets: pallet_assets,
			BondingPallet: crate,
		}
	);

	parameter_types! {
		pub const SS58Prefix: u8 = 38;
		pub const BlockHashCount: u64 = 250;
	}

	impl frame_system::Config for Test {
		type AccountData = pallet_balances::AccountData<Balance>;
		type AccountId = AccountId;
		type BaseCallFilter = frame_support::traits::Everything;
		type Block = Block;
		type BlockHashCount = BlockHashCount;
		type BlockLength = ();
		type BlockWeights = ();
		type DbWeight = RocksDbWeight;
		type Hash = Hash;
		type Hashing = BlakeTwo256;
		type Lookup = IdentityLookup<Self::AccountId>;
		type MaxConsumers = ConstU32<16>;
		type Nonce = u64;
		type OnKilledAccount = ();
		type OnNewAccount = ();
		type OnSetCode = ();
		type PalletInfo = PalletInfo;
		type RuntimeCall = RuntimeCall;
		type RuntimeEvent = RuntimeEvent;
		type RuntimeOrigin = RuntimeOrigin;
		type RuntimeTask = ();
		type SS58Prefix = SS58Prefix;
		type SystemWeightInfo = ();
		type Version = ();
	}

	parameter_types! {
		pub const ExistentialDeposit: Balance = 500;
		pub const MaxLocks: u32 = 50;
		pub const MaxReserves: u32 = 50;
	}

	impl pallet_balances::Config for Test {
		type AccountStore = System;
		type Balance = Balance;
		type DustRemoval = ();
		type ExistentialDeposit = ExistentialDeposit;
		type FreezeIdentifier = ();
		type MaxFreezes = ();
		type MaxLocks = MaxLocks;
		type MaxReserves = MaxReserves;
		type ReserveIdentifier = [u8; 8];
		type RuntimeEvent = RuntimeEvent;
		type RuntimeFreezeReason = ();
		type RuntimeHoldReason = RuntimeHoldReason;
		type WeightInfo = ();
	}

	parameter_types! {
		pub const StringLimit: u32 = 50;

	}
	impl pallet_assets::Config for Test {
		type ApprovalDeposit = ConstU128<0>;
		type AssetAccountDeposit = ConstU128<0>;
		type AssetDeposit = ConstU128<0>;
		type AssetId = AssetId;
		type AssetIdParameter = AssetId;
		type Balance = Balance;
		type CallbackHandle = ();
		type CreateOrigin = EnsureSigned<AccountId>;
		type Currency = Balances;
		type Extra = ();
		type ForceOrigin = EnsureRoot<AccountId>;
		type Freezer = ();
		type MetadataDepositBase = ConstU128<0>;
		type MetadataDepositPerByte = ConstU128<0>;
		type RemoveItemsLimit = ConstU32<5>;
		type RuntimeEvent = RuntimeEvent;
		type StringLimit = StringLimit;
		type WeightInfo = ();

		#[cfg(feature = "runtime-benchmarks")]
		type BenchmarkHelper = ();
	}
	parameter_types! {
		pub const CurrencyDeposit: Balance = 500;
		pub const MaxCurrencies: u32 = 50;
		pub const CollateralAssetId: u32 = u32::MAX;
		pub const MaxDenomination: u8 = 15;
	}

	impl pallet_bonded_coins::Config for Test {
		type AssetId = AssetId;
		type BaseDeposit = ExistentialDeposit;
		type CollateralCurrencies = Assets;
		type CurveParameterInput = FloatInput;
		type CurveParameterType = Float;
		type DefaultOrigin = EnsureSigned<AccountId>;
		type DepositCurrency = Balances;
		type DepositPerCurrency = CurrencyDeposit;
		type ForceOrigin = EnsureRoot<AccountId>;
		type Fungibles = Assets;
		type MaxCurrencies = MaxCurrencies;
		type MaxDenomination = MaxDenomination;
		type MaxStringLength = StringLimit;
		type PoolCreateOrigin = EnsureSigned<AccountId>;
		type PoolId = AccountId;
		type RuntimeEvent = RuntimeEvent;
		type RuntimeHoldReason = RuntimeHoldReason;
		type WeightInfo = ();

		#[cfg(feature = "runtime-benchmarks")]
		type BenchmarkHelper = ();
	}

	#[derive(Clone, Default)]
	pub(crate) struct ExtBuilder {
		native_assets: Vec<(AccountId, DepositCurrencyBalanceOf<Test>)>,
		bonded_balance: Vec<(AssetId, AccountId, Balance)>,
		//  pool_id, PoolDetails
		pools: Vec<(AccountId, PoolDetailsOf<Test>)>,
		collaterals: Vec<AssetId>,
	}

	impl ExtBuilder {
		pub(crate) fn with_native_balances(
			mut self,
			native_assets: Vec<(AccountId, DepositCurrencyBalanceOf<Test>)>,
		) -> Self {
			self.native_assets = native_assets;
			self
		}

		pub(crate) fn with_collaterals(mut self, collaterals: Vec<AssetId>) -> Self {
			self.collaterals = collaterals;
			self
		}

		pub(crate) fn with_pools(mut self, pools: Vec<(AccountId, PoolDetailsOf<Test>)>) -> Self {
			self.pools = pools;
			self
		}

		pub(crate) fn with_bonded_balance(mut self, bonded_balance: Vec<(AssetId, AccountId, Balance)>) -> Self {
			self.bonded_balance = bonded_balance;
			self
		}

		pub(crate) fn build(self) -> sp_io::TestExternalities {
			let mut storage = frame_system::GenesisConfig::<Test>::default().build_storage().unwrap();
			pallet_balances::GenesisConfig::<Test> {
				balances: self.native_assets.clone(),
			}
			.assimilate_storage(&mut storage)
			.expect("assimilate should not fail");

			let collateral_assets = self.collaterals.iter().map(|id| (*id, ACCOUNT_99, true, 1));

			let all_assets: Vec<_> = self
				.pools
				.iter()
				.flat_map(|(owner, pool)| {
					pool.bonded_currencies
						.iter()
						.map(|id| (*id, owner.to_owned(), false, 1u128))
						.collect::<Vec<(AssetId, AccountId, bool, Balance)>>()
				})
				.chain(collateral_assets)
				.collect();

			// NextAssetId is set to the maximum value of all collateral/bonded currency
			// ids, plus one. If no currencies are created, it's set to 0.
			let next_asset_id = all_assets.iter().map(|(id, ..)| id).max().map_or(0, |id| id + 1);

			pallet_assets::GenesisConfig::<Test> {
				assets: all_assets,
				accounts: self.bonded_balance,
				metadata: self
					.pools
					.iter()
					.flat_map(|(_, pool_details)| {
						pool_details
							.bonded_currencies
							.iter()
							.map(|id| (*id, vec![], vec![], pool_details.denomination))
							.collect::<Vec<(u32, Vec<u8>, Vec<u8>, u8)>>()
					})
					.chain(
						self.collaterals
							.into_iter()
							.map(|id| (id, vec![], vec![], DEFAULT_COLLATERAL_DENOMINATION)),
					)
					.collect(),
			}
			.assimilate_storage(&mut storage)
			.expect("assimilate should not fail");

			let mut ext = sp_io::TestExternalities::new(storage);

			ext.execute_with(|| {
				System::set_block_number(System::block_number() + 1);

				self.pools.into_iter().for_each(|(pool_id, pool)| {
					// try to continue if we can't create the hold - might not be needed for all
					// tests
					let _ = <Test as crate::Config>::DepositCurrency::hold(
						&HoldReason::Deposit.into(),
						&pool.owner,
						BondingPallet::calculate_pool_deposit(pool.bonded_currencies.len()),
					);
					crate::Pools::<Test>::insert(pool_id, pool);
				});

				crate::NextAssetId::<Test>::set(next_asset_id);
			});

			ext
		}

		#[cfg(feature = "runtime-benchmarks")]
		pub(crate) fn build_with_keystore(self) -> sp_io::TestExternalities {
			use sp_keystore::{testing::MemoryKeystore, KeystoreExt};
			use sp_std::sync::Arc;

			let mut ext = self.build();

			let keystore = MemoryKeystore::new();
			ext.register_extension(KeystoreExt(Arc::new(keystore)));

			ext
		}
	}
}<|MERGE_RESOLUTION|>--- conflicted
+++ resolved
@@ -1,7 +1,3 @@
-<<<<<<< HEAD
-use frame_support::Hashable;
-use parity_scale_codec::Codec;
-=======
 use frame_support::{
 	parameter_types,
 	traits::{fungible::MutateHold, ConstU128, ConstU32},
@@ -9,39 +5,32 @@
 	Hashable,
 };
 use frame_system::{EnsureRoot, EnsureSigned};
+use parity_scale_codec::Codec;
 use sp_core::U256;
 use sp_runtime::{
 	traits::{BlakeTwo256, IdentifyAccount, IdentityLookup, Verify},
 	BoundedVec, BuildStorage, MultiSignature, Permill,
 };
->>>>>>> b2738f5f
 use substrate_fixed::{
 	traits::{FixedSigned, FixedUnsigned},
 	types::{I75F53, U75F53},
 };
 
-<<<<<<< HEAD
-use crate::curves::{
-	lmsr::{LMSRParameters, LMSRParametersInput},
-	polynomial::{PolynomialParameters, PolynomialParametersInput},
-	square_root::{SquareRootParameters, SquareRootParametersInput},
-	Curve, CurveInput,
-=======
 use crate::{
-	self as pallet_bonded_coins,
 	curves::{
+		lmsr::{LMSRParameters, LMSRParametersInput},
 		polynomial::{PolynomialParameters, PolynomialParametersInput},
+		square_root::{SquareRootParameters, SquareRootParametersInput},
 		Curve, CurveInput,
 	},
 	types::{Locks, PoolStatus},
 	DepositCurrencyBalanceOf, HoldReason, PoolDetailsOf,
->>>>>>> b2738f5f
 };
-
 pub type Float = I75F53;
 type FloatInput = U75F53;
 
 pub(crate) const MAX_ERROR: Permill = Permill::from_perthousand(1);
+pub(crate) const DEFAULT_BONDED_DENOMINATION: u8 = 10;
 
 // helper functions
 pub fn assert_relative_eq<T: FixedSigned>(target: T, expected: T, epsilon: T) {
@@ -133,8 +122,6 @@
 		DepositCurrencyBalanceOf, PoolDetailsOf,
 	};
 
-	pub type Float = I75F53;
-	pub(crate) type FloatInput = U75F53;
 	pub type Hash = sp_core::H256;
 	pub type Balance = u128;
 	pub type AssetId = u32;
@@ -145,12 +132,11 @@
 	// accounts
 	pub(crate) const ACCOUNT_00: AccountId = AccountId::new([0u8; 32]);
 	pub(crate) const ACCOUNT_01: AccountId = AccountId::new([1u8; 32]);
-	const ACCOUNT_99: AccountId = AccountId::new([99u8; 32]);
+	pub(crate) const ACCOUNT_99: AccountId = AccountId::new([99u8; 32]);
 	// assets
 	pub(crate) const DEFAULT_BONDED_CURRENCY_ID: AssetId = 0;
 	pub(crate) const DEFAULT_COLLATERAL_CURRENCY_ID: AssetId = AssetId::MAX;
 	pub(crate) const DEFAULT_COLLATERAL_DENOMINATION: u8 = 10;
-	pub(crate) const DEFAULT_BONDED_DENOMINATION: u8 = 10;
 	pub(crate) const ONE_HUNDRED_KILT: u128 = 100_000_000_000_000_000;
 
 	pub type Block = frame_system::mocking::MockBlock<Test>;
