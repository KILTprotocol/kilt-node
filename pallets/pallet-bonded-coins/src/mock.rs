--- conflicted
+++ resolved
@@ -69,11 +69,7 @@
 		self as pallet_bonded_coins,
 		traits::NextAssetIds,
 		types::{Locks, PoolStatus},
-<<<<<<< HEAD
-		DepositBalanceOf, HoldReason, PoolDetailsOf,
-=======
-		Config, DepositCurrencyBalanceOf, FungiblesAssetIdOf, HoldReason, PoolDetailsOf,
->>>>>>> 4149b85c
+		Config, DepositBalanceOf, FungiblesAssetIdOf, HoldReason, PoolDetailsOf,
 	};
 
 	pub type Hash = sp_core::H256;
@@ -183,7 +179,7 @@
 		FungiblesAssetIdOf<T>: From<AssetId>,
 	{
 		type Error = DispatchError;
-		fn try_get(n: u32) -> Result<BoundedVec<FungiblesAssetIdOf<T>, T::MaxCurrencies>, Self::Error> {
+		fn try_get(n: u32) -> Result<BoundedVec<FungiblesAssetIdOf<T>, T::MaxCurrenciesPerPool>, Self::Error> {
 			let next_asset_id = NextAssetId::<BondingPallet>::get();
 
 			let new_next_asset_id = next_asset_id.checked_add(n).ok_or(ArithmeticError::Overflow)?;
@@ -307,12 +303,8 @@
 		type Fungibles = Assets;
 		type MaxCurrenciesPerPool = MaxCurrenciesPerPool;
 		type MaxDenomination = MaxDenomination;
-<<<<<<< HEAD
 		type MaxStringInputLength = StringLimit;
-=======
-		type MaxStringLength = StringLimit;
 		type NextAssetIds = NextAssetIdGenerator;
->>>>>>> 4149b85c
 		type PoolCreateOrigin = EnsureSigned<AccountId>;
 		type PoolId = AccountId;
 		type RuntimeEvent = RuntimeEvent;
