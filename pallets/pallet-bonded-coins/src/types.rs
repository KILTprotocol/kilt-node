use parity_scale_codec::{Decode, Encode, MaxEncodedLen};
use scale_info::TypeInfo;

/// Locks applied to a pool.
#[derive(Default, Clone, Encode, Decode, PartialEq, Eq, TypeInfo, MaxEncodedLen, Debug)]
pub struct Locks {
	pub allow_mint: bool,
	pub allow_burn: bool,
	pub allow_swap: bool,
}

/// Status of a pool.
#[derive(Clone, Encode, Decode, PartialEq, Eq, TypeInfo, MaxEncodedLen, Debug)]
pub enum PoolStatus<LockType> {
	Active,
	Locked(LockType),
	Refunding,
	Destroying,
}

impl<LockType: Default> Default for PoolStatus<LockType> {
	fn default() -> Self {
		Self::Locked(LockType::default())
	}
}

impl<LockType> PoolStatus<LockType> {
	/// Checks if the pool is in a live state.
	pub fn is_live(&self) -> bool {
		matches!(self, Self::Active | Self::Locked(_))
	}

	/// Checks if the pool is in a destroying state.
	pub fn is_destroying(&self) -> bool {
		matches!(self, Self::Destroying)
	}

	/// Checks if the pool is in a refunding state.
	pub fn is_refunding(&self) -> bool {
		matches!(self, Self::Refunding)
	}

	/// Freezes the pool with the given locks.
	pub fn freeze(&mut self, lock: LockType) {
		*self = Self::Locked(lock);
	}

	/// Starts the destruction process for the pool.
	pub fn start_destroy(&mut self) {
		*self = Self::Destroying;
	}

	/// Starts the refund process for the pool.
	pub fn start_refund(&mut self) {
		*self = Self::Refunding;
	}
}

<<<<<<< HEAD
/// Details of a pool.
#[derive(Clone, Encode, Decode, PartialEq, Eq, TypeInfo, MaxEncodedLen)]
=======
#[derive(Clone, Encode, Decode, PartialEq, Eq, TypeInfo, MaxEncodedLen, Debug)]
>>>>>>> cfd6b283
pub struct PoolDetails<AccountId, ParametrizedCurve, Currencies, BaseCurrencyId> {
	/// The owner of the pool.
	pub owner: AccountId,
	/// The manager of the pool. If a manager is set, the pool is permissioned.
	pub manager: Option<AccountId>,
	/// The curve of the pool.
	pub curve: ParametrizedCurve,
	/// The collateral currency of the pool.
	pub collateral_id: BaseCurrencyId,
	/// The bonded currencies of the pool.
	pub bonded_currencies: Currencies,
	/// The status of the pool.
	pub state: PoolStatus<Locks>,
	/// Whether the pool is transferable or not.
	pub transferable: bool,
	/// The denomination of the pool.
	pub denomination: u8,
}

impl<AccountId, ParametrizedCurve, Currencies, BaseCurrencyId>
	PoolDetails<AccountId, ParametrizedCurve, Currencies, BaseCurrencyId>
where
	AccountId: PartialEq + Clone,
{
	/// Creates a new pool with the given parameters.
	pub fn new(
		owner: AccountId,
		curve: ParametrizedCurve,
		collateral_id: BaseCurrencyId,
		bonded_currencies: Currencies,
		transferable: bool,
		denomination: u8,
	) -> Self {
		Self {
			manager: Some(owner.clone()),
			owner,
			curve,
			collateral_id,
			bonded_currencies,
			transferable,
			state: PoolStatus::default(),
			denomination,
		}
	}

	/// Checks if the given account is the owner of the pool.
	pub fn is_owner(&self, who: &AccountId) -> bool {
		who == &self.owner
	}

	/// Checks if the given account is the manager of the pool.
	pub fn is_manager(&self, who: &AccountId) -> bool {
		Some(who) == self.manager.as_ref()
	}

	/// Checks if the given account can mint tokens in the pool, if the pool is locked.
	pub fn can_mint(&self, who: &AccountId) -> bool {
		match &self.state {
			PoolStatus::Locked(locks) => locks.allow_mint || self.is_manager(who),
			PoolStatus::Active => true,
			_ => false,
		}
	}

	pub fn can_swap(&self, who: &AccountId) -> bool {
		match &self.state {
			PoolStatus::Locked(locks) => locks.allow_swap || self.is_manager(who),
			PoolStatus::Active => true,
			_ => false,
		}
	}
	/// Checks if the given account can burn tokens in the pool, if the pool is locked.
	pub fn can_burn(&self, who: &AccountId) -> bool {
		match &self.state {
			PoolStatus::Locked(locks) => locks.allow_burn || self.is_manager(who),
			PoolStatus::Active => true,
			_ => false,
		}
	}
}

/// Metadata of a bonded token.
#[derive(Debug, Encode, Decode, Clone, PartialEq, TypeInfo)]
pub struct TokenMeta<Balance, Symbol, Name> {
	/// The name of the token.
	pub name: Name,
	/// The symbol of the token.
	pub symbol: Symbol,
	/// min required balance
	pub min_balance: Balance,
}

/// Managing team of a pool.
#[derive(Debug, Encode, Decode, Clone, PartialEq, TypeInfo)]
pub struct PoolManagingTeam<AccountId> {
	/// The admin of the pool.
	pub admin: AccountId,
	/// The freezer of the pool.
	pub freezer: AccountId,
}<|MERGE_RESOLUTION|>--- conflicted
+++ resolved
@@ -56,12 +56,8 @@
 	}
 }
 
-<<<<<<< HEAD
 /// Details of a pool.
-#[derive(Clone, Encode, Decode, PartialEq, Eq, TypeInfo, MaxEncodedLen)]
-=======
 #[derive(Clone, Encode, Decode, PartialEq, Eq, TypeInfo, MaxEncodedLen, Debug)]
->>>>>>> cfd6b283
 pub struct PoolDetails<AccountId, ParametrizedCurve, Currencies, BaseCurrencyId> {
 	/// The owner of the pool.
 	pub owner: AccountId,
