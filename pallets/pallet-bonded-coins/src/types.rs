--- conflicted
+++ resolved
@@ -55,16 +55,7 @@
 where
 	AccountId: PartialEq + Clone,
 {
-<<<<<<< HEAD
-	pub fn new(
-		manager: AccountId,
-		curve: ParametrizedCurve,
-		bonded_currencies: Currencies,
-		transferable: bool,
-	) -> Self {
-=======
 	pub fn new(owner: AccountId, curve: ParametrizedCurve, bonded_currencies: Currencies, transferable: bool) -> Self {
->>>>>>> 457173f8
 		Self {
 			manager: Some(owner.clone()),
 			owner,
