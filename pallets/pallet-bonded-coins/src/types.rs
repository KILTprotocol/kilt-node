use parity_scale_codec::{Decode, Encode, MaxEncodedLen};
use scale_info::TypeInfo;

/// Locks applied to a pool.
#[derive(Default, Clone, Encode, Decode, PartialEq, Eq, TypeInfo, MaxEncodedLen, Debug)]
pub struct Locks {
	pub allow_mint: bool,
	pub allow_burn: bool,
}

/// Status of a pool.
#[derive(Clone, Encode, Decode, PartialEq, Eq, TypeInfo, MaxEncodedLen, Debug)]
pub enum PoolStatus<LockType> {
	Active,
	Locked(LockType),
	Refunding,
	Destroying,
}

impl<LockType: Default> Default for PoolStatus<LockType> {
	fn default() -> Self {
		Self::Locked(LockType::default())
	}
}

impl<LockType> PoolStatus<LockType> {
	/// Checks if the pool is in a live state.
	pub fn is_live(&self) -> bool {
		matches!(self, Self::Active | Self::Locked(_))
	}

	/// Checks if the pool is in a destroying state.
	pub fn is_destroying(&self) -> bool {
		matches!(self, Self::Destroying)
	}

	/// Checks if the pool is in a refunding state.
	pub fn is_refunding(&self) -> bool {
		matches!(self, Self::Refunding)
	}

	/// Freezes the pool with the given locks.
	pub fn freeze(&mut self, lock: LockType) {
		*self = Self::Locked(lock);
	}

	/// Starts the destruction process for the pool.
	pub fn start_destroy(&mut self) {
		*self = Self::Destroying;
	}

	/// Starts the refund process for the pool.
	pub fn start_refund(&mut self) {
		*self = Self::Refunding;
	}
}

/// Details of a pool.
#[derive(Clone, Encode, Decode, PartialEq, Eq, TypeInfo, MaxEncodedLen, Debug)]
pub struct PoolDetails<AccountId, ParametrizedCurve, Currencies, BaseCurrencyId> {
	/// The owner of the pool.
	pub owner: AccountId,
	/// The manager of the pool. If a manager is set, the pool is permissioned.
	pub manager: Option<AccountId>,
	/// The curve of the pool.
	pub curve: ParametrizedCurve,
	/// The collateral currency of the pool.
	pub collateral_id: BaseCurrencyId,
	/// The bonded currencies of the pool.
	pub bonded_currencies: Currencies,
	/// The status of the pool.
	pub state: PoolStatus<Locks>,
	/// Whether the pool is transferable or not.
	pub transferable: bool,
	/// The denomination of the pool.
	pub denomination: u8,
	pub min_operation_balance: u128,
}

impl<AccountId, ParametrizedCurve, Currencies, BaseCurrencyId>
	PoolDetails<AccountId, ParametrizedCurve, Currencies, BaseCurrencyId>
where
	AccountId: PartialEq + Clone,
{
	/// Creates a new pool with the given parameters.
	pub fn new(
		owner: AccountId,
		curve: ParametrizedCurve,
		collateral_id: BaseCurrencyId,
		bonded_currencies: Currencies,
		transferable: bool,
		denomination: u8,
		min_operation_balance: u128,
	) -> Self {
		Self {
			manager: Some(owner.clone()),
			owner,
			curve,
			collateral_id,
			bonded_currencies,
			transferable,
			state: PoolStatus::default(),
			denomination,
			min_operation_balance,
		}
	}

	/// Checks if the given account is the owner of the pool.
	pub fn is_owner(&self, who: &AccountId) -> bool {
		who == &self.owner
	}

	/// Checks if the given account is the manager of the pool.
	pub fn is_manager(&self, who: &AccountId) -> bool {
		Some(who) == self.manager.as_ref()
	}

	/// Checks if the given account can mint tokens in the pool, if the pool is locked.
	pub fn can_mint(&self, who: &AccountId) -> bool {
		match &self.state {
			PoolStatus::Locked(locks) => locks.allow_mint || self.is_manager(who),
			PoolStatus::Active => true,
			_ => false,
		}
	}

<<<<<<< HEAD
=======
	pub fn can_swap(&self, who: &AccountId) -> bool {
		match &self.state {
			PoolStatus::Locked(locks) => locks.allow_swap || self.is_manager(who),
			PoolStatus::Active => true,
			_ => false,
		}
	}
	/// Checks if the given account can burn tokens in the pool, if the pool is locked.
>>>>>>> c2f75455
	pub fn can_burn(&self, who: &AccountId) -> bool {
		match &self.state {
			PoolStatus::Locked(locks) => locks.allow_burn || self.is_manager(who),
			PoolStatus::Active => true,
			_ => false,
		}
	}
}

/// Metadata of a bonded token.
#[derive(Debug, Encode, Decode, Clone, PartialEq, TypeInfo)]
pub struct TokenMeta<Balance, Symbol, Name> {
	/// The name of the token.
	pub name: Name,
	/// The symbol of the token.
	pub symbol: Symbol,
	/// min required balance
	pub min_balance: Balance,
}

/// Managing team of a pool.
#[derive(Debug, Encode, Decode, Clone, PartialEq, TypeInfo)]
pub struct PoolManagingTeam<AccountId> {
	/// The admin of the pool.
	pub admin: AccountId,
	/// The freezer of the pool.
	pub freezer: AccountId,
}

/// Enum, to specify the rounding direction.
#[derive(PartialEq)]
pub(crate) enum Round {
	/// Round up.
	Up,
	/// Round down.
	Down,
}<|MERGE_RESOLUTION|>--- conflicted
+++ resolved
@@ -124,17 +124,7 @@
 		}
 	}
 
-<<<<<<< HEAD
-=======
-	pub fn can_swap(&self, who: &AccountId) -> bool {
-		match &self.state {
-			PoolStatus::Locked(locks) => locks.allow_swap || self.is_manager(who),
-			PoolStatus::Active => true,
-			_ => false,
-		}
-	}
 	/// Checks if the given account can burn tokens in the pool, if the pool is locked.
->>>>>>> c2f75455
 	pub fn can_burn(&self, who: &AccountId) -> bool {
 		match &self.state {
 			PoolStatus::Locked(locks) => locks.allow_burn || self.is_manager(who),
