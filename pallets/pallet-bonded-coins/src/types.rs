use frame_support::BoundedVec;
use parity_scale_codec::{Decode, Encode, MaxEncodedLen};
use scale_info::TypeInfo;
use sp_core::Get;
use sp_runtime::{ArithmeticError, FixedPointNumber};

use crate::curves_parameters::{self, BondingFunction, SquareRoot};

#[derive(Default, Clone, Encode, Decode, PartialEq, Eq, TypeInfo, MaxEncodedLen)]
pub struct Locks {
	pub allow_mint: bool,
	pub allow_burn: bool,
	pub allow_swap: bool,
}

#[derive(Clone, Encode, Decode, PartialEq, Eq, TypeInfo, MaxEncodedLen)]
pub enum PoolStatus<LockType> {
	Active,
	Frozen(LockType),
	Destroying,
}
impl<LockType: Default> Default for PoolStatus<LockType> {
	fn default() -> Self {
		Self::Frozen(LockType::default())
	}
}

#[derive(Default, Clone, Encode, Decode, PartialEq, Eq, TypeInfo, MaxEncodedLen)]
pub struct PoolDetails<AccountId, CurrencyId, ParametrizedCurve, MaxOptions: Get<u32>> {
	pub creator: AccountId,
	pub curve: ParametrizedCurve,
	pub bonded_currencies: BoundedVec<CurrencyId, MaxOptions>,
	pub state: PoolStatus<Locks>,
	pub transferable: bool,
}

impl<AccountId, CurrencyId, ParametrizedCurve, MaxOptions: Get<u32>>
	PoolDetails<AccountId, CurrencyId, ParametrizedCurve, MaxOptions>
{
	pub fn new(
		creator: AccountId,
		curve: ParametrizedCurve,
		bonded_currencies: BoundedVec<CurrencyId, MaxOptions>,
		transferable: bool,
	) -> Self {
		Self {
			creator,
			curve,
			bonded_currencies,
			transferable,
			state: PoolStatus::default(),
		}
	}
}

#[derive(Debug, Encode, Decode, Clone, PartialEq, TypeInfo)]
pub struct TokenMeta<Balance, AssetId> {
	pub id: AssetId,
	pub name: Vec<u8>,
	pub symbol: Vec<u8>,
	pub decimals: u8,
	pub min_balance: Balance,
}

#[derive(Clone, Debug, Encode, Decode, PartialEq, Eq, TypeInfo, MaxEncodedLen)]
pub enum Curve<F> {
	LinearRatioCurve(curves_parameters::LinearBondingFunctionParameters<F>),
	QuadraticRatioCurve(curves_parameters::QuadraticBondingFunctionParameters<F>),
	SquareRootBondingFunction(curves_parameters::SquareRootBondingFunctionParameters<F>),
	RationalBondingFunction(curves_parameters::RationalBondingFunctionParameters<F>),
}

<<<<<<< HEAD
impl<F> Curve<F>
where
	F: FixedPointNumber + SquareRoot,
{
	pub fn calculate_cost(
		&self,
		active_issuance_pre: F,
		active_issuance_post: F,
		passive_issuance: F,
	) -> Result<F, ArithmeticError> {
		let active_issuance_pre_with_passive = active_issuance_pre.saturating_add(passive_issuance);
		let active_issuance_post_with_passive = active_issuance_post.saturating_add(passive_issuance);
=======
pub enum DiffKind {
	Mint,
	Burn,
}

pub struct MockCurve {}

impl MockCurve {
	pub fn new<T>(_: T) -> Self {
		Self {}
	}
>>>>>>> 16a8ca38

		match self {
			Curve::LinearRatioCurve(params) => {
				params.calculate_costs(active_issuance_pre_with_passive, active_issuance_post_with_passive)
			}
			Curve::QuadraticRatioCurve(params) => {
				params.calculate_costs(active_issuance_pre_with_passive, active_issuance_post_with_passive)
			}
			Curve::SquareRootBondingFunction(params) => {
				params.calculate_costs(active_issuance_pre_with_passive, active_issuance_post_with_passive)
			}
			Curve::RationalBondingFunction(params) => params.calculate_costs(
				(active_issuance_pre, passive_issuance),
				(active_issuance_post, passive_issuance),
			),
		}
	}
}<|MERGE_RESOLUTION|>--- conflicted
+++ resolved
@@ -70,7 +70,12 @@
 	RationalBondingFunction(curves_parameters::RationalBondingFunctionParameters<F>),
 }
 
-<<<<<<< HEAD
+pub enum DiffKind {
+	Mint,
+	Burn,
+}
+
+
 impl<F> Curve<F>
 where
 	F: FixedPointNumber + SquareRoot,
@@ -83,19 +88,6 @@
 	) -> Result<F, ArithmeticError> {
 		let active_issuance_pre_with_passive = active_issuance_pre.saturating_add(passive_issuance);
 		let active_issuance_post_with_passive = active_issuance_post.saturating_add(passive_issuance);
-=======
-pub enum DiffKind {
-	Mint,
-	Burn,
-}
-
-pub struct MockCurve {}
-
-impl MockCurve {
-	pub fn new<T>(_: T) -> Self {
-		Self {}
-	}
->>>>>>> 16a8ca38
 
 		match self {
 			Curve::LinearRatioCurve(params) => {
