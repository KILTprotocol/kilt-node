use parity_scale_codec::{Decode, Encode, MaxEncodedLen};
use scale_info::TypeInfo;

/// Locks applied to a pool.
#[derive(Default, Clone, Encode, Decode, PartialEq, Eq, TypeInfo, MaxEncodedLen, Debug)]
pub struct Locks {
	pub allow_mint: bool,
	pub allow_burn: bool,
	pub allow_swap: bool,
}

/// Status of a pool.
#[derive(Clone, Encode, Decode, PartialEq, Eq, TypeInfo, MaxEncodedLen, Debug)]
pub enum PoolStatus<LockType> {
	Active,
	Locked(LockType),
	Refunding,
	Destroying,
}

impl<LockType: Default> Default for PoolStatus<LockType> {
	fn default() -> Self {
		Self::Locked(LockType::default())
	}
}

impl<LockType> PoolStatus<LockType> {
	/// Checks if the pool is in a live state.
	pub fn is_live(&self) -> bool {
		matches!(self, Self::Active | Self::Locked(_))
	}

	/// Checks if the pool is in a destroying state.
	pub fn is_destroying(&self) -> bool {
		matches!(self, Self::Destroying)
	}

	/// Checks if the pool is in a refunding state.
	pub fn is_refunding(&self) -> bool {
		matches!(self, Self::Refunding)
	}

	/// Freezes the pool with the given locks.
	pub fn freeze(&mut self, lock: LockType) {
		*self = Self::Locked(lock);
	}

	/// Starts the destruction process for the pool.
	pub fn start_destroy(&mut self) {
		*self = Self::Destroying;
	}

	/// Starts the refund process for the pool.
	pub fn start_refund(&mut self) {
		*self = Self::Refunding;
	}
}

/// Details of a pool.
<<<<<<< HEAD

=======
>>>>>>> 999f914f
#[derive(Clone, Encode, Decode, PartialEq, Eq, TypeInfo, MaxEncodedLen, Debug)]
pub struct PoolDetails<AccountId, ParametrizedCurve, Currencies, BaseCurrencyId> {
	/// The owner of the pool.
	pub owner: AccountId,
	/// The manager of the pool. If a manager is set, the pool is permissioned.
	pub manager: Option<AccountId>,
	/// The curve of the pool.
	pub curve: ParametrizedCurve,
	/// The collateral currency of the pool.
	pub collateral_id: BaseCurrencyId,
	/// The bonded currencies of the pool.
	pub bonded_currencies: Currencies,
	/// The status of the pool.
	pub state: PoolStatus<Locks>,
	/// Whether the pool is transferable or not.
	pub transferable: bool,
	/// The denomination of the pool.
	pub denomination: u8,
}

impl<AccountId, ParametrizedCurve, Currencies, BaseCurrencyId>
	PoolDetails<AccountId, ParametrizedCurve, Currencies, BaseCurrencyId>
where
	AccountId: PartialEq + Clone,
{
	/// Creates a new pool with the given parameters.
	pub fn new(
		owner: AccountId,
		curve: ParametrizedCurve,
		collateral_id: BaseCurrencyId,
		bonded_currencies: Currencies,
		transferable: bool,
		denomination: u8,
	) -> Self {
		Self {
			manager: Some(owner.clone()),
			owner,
			curve,
			collateral_id,
			bonded_currencies,
			transferable,
			state: PoolStatus::default(),
			denomination,
		}
	}

	/// Checks if the given account is the owner of the pool.
	pub fn is_owner(&self, who: &AccountId) -> bool {
		who == &self.owner
	}

	/// Checks if the given account is the manager of the pool.
	pub fn is_manager(&self, who: &AccountId) -> bool {
		Some(who) == self.manager.as_ref()
	}

	/// Checks if the given account can mint tokens in the pool, if the pool is locked.
	pub fn can_mint(&self, who: &AccountId) -> bool {
		match &self.state {
			PoolStatus::Locked(locks) => locks.allow_mint || self.is_manager(who),
			PoolStatus::Active => true,
			_ => false,
		}
	}

	pub fn can_swap(&self, who: &AccountId) -> bool {
		match &self.state {
			PoolStatus::Locked(locks) => locks.allow_swap || self.is_manager(who),
			PoolStatus::Active => true,
			_ => false,
		}
	}
	/// Checks if the given account can burn tokens in the pool, if the pool is locked.
	pub fn can_burn(&self, who: &AccountId) -> bool {
		match &self.state {
			PoolStatus::Locked(locks) => locks.allow_burn || self.is_manager(who),
			PoolStatus::Active => true,
			_ => false,
		}
	}
}

/// Metadata of a bonded token.
#[derive(Debug, Encode, Decode, Clone, PartialEq, TypeInfo)]
pub struct TokenMeta<Balance, Symbol, Name> {
	/// The name of the token.
	pub name: Name,
	/// The symbol of the token.
	pub symbol: Symbol,
	/// min required balance
	pub min_balance: Balance,
}

/// Managing team of a pool.
#[derive(Debug, Encode, Decode, Clone, PartialEq, TypeInfo)]
pub struct PoolManagingTeam<AccountId> {
	/// The admin of the pool.
	pub admin: AccountId,
	/// The freezer of the pool.
	pub freezer: AccountId,
}<|MERGE_RESOLUTION|>--- conflicted
+++ resolved
@@ -57,10 +57,6 @@
 }
 
 /// Details of a pool.
-<<<<<<< HEAD
-
-=======
->>>>>>> 999f914f
 #[derive(Clone, Encode, Decode, PartialEq, Eq, TypeInfo, MaxEncodedLen, Debug)]
 pub struct PoolDetails<AccountId, ParametrizedCurve, Currencies, BaseCurrencyId> {
 	/// The owner of the pool.
