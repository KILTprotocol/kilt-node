#![cfg_attr(not(feature = "std"), no_std)]

/// Edit this file to define custom logic or remove it if it is not needed.
/// Learn more about FRAME and the core library of Substrate FRAME pallets:
/// <https://docs.substrate.io/v3/runtime/frame>
pub use pallet::*;

#[cfg(feature = "runtime-benchmarks")]
mod benchmarking;
#[cfg(test)]
mod mock;
#[cfg(test)]
mod tests;

mod curves;
mod traits;
mod types;

#[frame_support::pallet]
pub mod pallet {

	use frame_support::{
		dispatch::DispatchResult,
		pallet_prelude::*,
		traits::{
			fungible::{Inspect as InspectFungible, MutateHold},
			fungibles::{
				metadata::{Inspect as FungiblesInspect, Mutate as FungiblesMetadata},
				Create as CreateFungibles, Destroy as DestroyFungibles, Inspect as InspectFungibles,
				Mutate as MutateFungibles,
			},
			tokens::{Fortitude, Precision, Preservation, Provenance},
			AccountTouch,
		},
		Hashable, Parameter,
	};
	use frame_system::pallet_prelude::*;
	use parity_scale_codec::FullCodec;
	use sp_runtime::{
<<<<<<< HEAD
		traits::{
			Bounded, CheckedAdd, CheckedDiv, CheckedMul, CheckedSub, One, SaturatedConversion, Saturating,
			StaticLookup, Zero,
		},
		ArithmeticError, BoundedVec, FixedPointNumber,
=======
		traits::{One, Saturating},
		BoundedVec, SaturatedConversion,
>>>>>>> b2906a5e
	};
	use sp_std::default::Default;
	use substrate_fixed::{
		traits::{FixedSigned, FixedUnsigned},
		types::I9F23,
	};

	use crate::{
		curves::{Curve, CurveInput},
		traits::ResetTeam,
		types::{PoolDetails, PoolManagingTeam, TokenMeta},
	};

	type AccountIdLookupOf<T> = <<T as frame_system::Config>::Lookup as sp_runtime::traits::StaticLookup>::Source;

	type AccountIdOf<T> = <T as frame_system::Config>::AccountId;

	pub(crate) type DepositCurrencyBalanceOf<T> =
		<<T as Config>::DepositCurrency as InspectFungible<<T as frame_system::Config>::AccountId>>::Balance;

	pub(crate) type CollateralCurrencyBalanceOf<T> =
		<<T as Config>::CollateralCurrency as InspectFungibles<<T as frame_system::Config>::AccountId>>::Balance;

	pub(crate) type FungiblesBalanceOf<T> =
		<<T as Config>::Fungibles as InspectFungibles<<T as frame_system::Config>::AccountId>>::Balance;

	type FungiblesAssetIdOf<T> =
		<<T as Config>::Fungibles as InspectFungibles<<T as frame_system::Config>::AccountId>>::AssetId;

	type CollateralAssetIdOf<T> =
		<<T as Config>::CollateralCurrency as InspectFungibles<<T as frame_system::Config>::AccountId>>::AssetId;

	type BoundedCurrencyVec<T> = BoundedVec<FungiblesAssetIdOf<T>, <T as Config>::MaxCurrencies>;

	pub(crate) type CurrencyNameOf<T> = BoundedVec<u8, <T as Config>::MaxStringLength>;

	pub(crate) type CurrencySymbolOf<T> = BoundedVec<u8, <T as Config>::MaxStringLength>;

	pub(crate) type CurveParameterTypeOf<T> = <T as Config>::CurveParameterType;

	pub(crate) type CurveParameterInputOf<T> = <T as Config>::CurveParameterInput;

	pub(crate) type PoolDetailsOf<T> =
		PoolDetails<<T as frame_system::Config>::AccountId, Curve<CurveParameterTypeOf<T>>, BoundedCurrencyVec<T>>;

	pub(crate) type Precision = I9F23;

	pub(crate) type PassiveSupply<T> = Vec<T>;

	pub(crate) type TokenMetaOf<T> = TokenMeta<FungiblesBalanceOf<T>, CurrencyNameOf<T>, CurrencySymbolOf<T>>;

	const LOG_TARGET: &str = "runtime::pallet-bonded-coins";

	/// Configure the pallet by specifying the parameters and types on which it depends.
	#[pallet::config]
	pub trait Config: frame_system::Config {
		/// Because this pallet emits events, it depends on the runtime's definition of an event.
		type RuntimeEvent: From<Event<Self>> + IsType<<Self as frame_system::Config>::RuntimeEvent>;
		/// The currency used for storage deposits.
		type DepositCurrency: MutateHold<Self::AccountId, Reason = Self::RuntimeHoldReason>;
		/// The currency used as collateral for minting bonded tokens.
		type CollateralCurrency: MutateFungibles<Self::AccountId>
			+ AccountTouch<CollateralAssetIdOf<Self>, Self::AccountId>
			+ FungiblesMetadata<Self::AccountId>;
		/// Implementation of creating and managing new fungibles
		type Fungibles: CreateFungibles<Self::AccountId, AssetId = Self::AssetId>
			+ DestroyFungibles<Self::AccountId>
			+ FungiblesMetadata<Self::AccountId>
			+ FungiblesInspect<Self::AccountId>
			+ MutateFungibles<Self::AccountId, Balance = CollateralCurrencyBalanceOf<Self>>
			+ ResetTeam<Self::AccountId>;
		/// The maximum number of currencies allowed for a single pool.
		#[pallet::constant]
		type MaxCurrencies: Get<u32>;
		/// The deposit required for each bonded currency.

		#[pallet::constant]
		type MaxStringLength: Get<u32>;

		/// The deposit required for each bonded currency.
		#[pallet::constant]
		type DepositPerCurrency: Get<DepositCurrencyBalanceOf<Self>>;

		/// The base deposit required to create a new pool, primarily to cover the ED of the pool account.
		#[pallet::constant]
		type BaseDeposit: Get<DepositCurrencyBalanceOf<Self>>;

		/// The asset id of the collateral currency.
		type CollateralAssetId: Get<CollateralAssetIdOf<Self>>;
		/// The origin for most permissionless and priviledged operations.
		type DefaultOrigin: EnsureOrigin<Self::RuntimeOrigin, Success = Self::AccountId>;
		/// The dedicated origin for creating new bonded currency pools (typically permissionless).
		type PoolCreateOrigin: EnsureOrigin<Self::RuntimeOrigin, Success = Self::AccountId>;
<<<<<<< HEAD
		/// Who can call force_* extrinsics, e.g., force_destroy.
=======
		/// The origin for permissioned operations (force_* transactions).
>>>>>>> b2906a5e
		type ForceOrigin: EnsureOrigin<Self::RuntimeOrigin>;
		/// The type used for pool ids
		type PoolId: Parameter + MaxEncodedLen + From<[u8; 32]> + Into<Self::AccountId>;

		/// The type used for asset ids. This is the type of the bonded currencies.
		type AssetId: Parameter + Member + FullCodec + MaxEncodedLen + Saturating + One + Default;

		type RuntimeHoldReason: From<HoldReason>;

		/// The type used for the curve parameters.
		type CurveParameterType: Parameter + Member + FixedSigned + MaxEncodedLen;

		type CurveParameterInput: Parameter + FixedUnsigned + MaxEncodedLen;
	}

	#[pallet::pallet]
	pub struct Pallet<T>(_);

	#[pallet::storage]
	#[pallet::getter(fn pools)]
	pub(crate) type Pools<T: Config> = StorageMap<_, Twox64Concat, T::PoolId, PoolDetailsOf<T>, OptionQuery>;

	#[pallet::storage]
	#[pallet::getter(fn nex_asset_id)]
	pub(crate) type NextAssetId<T: Config> = StorageValue<_, FungiblesAssetIdOf<T>, ValueQuery>;

	#[pallet::event]
	#[pallet::generate_deposit(pub(super) fn deposit_event)]
	pub enum Event<T: Config> {
<<<<<<< HEAD
		/// A bonded token pool has been moved to refunding state.
		RefundingStarted { id: T::PoolId },
		/// A bonded token pool has been moved to destroying state.
		DestructionStarted { id: T::PoolId },
		/// Collateral distribution to bonded token holders has been completed for this pool - no more tokens or no more collateral to distribute.   
		RefundComplete { id: T::PoolId },
		/// A bonded token pool has been fully destroyed and all collateral and deposits have been refunded.
		Destroyed { id: T::PoolId },
=======
		PoolCreated { id: T::PoolId },
>>>>>>> b2906a5e
	}

	#[pallet::error]
	pub enum Error<T> {
<<<<<<< HEAD
		/// The pool id is not currently registered.
		PoolUnknown,
		/// The pool has no associated bonded currency with the given index.
		IndexOutOfBounds,
		/// The pool does not hold collateral to be refunded, or has no remaining supply of tokens to exchange. Call start_destroy to intiate teardown.
		NothingToRefund,
		/// The user is not privileged to perform the requested operation.
		Unauthorized,
		/// The pool is deactivated (i.e., in destroying or refunding state) and not available for use.
		PoolNotLive,
		/// There are active accounts associated with this pool and thus it cannot be destroyed at this point.
		LivePool,
		/// This operation can only be made when the pool is in refunding state.
		NotRefunding,
		/// The number of currencies linked to a pool exceeds the maximum. Thrown either during pool creation, or by transactions that take the (expected maximum) number of a pool's currencies as input.
		TooManyCurrencies,
=======
		IndexOutOfBounds,
		InvalidInput,
		Internal,
		UnknownPool,
		NoPermission,
>>>>>>> b2906a5e
	}

	#[pallet::composite_enum]
	pub enum HoldReason {
		Deposit,
	}

	#[pallet::call]
	impl<T: Config> Pallet<T> {
		#[pallet::call_index(0)]
		#[pallet::weight(Weight::from_parts(10_000, 0) + T::DbWeight::get().writes(1))]
		pub fn create_pool(
			origin: OriginFor<T>,
			curve: CurveInput<CurveParameterInputOf<T>>,
			currencies: BoundedVec<TokenMetaOf<T>, T::MaxCurrencies>,
			denomination: u8,
			transferable: bool,
		) -> DispatchResult {
			let who = T::PoolCreateOrigin::ensure_origin(origin)?;

			let currency_length = currencies.len();

			let checked_curve = curve.try_into().map_err(|_| Error::<T>::InvalidInput)?;

			let current_asset_id = NextAssetId::<T>::get();

			let (currency_ids, next_asset_id) = Self::generate_sequential_asset_ids(current_asset_id, currency_length)?;

			let pool_id = T::PoolId::from(currency_ids.blake2_256());

			// Todo: change that.
			T::DepositCurrency::hold(
				&T::RuntimeHoldReason::from(HoldReason::Deposit),
				&who,
				T::BaseDeposit::get().saturating_add(
					T::DepositPerCurrency::get()
						.saturating_mul(currency_length.saturated_into())
						.saturated_into(),
				),
			)?;

			let pool_account = &pool_id.clone().into();

			currencies
				.into_iter()
				.zip(currency_ids.iter())
				.try_for_each(|(entry, asset_id)| -> DispatchResult {
					let TokenMeta {
						min_balance,
						name,
						symbol,
					} = entry;

					T::Fungibles::create(asset_id.clone(), pool_account.to_owned(), false, min_balance)?;

					// set metadata for new asset class
					T::Fungibles::set(
						asset_id.to_owned(),
						&pool_account,
						name.into_inner(),
						symbol.into_inner(),
						denomination,
					)?;

					Ok(())
				})?;

			// Touch the pool account in order to be able to transfer the collateral currency to it
			T::CollateralCurrency::touch(T::CollateralAssetId::get(), pool_account, &who)?;

			Pools::<T>::set(
				&pool_id,
				Some(PoolDetails::new(who, checked_curve, currency_ids, transferable)),
			);

			// update the storage for the next tx.
			NextAssetId::<T>::set(next_asset_id);

			Self::deposit_event(Event::PoolCreated { id: pool_id });

			Ok(())
		}

		#[pallet::call_index(2)]
		#[pallet::weight(Weight::from_parts(10_000, 0) + T::DbWeight::get().writes(1))]
		pub fn reset_team(
			origin: OriginFor<T>,
			pool_id: T::PoolId,
			team: PoolManagingTeam<AccountIdOf<T>>,
			currency_idx: u32,
		) -> DispatchResult {
			let who = T::DefaultOrigin::ensure_origin(origin)?;

			let pool_details = Pools::<T>::get(&pool_id).ok_or(Error::<T>::UnknownPool)?;

			ensure!(pool_details.is_manager(&who), Error::<T>::NoPermission);

			let asset_id = pool_details
				.bonded_currencies
				.get(currency_idx as usize)
				.ok_or(Error::<T>::IndexOutOfBounds)?;

			let pool_id_account = pool_id.into();

			let PoolManagingTeam { freezer, admin } = team;

			T::Fungibles::reset_team(
				asset_id.to_owned(),
				pool_id_account.clone(),
				admin,
				pool_id_account,
				freezer,
			)
		}

		#[pallet::call_index(3)]
		#[pallet::weight(Weight::from_parts(10_000, 0) + T::DbWeight::get().writes(1))]
		pub fn reset_manager(
			origin: OriginFor<T>,
			pool_id: T::PoolId,
			manager: Option<AccountIdOf<T>>,
		) -> DispatchResult {
			let who = T::DefaultOrigin::ensure_origin(origin)?;
			Pools::<T>::try_mutate(pool_id, |maybe_entry| -> DispatchResult {
				let entry = maybe_entry.as_mut().ok_or(Error::<T>::UnknownPool)?;
				ensure!(entry.is_manager(&who), Error::<T>::NoPermission);
				entry.manager = manager;
				Ok(())
			})
		}

		#[pallet::call_index(4)]
		#[pallet::weight(Weight::from_parts(10_000, 0) + T::DbWeight::get().writes(1))]
		pub fn mint_into(_origin: OriginFor<T>) -> DispatchResult {
			todo!()
		}

		#[pallet::call_index(5)]
		#[pallet::weight(Weight::from_parts(10_000, 0) + T::DbWeight::get().writes(1))]
		pub fn burn_into(_origin: OriginFor<T>) -> DispatchResult {
			todo!()
		}

		#[pallet::call_index(6)]
		#[pallet::weight(Weight::from_parts(10_000, 0) + T::DbWeight::get().writes(1))]
		pub fn swap_into(_origin: OriginFor<T>) -> DispatchResult {
			todo!()
		}

		#[pallet::call_index(7)]
		#[pallet::weight(Weight::from_parts(10_000, 0) + T::DbWeight::get().writes(1))]
		pub fn set_lock(_origin: OriginFor<T>) -> DispatchResult {
			todo!()
		}

		#[pallet::call_index(8)]
		#[pallet::weight(Weight::from_parts(10_000, 0) + T::DbWeight::get().writes(1))]
		pub fn unlock(_origin: OriginFor<T>) -> DispatchResult {
			todo!()
		}

<<<<<<< HEAD
		#[pallet::call_index(6)]
=======
		// TODO: not sure if we really need that. Check that out with Raphael.
		#[pallet::call_index(9)]
>>>>>>> b2906a5e
		#[pallet::weight(Weight::from_parts(10_000, 0) + T::DbWeight::get().writes(1))]
		pub fn start_refund(origin: OriginFor<T>, pool_id: T::PoolId, currency_count: u32) -> DispatchResult {
			let who = ensure_signed(origin)?;

			Self::do_start_refund(pool_id, currency_count, Some(&who))?;

			Ok(())
		}

		#[pallet::call_index(10)]
		#[pallet::weight(Weight::from_parts(10_000, 0) + T::DbWeight::get().writes(1))]
		pub fn force_start_refund(origin: OriginFor<T>, pool_id: T::PoolId, currency_count: u32) -> DispatchResult {
			T::ForceOrigin::ensure_origin(origin)?;

			Self::do_start_refund(pool_id, currency_count, None)?;

			Ok(())
		}

<<<<<<< HEAD
		#[pallet::call_index(8)]
=======
		// todo: check if we really need that tx.
		#[pallet::call_index(11)]
>>>>>>> b2906a5e
		#[pallet::weight(Weight::from_parts(10_000, 0) + T::DbWeight::get().writes(1))]
		pub fn refund_account(
			origin: OriginFor<T>,
			pool_id: T::PoolId,
			account: AccountIdLookupOf<T>,
			asset_idx: u32,
			currency_count: u32,
		) -> DispatchResult {
			ensure_signed(origin)?;
			let who = T::Lookup::lookup(account)?;

			let pool_details = Pools::<T>::get(&pool_id).ok_or(Error::<T>::PoolUnknown)?;

			ensure!(
				pool_details.bonded_currencies.len() <= currency_count.saturated_into(),
				Error::<T>::TooManyCurrencies
			);

			ensure!(pool_details.state.is_refunding(), Error::<T>::NotRefunding);

			// get asset id from linked assets vector
			let asset_id: &FungiblesAssetIdOf<T> = pool_details
				.bonded_currencies
				.get(asset_idx.saturated_into::<usize>())
				.ok_or(Error::<T>::IndexOutOfBounds)?;

			let pool_account = pool_id.clone().into();

			let total_collateral_issuance = Self::get_pool_collateral(&pool_account);

			// nothing to distribute; refunding is complete, user should call start_destroy
			ensure!(
				total_collateral_issuance > CollateralCurrencyBalanceOf::<T>::zero(),
				Error::<T>::NothingToRefund
			);

			// TODO: remove any existing locks on the account prior to burning

			// With amount = max_value(), this trait implementation burns the reducible balance on the account and returns the actual amount burnt
			let burnt = T::Fungibles::burn_from(
				asset_id.clone(),
				&who,
				Bounded::max_value(),
				Precision::BestEffort,
				Fortitude::Force,
			)?;

			if burnt.is_zero() {
				// no funds available to be burnt on account; nothing to do here
				return Ok(());
			}

			let sum_of_issuances = pool_details
				.bonded_currencies
				.into_iter()
				.fold(FungiblesBalanceOf::<T>::zero(), |sum, id| {
					sum.saturating_add(T::Fungibles::total_issuance(id))
				});

			let amount = burnt
				.checked_mul(&total_collateral_issuance)
				.ok_or(ArithmeticError::Overflow)? // TODO: do we need a fallback if this fails?
				.checked_div(&sum_of_issuances)
				.ok_or(Error::<T>::NothingToRefund)?; // should be impossible - how would we be able to burn funds if the sum of total supplies is 0?

			if amount.is_zero()
				|| T::CollateralCurrency::can_deposit(T::CollateralAssetId::get(), &who, amount, Provenance::Extant)
					.into_result()
					.is_err()
			{
				// funds are burnt but the collateral received is not sufficient to be deposited to the account
				// this is tolerated as otherwise we could have edge cases where it's impossible to refund at least some accounts
				return Ok(());
			}

			let transferred = T::CollateralCurrency::transfer(
				T::CollateralAssetId::get(),
				&pool_account,
				&who,
				amount,
				Preservation::Expendable,
			)?; // TODO: check edge cases around existential deposit

			// if collateral or total supply drops to zero, refunding is complete -> emit event
			if sum_of_issuances <= burnt || total_collateral_issuance <= transferred {
				Self::deposit_event(Event::RefundComplete { id: pool_id });
			}

			Ok(())
		}

		#[pallet::call_index(12)]
		#[pallet::weight(Weight::from_parts(10_000, 0) + T::DbWeight::get().writes(1))]
		pub fn start_destroy(origin: OriginFor<T>, pool_id: T::PoolId, currency_count: u32) -> DispatchResult {
			let who = ensure_signed(origin)?;

			Self::do_start_destroy_pool(pool_id, currency_count, false, Some(&who))?;

			Ok(())
		}

		#[pallet::call_index(10)]
		#[pallet::weight(Weight::from_parts(10_000, 0) + T::DbWeight::get().writes(1))]
		pub fn force_start_destroy(origin: OriginFor<T>, pool_id: T::PoolId, currency_count: u32) -> DispatchResult {
			T::ForceOrigin::ensure_origin(origin)?;

			Self::do_start_destroy_pool(pool_id, currency_count, true, None)?;

			Ok(())
		}

		#[pallet::call_index(11)]
		#[pallet::weight(Weight::from_parts(10_000, 0) + T::DbWeight::get().writes(1))]
		pub fn finish_destroy(origin: OriginFor<T>, pool_id: T::PoolId, currency_count: u32) -> DispatchResult {
			ensure_signed(origin)?;

			let pool_details = Pools::<T>::get(&pool_id).ok_or(Error::<T>::PoolUnknown)?;

			ensure!(
				pool_details.bonded_currencies.len() <= currency_count.saturated_into(),
				Error::<T>::TooManyCurrencies
			);

			ensure!(pool_details.state.is_destroying(), Error::<T>::LivePool);

			for asset_id in pool_details.bonded_currencies {
				if T::Fungibles::asset_exists(asset_id.clone()) {
					// This would fail with an LiveAsset error if there are any accounts left on any currency
					T::Fungibles::finish_destroy(asset_id)?;
				}
			}

			let pool_account = pool_id.clone().into();

			let total_collateral_issuance = Self::get_pool_collateral(&pool_account);

			if total_collateral_issuance > CollateralCurrencyBalanceOf::<T>::zero() {
				T::CollateralCurrency::transfer(
					T::CollateralAssetId::get(),
					&pool_account,
					&pool_details.manager,
					total_collateral_issuance,
					Preservation::Expendable,
				)?;
			}

			Pools::<T>::remove(&pool_id);

			// TODO: refund deposit

			Self::deposit_event(Event::Destroyed { id: pool_id });

			Ok(())
		}
	}

	impl<T: Config> Pallet<T> {
<<<<<<< HEAD
		fn do_start_refund(
			pool_id: T::PoolId,
			max_currencies: u32,
			maybe_check_manager: Option<&AccountIdOf<T>>,
		) -> Result<u32, DispatchError> {
			let pool_details = Pools::<T>::get(&pool_id).ok_or(Error::<T>::PoolUnknown)?;

			ensure!(
				pool_details.bonded_currencies.len() <= max_currencies.saturated_into(),
				Error::<T>::TooManyCurrencies
			);

			// refunding can only be triggered on a live pool
			ensure!(pool_details.state.is_live(), Error::<T>::PoolNotLive);

			if let Some(caller) = maybe_check_manager {
				ensure!(pool_details.is_manager(caller), Error::<T>::Unauthorized);
			}

			let total_collateral_issuance = Self::get_pool_collateral(&pool_id.clone().into());
			// nothing to distribute
			ensure!(
				total_collateral_issuance > CollateralCurrencyBalanceOf::<T>::zero(),
				Error::<T>::NothingToRefund
			);

			let has_holders = pool_details
				.bonded_currencies
				.iter()
				.any(|asset_id| T::Fungibles::total_issuance(asset_id.clone()) > FungiblesBalanceOf::<T>::zero());
			// no token holders to refund
			ensure!(has_holders, Error::<T>::NothingToRefund);

			// switch pool state to refunding
			let mut new_pool_details = pool_details.clone();
			new_pool_details.state.start_refund();
			Pools::<T>::set(&pool_id, Some(new_pool_details));

			Self::deposit_event(Event::RefundingStarted { id: pool_id });

			Ok(pool_details.bonded_currencies.len().saturated_into())
		}

		fn do_start_destroy_pool(
			pool_id: T::PoolId,
			max_currencies: u32,
			force_skip_refund: bool,
			maybe_check_manager: Option<&AccountIdOf<T>>,
		) -> Result<u32, DispatchError> {
			let pool_details = Pools::<T>::get(&pool_id).ok_or(Error::<T>::PoolUnknown)?;

			ensure!(
				pool_details.bonded_currencies.len() <= max_currencies.saturated_into(),
				Error::<T>::TooManyCurrencies
			);

			ensure!(
				pool_details.state.is_live() || pool_details.state.is_refunding(),
				Error::<T>::PoolNotLive
			);

			if let Some(caller) = maybe_check_manager {
				ensure!(pool_details.is_manager(caller), Error::<T>::Unauthorized); // TODO: should this be permissionless if the pool is in refunding state?
			}

			if !force_skip_refund {
				let total_collateral_issuance = Self::get_pool_collateral(&pool_id.clone().into());
				if total_collateral_issuance > CollateralCurrencyBalanceOf::<T>::zero() {
					let has_holders = pool_details.bonded_currencies.iter().any(|asset_id| {
						T::Fungibles::total_issuance(asset_id.clone()) > FungiblesBalanceOf::<T>::zero()
					});
					// destruction is only allowed when there are no holders or no collateral to distribute
					ensure!(!has_holders, Error::<T>::LivePool);
				}
			}

			// switch pool state to destroying
			let mut new_pool_details = pool_details.clone();
			new_pool_details.state.start_destroy();
			Pools::<T>::set(&pool_id, Some(new_pool_details));

			// emit this event before the destruction started events are emitted by assets deactivation
			Self::deposit_event(Event::DestructionStarted { id: pool_id });

			// deactivate all currencies
			for asset_id in pool_details.bonded_currencies.iter() {
				// Governance or other pallets using the fungibles trait can in theory destroy an asset without this pallet knowing, so we check if it's still around
				if T::Fungibles::asset_exists(asset_id.clone()) {
					T::Fungibles::start_destroy(asset_id.clone(), None)?;
				}
			}

			Ok(pool_details.bonded_currencies.len().saturated_into())
		}

		fn get_pool_collateral(pool_account: &AccountIdOf<T>) -> CollateralCurrencyBalanceOf<T> {
			T::CollateralCurrency::total_balance(T::CollateralAssetId::get(), pool_account)
=======
		fn generate_sequential_asset_ids(
			mut start_id: T::AssetId,
			count: usize,
		) -> Result<(BoundedCurrencyVec<T>, T::AssetId), Error<T>> {
			let mut currency_ids_vec = Vec::new();
			for _ in 0..count {
				currency_ids_vec.push(start_id.clone());
				start_id.saturating_inc();
			}

			let currency_array = BoundedVec::<FungiblesAssetIdOf<T>, T::MaxCurrencies>::try_from(currency_ids_vec)
				.map_err(|_| Error::<T>::Internal)?;

			Ok((currency_array, start_id))
>>>>>>> b2906a5e
		}
	}
}<|MERGE_RESOLUTION|>--- conflicted
+++ resolved
@@ -29,7 +29,7 @@
 				Create as CreateFungibles, Destroy as DestroyFungibles, Inspect as InspectFungibles,
 				Mutate as MutateFungibles,
 			},
-			tokens::{Fortitude, Precision, Preservation, Provenance},
+			tokens::{Fortitude, Precision as WithdrawalPrecision, Preservation, Provenance},
 			AccountTouch,
 		},
 		Hashable, Parameter,
@@ -37,16 +37,8 @@
 	use frame_system::pallet_prelude::*;
 	use parity_scale_codec::FullCodec;
 	use sp_runtime::{
-<<<<<<< HEAD
-		traits::{
-			Bounded, CheckedAdd, CheckedDiv, CheckedMul, CheckedSub, One, SaturatedConversion, Saturating,
-			StaticLookup, Zero,
-		},
-		ArithmeticError, BoundedVec, FixedPointNumber,
-=======
-		traits::{One, Saturating},
-		BoundedVec, SaturatedConversion,
->>>>>>> b2906a5e
+		traits::{Bounded, CheckedDiv, CheckedMul, One, SaturatedConversion, Saturating, StaticLookup, Zero},
+		ArithmeticError, BoundedVec,
 	};
 	use sp_std::default::Default;
 	use substrate_fixed::{
@@ -140,11 +132,7 @@
 		type DefaultOrigin: EnsureOrigin<Self::RuntimeOrigin, Success = Self::AccountId>;
 		/// The dedicated origin for creating new bonded currency pools (typically permissionless).
 		type PoolCreateOrigin: EnsureOrigin<Self::RuntimeOrigin, Success = Self::AccountId>;
-<<<<<<< HEAD
-		/// Who can call force_* extrinsics, e.g., force_destroy.
-=======
 		/// The origin for permissioned operations (force_* transactions).
->>>>>>> b2906a5e
 		type ForceOrigin: EnsureOrigin<Self::RuntimeOrigin>;
 		/// The type used for pool ids
 		type PoolId: Parameter + MaxEncodedLen + From<[u8; 32]> + Into<Self::AccountId>;
@@ -174,23 +162,29 @@
 	#[pallet::event]
 	#[pallet::generate_deposit(pub(super) fn deposit_event)]
 	pub enum Event<T: Config> {
-<<<<<<< HEAD
+		PoolCreated {
+			id: T::PoolId,
+		},
 		/// A bonded token pool has been moved to refunding state.
-		RefundingStarted { id: T::PoolId },
+		RefundingStarted {
+			id: T::PoolId,
+		},
 		/// A bonded token pool has been moved to destroying state.
-		DestructionStarted { id: T::PoolId },
+		DestructionStarted {
+			id: T::PoolId,
+		},
 		/// Collateral distribution to bonded token holders has been completed for this pool - no more tokens or no more collateral to distribute.   
-		RefundComplete { id: T::PoolId },
+		RefundComplete {
+			id: T::PoolId,
+		},
 		/// A bonded token pool has been fully destroyed and all collateral and deposits have been refunded.
-		Destroyed { id: T::PoolId },
-=======
-		PoolCreated { id: T::PoolId },
->>>>>>> b2906a5e
+		Destroyed {
+			id: T::PoolId,
+		},
 	}
 
 	#[pallet::error]
 	pub enum Error<T> {
-<<<<<<< HEAD
 		/// The pool id is not currently registered.
 		PoolUnknown,
 		/// The pool has no associated bonded currency with the given index.
@@ -198,7 +192,7 @@
 		/// The pool does not hold collateral to be refunded, or has no remaining supply of tokens to exchange. Call start_destroy to intiate teardown.
 		NothingToRefund,
 		/// The user is not privileged to perform the requested operation.
-		Unauthorized,
+		NoPermission,
 		/// The pool is deactivated (i.e., in destroying or refunding state) and not available for use.
 		PoolNotLive,
 		/// There are active accounts associated with this pool and thus it cannot be destroyed at this point.
@@ -207,13 +201,8 @@
 		NotRefunding,
 		/// The number of currencies linked to a pool exceeds the maximum. Thrown either during pool creation, or by transactions that take the (expected maximum) number of a pool's currencies as input.
 		TooManyCurrencies,
-=======
-		IndexOutOfBounds,
 		InvalidInput,
 		Internal,
-		UnknownPool,
-		NoPermission,
->>>>>>> b2906a5e
 	}
 
 	#[pallet::composite_enum]
@@ -307,7 +296,7 @@
 		) -> DispatchResult {
 			let who = T::DefaultOrigin::ensure_origin(origin)?;
 
-			let pool_details = Pools::<T>::get(&pool_id).ok_or(Error::<T>::UnknownPool)?;
+			let pool_details = Pools::<T>::get(&pool_id).ok_or(Error::<T>::PoolUnknown)?;
 
 			ensure!(pool_details.is_manager(&who), Error::<T>::NoPermission);
 
@@ -338,7 +327,7 @@
 		) -> DispatchResult {
 			let who = T::DefaultOrigin::ensure_origin(origin)?;
 			Pools::<T>::try_mutate(pool_id, |maybe_entry| -> DispatchResult {
-				let entry = maybe_entry.as_mut().ok_or(Error::<T>::UnknownPool)?;
+				let entry = maybe_entry.as_mut().ok_or(Error::<T>::PoolUnknown)?;
 				ensure!(entry.is_manager(&who), Error::<T>::NoPermission);
 				entry.manager = manager;
 				Ok(())
@@ -375,12 +364,7 @@
 			todo!()
 		}
 
-<<<<<<< HEAD
-		#[pallet::call_index(6)]
-=======
-		// TODO: not sure if we really need that. Check that out with Raphael.
 		#[pallet::call_index(9)]
->>>>>>> b2906a5e
 		#[pallet::weight(Weight::from_parts(10_000, 0) + T::DbWeight::get().writes(1))]
 		pub fn start_refund(origin: OriginFor<T>, pool_id: T::PoolId, currency_count: u32) -> DispatchResult {
 			let who = ensure_signed(origin)?;
@@ -400,12 +384,7 @@
 			Ok(())
 		}
 
-<<<<<<< HEAD
-		#[pallet::call_index(8)]
-=======
-		// todo: check if we really need that tx.
 		#[pallet::call_index(11)]
->>>>>>> b2906a5e
 		#[pallet::weight(Weight::from_parts(10_000, 0) + T::DbWeight::get().writes(1))]
 		pub fn refund_account(
 			origin: OriginFor<T>,
@@ -449,7 +428,7 @@
 				asset_id.clone(),
 				&who,
 				Bounded::max_value(),
-				Precision::BestEffort,
+				WithdrawalPrecision::BestEffort,
 				Fortitude::Force,
 			)?;
 
@@ -507,7 +486,7 @@
 			Ok(())
 		}
 
-		#[pallet::call_index(10)]
+		#[pallet::call_index(13)]
 		#[pallet::weight(Weight::from_parts(10_000, 0) + T::DbWeight::get().writes(1))]
 		pub fn force_start_destroy(origin: OriginFor<T>, pool_id: T::PoolId, currency_count: u32) -> DispatchResult {
 			T::ForceOrigin::ensure_origin(origin)?;
@@ -517,7 +496,7 @@
 			Ok(())
 		}
 
-		#[pallet::call_index(11)]
+		#[pallet::call_index(14)]
 		#[pallet::weight(Weight::from_parts(10_000, 0) + T::DbWeight::get().writes(1))]
 		pub fn finish_destroy(origin: OriginFor<T>, pool_id: T::PoolId, currency_count: u32) -> DispatchResult {
 			ensure_signed(origin)?;
@@ -546,7 +525,7 @@
 				T::CollateralCurrency::transfer(
 					T::CollateralAssetId::get(),
 					&pool_account,
-					&pool_details.manager,
+					&pool_details.owner,
 					total_collateral_issuance,
 					Preservation::Expendable,
 				)?;
@@ -563,7 +542,6 @@
 	}
 
 	impl<T: Config> Pallet<T> {
-<<<<<<< HEAD
 		fn do_start_refund(
 			pool_id: T::PoolId,
 			max_currencies: u32,
@@ -580,7 +558,7 @@
 			ensure!(pool_details.state.is_live(), Error::<T>::PoolNotLive);
 
 			if let Some(caller) = maybe_check_manager {
-				ensure!(pool_details.is_manager(caller), Error::<T>::Unauthorized);
+				ensure!(pool_details.is_manager(caller), Error::<T>::NoPermission);
 			}
 
 			let total_collateral_issuance = Self::get_pool_collateral(&pool_id.clone().into());
@@ -626,7 +604,7 @@
 			);
 
 			if let Some(caller) = maybe_check_manager {
-				ensure!(pool_details.is_manager(caller), Error::<T>::Unauthorized); // TODO: should this be permissionless if the pool is in refunding state?
+				ensure!(pool_details.is_manager(caller), Error::<T>::NoPermission); // TODO: should this be permissionless if the pool is in refunding state?
 			}
 
 			if !force_skip_refund {
@@ -661,7 +639,8 @@
 
 		fn get_pool_collateral(pool_account: &AccountIdOf<T>) -> CollateralCurrencyBalanceOf<T> {
 			T::CollateralCurrency::total_balance(T::CollateralAssetId::get(), pool_account)
-=======
+		}
+
 		fn generate_sequential_asset_ids(
 			mut start_id: T::AssetId,
 			count: usize,
@@ -676,7 +655,6 @@
 				.map_err(|_| Error::<T>::Internal)?;
 
 			Ok((currency_array, start_id))
->>>>>>> b2906a5e
 		}
 	}
 }