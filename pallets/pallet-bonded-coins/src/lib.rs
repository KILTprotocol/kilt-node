--- conflicted
+++ resolved
@@ -25,15 +25,10 @@
 			fungible::{Inspect as InspectFungible, MutateHold},
 			fungibles::{
 				metadata::{Inspect as FungiblesInspect, Mutate as FungiblesMetadata},
-				roles::Inspect as FungiblesRoles,
 				Create as CreateFungibles, Destroy as DestroyFungibles, Inspect as InspectFungibles,
 				Mutate as MutateFungibles,
 			},
-<<<<<<< HEAD
-			tokens::{Fortitude, Precision as TokenPrecision, Preservation},
-=======
 			tokens::{Fortitude, Precision as WithdrawalPrecision, Preservation, Provenance},
->>>>>>> c71fed3c
 			AccountTouch,
 		},
 		Hashable, Parameter,
@@ -42,15 +37,6 @@
 	use parity_scale_codec::FullCodec;
 	use sp_arithmetic::ArithmeticError;
 	use sp_runtime::{
-<<<<<<< HEAD
-		traits::{One, Saturating, StaticLookup},
-		BoundedVec, SaturatedConversion,
-	};
-	use sp_std::{
-		default::Default,
-		ops::{AddAssign, BitOrAssign, ShlAssign},
-	};
-=======
 		traits::{
 			Bounded, CheckedDiv, CheckedMul, One, SaturatedConversion, Saturating, StaticLookup, UniqueSaturatedInto,
 			Zero,
@@ -61,7 +47,6 @@
 		default::Default,
 		ops::{AddAssign, BitOrAssign, ShlAssign},
 	};
->>>>>>> c71fed3c
 	use substrate_fixed::{
 		traits::{Fixed, FixedSigned, FixedUnsigned, ToFixed},
 		types::I9F23,
@@ -131,10 +116,6 @@
 			+ FungiblesInspect<Self::AccountId>
 			+ MutateFungibles<Self::AccountId, Balance = CollateralCurrencyBalanceOf<Self>>
 			+ FreezeAccounts<Self::AccountId, Self::AssetId>
-<<<<<<< HEAD
-			+ FungiblesRoles<Self::AccountId>
-=======
->>>>>>> c71fed3c
 			+ ResetTeam<Self::AccountId>;
 		/// The maximum number of currencies allowed for a single pool.
 		#[pallet::constant]
@@ -220,16 +201,6 @@
 		PoolUnknown,
 		/// The pool has no associated bonded currency with the given index.
 		IndexOutOfBounds,
-<<<<<<< HEAD
-		PoolUnknown,
-		NoPermission,
-		Slippage,
-		Internal,
-		CurrencyCount,
-		InvalidInput,
-		UnknownPool,
-		NoPermission,
-=======
 		/// The pool does not hold collateral to be refunded, or has no remaining supply of tokens to exchange. Call start_destroy to intiate teardown.
 		NothingToRefund,
 		/// The user is not privileged to perform the requested operation.
@@ -245,7 +216,6 @@
 		InvalidInput,
 		Internal,
 		Slippage,
->>>>>>> c71fed3c
 	}
 
 	#[pallet::composite_enum]
@@ -388,36 +358,18 @@
 			origin: OriginFor<T>,
 			pool_id: T::PoolId,
 			currency_idx: u32,
-<<<<<<< HEAD
-			amount_to_mint: FungiblesBalanceOf<T>,
-			max_cost: CollateralCurrencyBalanceOf<T>,
-			beneficiary: AccountIdLookupOf<T>,
-			currency_count: u32,
-		) -> DispatchResult {
-			let who = ensure_signed(origin)?;
-=======
 			beneficiary: AccountIdLookupOf<T>,
 			amount_to_mint: FungiblesBalanceOf<T>,
 			max_cost: CollateralCurrencyBalanceOf<T>,
 			currency_count: u32,
 		) -> DispatchResult {
 			let who = T::DefaultOrigin::ensure_origin(origin)?;
->>>>>>> c71fed3c
 			let beneficiary = T::Lookup::lookup(beneficiary)?;
 
 			let pool_details = Pools::<T>::get(&pool_id).ok_or(Error::<T>::PoolUnknown)?;
 
 			ensure!(pool_details.is_minting_authorized(&who), Error::<T>::NoPermission);
 
-<<<<<<< HEAD
-			let bonded_currencies = pool_details.bonded_currencies;
-
-			ensure!(
-				bonded_currencies.len() <= currency_count.saturated_into::<usize>(),
-				Error::<T>::CurrencyCount
-			);
-
-=======
 			ensure!(
 				Self::get_currencies_number(&pool_details) <= currency_count,
 				Error::<T>::CurrencyCount
@@ -425,7 +377,6 @@
 
 			let bonded_currencies = pool_details.bonded_currencies;
 
->>>>>>> c71fed3c
 			let currency_idx: usize = currency_idx.saturated_into();
 
 			let target_currency_id = bonded_currencies
@@ -524,44 +475,20 @@
 				Preservation::Expendable,
 			)?;
 
-			// we act on behalf of the admin.
-			let admin = T::Fungibles::admin(target_currency_id.clone())
-				// Should never fail. Either the admin has been updated or it is the pool id.
-				.ok_or_else(|| {
-					log::error!(
-						target: LOG_TARGET,
-						"Admin not found for currency id: {:?}",
-						target_currency_id
-					);
-					Error::<T>::Internal
-				})?;
-
 			// just remove any locks, if existing.
-			T::Fungibles::thaw(&admin, &beneficiary, target_currency_id).map_err(|freeze_error| freeze_error.into())?;
+			T::Fungibles::thaw(target_currency_id, &beneficiary).map_err(|freeze_error| freeze_error.into())?;
 
 			T::Fungibles::burn_from(
 				target_currency_id.clone(),
 				&beneficiary,
 				amount_to_burn,
-				TokenPrecision::Exact,
+				WithdrawalPrecision::Exact,
 				Fortitude::Force,
 			)?;
 
 			if !pool_details.transferable {
-				// Restore locks. Act on behalf of the freezer.
-				let freezer = T::Fungibles::freezer(target_currency_id.clone())
-					// Should never fail. Either the freezer has been updated or it is the pool id.
-					.ok_or_else(|| {
-						log::error!(
-							target: LOG_TARGET,
-							"Freezer not found for currency id: {:?}",
-							target_currency_id
-						);
-						Error::<T>::Internal
-					})?;
-
-				T::Fungibles::freeze(&freezer, &beneficiary, target_currency_id)
-					.map_err(|freeze_error| freeze_error.into())?;
+				// Restore locks.
+				T::Fungibles::freeze(target_currency_id, &beneficiary).map_err(|freeze_error| freeze_error.into())?;
 			}
 
 			Ok(())
@@ -797,7 +724,6 @@
 
 			Ok(real_costs)
 		}
-
 		fn calculate_normalized_passive_issuance(
 			bonded_currencies: &[FungiblesAssetIdOf<T>],
 			denomination: u8,
@@ -808,25 +734,6 @@
 				.map(|currency_id| T::Fungibles::total_issuance(currency_id.to_owned()))
 				.collect::<Vec<_>>();
 
-<<<<<<< HEAD
-			let normalized_total_issuances = currencies_total_supply
-				.iter()
-				.map(|x| convert_to_fixed::<T>(x.to_owned().saturated_into::<u128>(), denomination))
-				.collect::<Result<Vec<CurveParameterTypeOf<T>>, ArithmeticError>>()?;
-
-			let active_issuance = normalized_total_issuances
-				.get(currency_idx)
-				.ok_or(Error::<T>::IndexOutOfBounds)?
-				.to_owned();
-
-			let passive_issuance = normalized_total_issuances
-				.iter()
-				.enumerate()
-				.filter_map(|(idx, x)| if idx != currency_idx { Some(x.to_owned()) } else { None })
-				.collect();
-
-			Ok((active_issuance, passive_issuance))
-=======
 			let mut normalized_total_issuances = currencies_total_supply
 				.into_iter()
 				.map(|x| convert_to_fixed::<T>(x.saturated_into::<u128>(), denomination))
@@ -930,7 +837,6 @@
 			// emit this event before the destruction started events are emitted by assets deactivation
 			Self::deposit_event(Event::DestructionStarted { id: pool_id });
 
-			// deactivate all currencies
 			for asset_id in bonded_currencies {
 				// Governance or other pallets using the fungibles trait can in theory destroy an asset without this pallet knowing, so we check if it's still around
 				if T::Fungibles::asset_exists(asset_id.clone()) {
@@ -939,7 +845,6 @@
 			}
 
 			Ok(n_currencies)
->>>>>>> c71fed3c
 		}
 
 		fn generate_sequential_asset_ids(
