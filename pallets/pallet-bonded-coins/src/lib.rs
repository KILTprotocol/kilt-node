--- conflicted
+++ resolved
@@ -317,8 +317,7 @@
 				Fortitude::Polite,
 			)?;
 
-<<<<<<< HEAD
-=======
+
 			let total_issuances: Vec<(FungiblesBalanceOf<T>, u8)> = pool_details
 				.bonded_currencies
 				.iter()
@@ -328,7 +327,7 @@
 					))
 				.collect();
 
->>>>>>> b58738a8
+
 			//
 			let returns = Self::get_collateral_diff(
 				DiffKind::Burn,
@@ -428,11 +427,7 @@
 			kind: DiffKind,
 			curve: Curve<CurveParameterType>,
 			amount: &FungiblesBalanceOf<T>,
-<<<<<<< HEAD
-			total_issuances: Vec<FungiblesBalanceOf<T>>,
-=======
 			total_issuances: Vec<(FungiblesBalanceOf<T>, u8)>,
->>>>>>> b58738a8
 			currency_idx: usize,
 		) -> Result<CollateralCurrencyBalanceOf<T>, ArithmeticError> {
 
@@ -470,15 +465,9 @@
 				.filter(|&(idx, _)| idx != currency_idx)
 				.fold(FixedU128::zero(), |sum, (_, x)| sum.saturating_add(*x));
 
-<<<<<<< HEAD
-			// match curve implementation
-			let curve_impl = match curve {
-				Curve::LinearRatioCurve(params) => MockCurve::new(params),
-			};
-=======
+ 
 
 			let normalize_cost = curve.calculate_cost(active_issuance_pre, active_issuance_post, passive_issuance)?;
->>>>>>> b58738a8
 
 			// transform the cost back to the target denomination of the collateral currency
 			let real_costs = transform_denomination_currency_amount(
