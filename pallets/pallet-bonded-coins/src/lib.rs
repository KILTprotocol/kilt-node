#![cfg_attr(not(feature = "std"), no_std)]

/// Edit this file to define custom logic or remove it if it is not needed.
/// Learn more about FRAME and the core library of Substrate FRAME pallets:
/// <https://docs.substrate.io/v3/runtime/frame>
pub use pallet::*;

#[cfg(feature = "runtime-benchmarks")]
mod benchmarking;
#[cfg(any(test, feature = "runtime-benchmarks"))]
mod mock;
#[cfg(test)]
mod tests;

mod curves;
pub mod traits;
mod types;
#[frame_support::pallet]
pub mod pallet {

	use frame_support::{
		dispatch::DispatchResult,
		pallet_prelude::*,
		traits::{
			fungible::{Inspect as InspectFungible, MutateHold},
			fungibles::{
				metadata::{Inspect as FungiblesInspect, Mutate as FungiblesMetadata},
				Create as CreateFungibles, Destroy as DestroyFungibles, Inspect as InspectFungibles,
				Mutate as MutateFungibles,
			},
			tokens::{Fortitude, Precision as WithdrawalPrecision, Preservation, Provenance},
			AccountTouch,
		},
		Hashable, Parameter,
	};
	use frame_system::pallet_prelude::*;
	use parity_scale_codec::FullCodec;
<<<<<<< HEAD
	use sp_arithmetic::ArithmeticError;
	use sp_core::U256;
=======
	use sp_arithmetic::{traits::CheckedAdd, ArithmeticError};
>>>>>>> b68ff49a
	use sp_runtime::{
		traits::{
			Bounded, CheckedConversion, One, SaturatedConversion, Saturating, StaticLookup, UniqueSaturatedInto, Zero,
		},
		BoundedVec,
	};
	use sp_std::{
		default::Default,
		ops::{AddAssign, BitOrAssign, ShlAssign},
		prelude::*,
		vec::Vec,
	};
	use substrate_fixed::{
		traits::{Fixed, FixedSigned, FixedUnsigned, ToFixed},
		types::I9F23,
	};

	use crate::{
		curves::{convert_to_fixed, BondingFunction, Curve, CurveInput},
		traits::{FreezeAccounts, ResetTeam},
		types::{Locks, PoolDetails, PoolManagingTeam, PoolStatus, TokenMeta},
	};

	type AccountIdLookupOf<T> = <<T as frame_system::Config>::Lookup as sp_runtime::traits::StaticLookup>::Source;

	pub(crate) type AccountIdOf<T> = <T as frame_system::Config>::AccountId;

	pub(crate) type DepositCurrencyBalanceOf<T> =
		<<T as Config>::DepositCurrency as InspectFungible<<T as frame_system::Config>::AccountId>>::Balance;

	pub(crate) type CollateralCurrenciesBalanceOf<T> =
		<<T as Config>::CollateralCurrencies as InspectFungibles<<T as frame_system::Config>::AccountId>>::Balance;

	pub(crate) type FungiblesBalanceOf<T> =
		<<T as Config>::Fungibles as InspectFungibles<<T as frame_system::Config>::AccountId>>::Balance;

	type FungiblesAssetIdOf<T> =
		<<T as Config>::Fungibles as InspectFungibles<<T as frame_system::Config>::AccountId>>::AssetId;

	type CollateralAssetIdOf<T> =
		<<T as Config>::CollateralCurrencies as InspectFungibles<<T as frame_system::Config>::AccountId>>::AssetId;

	type BoundedCurrencyVec<T> = BoundedVec<FungiblesAssetIdOf<T>, <T as Config>::MaxCurrencies>;

	pub(crate) type CurrencyNameOf<T> = BoundedVec<u8, <T as Config>::MaxStringLength>;

	pub(crate) type CurrencySymbolOf<T> = BoundedVec<u8, <T as Config>::MaxStringLength>;

	pub(crate) type CurveParameterTypeOf<T> = <T as Config>::CurveParameterType;

	pub(crate) type CurveParameterInputOf<T> = <T as Config>::CurveParameterInput;

	pub(crate) type PoolDetailsOf<T> = PoolDetails<
		<T as frame_system::Config>::AccountId,
		Curve<CurveParameterTypeOf<T>>,
		BoundedCurrencyVec<T>,
		CollateralAssetIdOf<T>,
	>;

	pub(crate) type Precision = I9F23;

	pub(crate) type PassiveSupply<T> = Vec<T>;

	pub(crate) type TokenMetaOf<T> = TokenMeta<FungiblesBalanceOf<T>, CurrencyNameOf<T>, CurrencySymbolOf<T>>;

	pub(crate) const LOG_TARGET: &str = "runtime::pallet-bonded-coins";

	/// Configure the pallet by specifying the parameters and types on which it
	/// depends.
	#[pallet::config]
	pub trait Config: frame_system::Config {
		/// Because this pallet emits events, it depends on the runtime's
		/// definition of an event.
		type RuntimeEvent: From<Event<Self>> + IsType<<Self as frame_system::Config>::RuntimeEvent>;
		/// The currency used for storage deposits.
		type DepositCurrency: MutateHold<Self::AccountId, Reason = Self::RuntimeHoldReason>;
		/// A fungibles trait implementation to interact with currencies which
		/// can be used as collateral for minting bonded tokens.
		type CollateralCurrencies: MutateFungibles<Self::AccountId>
			+ AccountTouch<CollateralAssetIdOf<Self>, Self::AccountId>
			+ FungiblesMetadata<Self::AccountId>;
		/// Implementation of creating and managing new fungibles
		type Fungibles: CreateFungibles<Self::AccountId, AssetId = Self::AssetId>
			+ DestroyFungibles<Self::AccountId>
			+ FungiblesMetadata<Self::AccountId>
			+ FungiblesInspect<Self::AccountId>
			+ MutateFungibles<Self::AccountId, Balance = CollateralCurrenciesBalanceOf<Self>>
			+ FreezeAccounts<Self::AccountId, Self::AssetId>
			+ ResetTeam<Self::AccountId>;
		/// The maximum number of currencies allowed for a single pool.
		#[pallet::constant]
		type MaxCurrencies: Get<u32>;

		#[pallet::constant]
		type MaxStringLength: Get<u32>;

		/// The maximum denomination that bonded currencies can use. To ensure
		/// safe operation, this should be set so that 10^MaxDenomination <
		/// 2^CurveParameterType::int_nbits().
		#[pallet::constant]
		type MaxDenomination: Get<u8>;

		/// The deposit required for each bonded currency.
		#[pallet::constant]
		type DepositPerCurrency: Get<DepositCurrencyBalanceOf<Self>>;

		/// The base deposit required to create a new pool, primarily to cover
		/// the ED of the pool account.
		#[pallet::constant]
		type BaseDeposit: Get<DepositCurrencyBalanceOf<Self>>;

		/// The origin for most permissionless and priviledged operations.
		type DefaultOrigin: EnsureOrigin<Self::RuntimeOrigin, Success = Self::AccountId>;
		/// The dedicated origin for creating new bonded currency pools
		/// (typically permissionless).
		type PoolCreateOrigin: EnsureOrigin<Self::RuntimeOrigin, Success = Self::AccountId>;
		/// The origin for permissioned operations (force_* transactions).
		type ForceOrigin: EnsureOrigin<Self::RuntimeOrigin>;
		/// The type used for pool ids
		type PoolId: Parameter + MaxEncodedLen + From<[u8; 32]> + Into<Self::AccountId>;

		/// The type used for asset ids. This is the type of the bonded
		/// currencies.
		type AssetId: Parameter + Member + FullCodec + MaxEncodedLen + Saturating + One + Default;

		type RuntimeHoldReason: From<HoldReason>;

		/// The type used for the curve parameters.
		type CurveParameterType: Parameter
			+ Member
			+ FixedSigned
			+ MaxEncodedLen
			+ PartialOrd<Precision>
			+ From<Precision>;

		type CurveParameterInput: Parameter + FixedUnsigned + MaxEncodedLen;
	}

	#[pallet::pallet]
	pub struct Pallet<T>(_);

	#[pallet::storage]
	#[pallet::getter(fn pools)]
	pub(crate) type Pools<T: Config> = StorageMap<_, Twox64Concat, T::PoolId, PoolDetailsOf<T>, OptionQuery>;

	#[pallet::storage]
	#[pallet::getter(fn nex_asset_id)]
	pub(crate) type NextAssetId<T: Config> = StorageValue<_, FungiblesAssetIdOf<T>, ValueQuery>;

	#[pallet::event]
	#[pallet::generate_deposit(pub(super) fn deposit_event)]
	pub enum Event<T: Config> {
		LockSet {
			id: T::PoolId,
			lock: Locks,
		},
		Unlocked {
			id: T::PoolId,
		},
		PoolCreated {
			id: T::PoolId,
		},
		/// A bonded token pool has been moved to refunding state.
		RefundingStarted {
			id: T::PoolId,
		},
		/// A bonded token pool has been moved to destroying state.
		DestructionStarted {
			id: T::PoolId,
		},
		/// Collateral distribution to bonded token holders has been completed
		/// for this pool (no more tokens or no more collateral to distribute).
		RefundComplete {
			id: T::PoolId,
		},
		/// A bonded token pool has been fully destroyed and all collateral and
		/// deposits have been refunded.
		Destroyed {
			id: T::PoolId,
		},
		/// The manager of a pool has been updated.
		ManagerUpdated {
			id: T::PoolId,
			manager: Option<T::AccountId>,
		},
	}

	#[pallet::error]
	pub enum Error<T> {
		/// The pool id is not currently registered.
		PoolUnknown,
		/// The pool has no associated bonded currency with the given index.
		IndexOutOfBounds,
		/// The pool does not hold collateral to be refunded, or has no
		/// remaining supply of tokens to exchange. Call start_destroy to
		/// intiate teardown.
		NothingToRefund,
		/// The user is not privileged to perform the requested operation.
		NoPermission,
		/// The pool is deactivated (i.e., in destroying or refunding state) and
		/// not available for use.
		PoolNotLive,
		/// There are active accounts associated with this pool and thus it
		/// cannot be destroyed at this point.
		LivePool,
		/// This operation can only be made when the pool is in refunding state.
		NotRefunding,
		/// The number of currencies linked to a pool exceeds the limit
		/// parameter. Thrown by transactions that require specifying the number
		/// of a pool's currencies in order to determine weight limits upfront.
		CurrencyCount,
		InvalidInput,
		Internal,
		Slippage,
	}

	#[pallet::composite_enum]
	pub enum HoldReason {
		Deposit,
	}

	#[pallet::call]
	impl<T: Config> Pallet<T>
	where
		<CurveParameterTypeOf<T> as Fixed>::Bits: Copy + ToFixed + AddAssign + BitOrAssign + ShlAssign + TryFrom<U256>,
		CollateralCurrenciesBalanceOf<T>: Into<U256> + TryFrom<U256>,
	{
		#[pallet::call_index(0)]
		#[pallet::weight(Weight::from_parts(10_000, 0) + T::DbWeight::get().writes(1))]
		pub fn create_pool(
			origin: OriginFor<T>,
			curve: CurveInput<CurveParameterInputOf<T>>,
			collateral_id: CollateralAssetIdOf<T>,
			currencies: BoundedVec<TokenMetaOf<T>, T::MaxCurrencies>,
			denomination: u8,
			transferable: bool,
		) -> DispatchResult {
			let who = T::PoolCreateOrigin::ensure_origin(origin)?;

			ensure!(denomination <= T::MaxDenomination::get(), Error::<T>::InvalidInput);

			let checked_curve = curve.try_into().map_err(|_| Error::<T>::InvalidInput)?;

			let currency_length = currencies.len();

			let current_asset_id = NextAssetId::<T>::get();

			let (currency_ids, next_asset_id) = Self::generate_sequential_asset_ids(current_asset_id, currency_length)?;

			let pool_id = T::PoolId::from(currency_ids.blake2_256());

			// Todo: change that.
			T::DepositCurrency::hold(
				&T::RuntimeHoldReason::from(HoldReason::Deposit),
				&who,
				Self::calculate_pool_deposit(currency_length),
			)?;

			let pool_account = &pool_id.clone().into();

			// Touch the pool account in order to be able to transfer the collateral
			// currency to it. This should also verify that the currency actually exists.
			T::CollateralCurrencies::touch(collateral_id.clone(), pool_account, &who)?;

			currencies
				.into_iter()
				.zip(currency_ids.iter())
				.try_for_each(|(entry, asset_id)| -> DispatchResult {
					let TokenMeta {
						min_balance,
						name,
						symbol,
					} = entry;

					T::Fungibles::create(asset_id.clone(), pool_account.to_owned(), false, min_balance)?;

					// set metadata for new asset class
					T::Fungibles::set(
						asset_id.to_owned(),
						pool_account,
						name.into_inner(),
						symbol.into_inner(),
						denomination,
					)?;

					Ok(())
				})?;

			Pools::<T>::set(
				&pool_id,
				Some(PoolDetails::new(
					who,
					checked_curve,
					collateral_id,
					currency_ids,
					transferable,
					denomination,
				)),
			);

			// update the storage for the next tx.
			NextAssetId::<T>::set(next_asset_id);

			Self::deposit_event(Event::PoolCreated { id: pool_id });

			Ok(())
		}

		#[pallet::call_index(1)]
		#[pallet::weight(Weight::from_parts(10_000, 0) + T::DbWeight::get().writes(1))]
		pub fn reset_team(
			origin: OriginFor<T>,
			pool_id: T::PoolId,
			team: PoolManagingTeam<AccountIdOf<T>>,
			currency_idx: u32,
		) -> DispatchResult {
			let who = T::DefaultOrigin::ensure_origin(origin)?;

			let pool_details = Pools::<T>::get(&pool_id).ok_or(Error::<T>::PoolUnknown)?;

			ensure!(pool_details.is_manager(&who), Error::<T>::NoPermission);

			let asset_id = pool_details
				.bonded_currencies
				.get(currency_idx.saturated_into::<usize>())
				.ok_or(Error::<T>::IndexOutOfBounds)?;

			let pool_id_account = pool_id.into();

			let PoolManagingTeam { freezer, admin } = team;

			T::Fungibles::reset_team(
				asset_id.to_owned(),
				pool_id_account.clone(),
				admin,
				pool_id_account,
				freezer,
			)
		}

		#[pallet::call_index(2)]
		#[pallet::weight(Weight::from_parts(10_000, 0) + T::DbWeight::get().writes(1))]
		pub fn reset_manager(
			origin: OriginFor<T>,
			pool_id: T::PoolId,
			new_manager: Option<AccountIdOf<T>>,
		) -> DispatchResult {
			let who = T::DefaultOrigin::ensure_origin(origin)?;
			Pools::<T>::try_mutate(&pool_id, |maybe_entry| -> DispatchResult {
				let entry = maybe_entry.as_mut().ok_or(Error::<T>::PoolUnknown)?;
				ensure!(entry.is_manager(&who), Error::<T>::NoPermission);
				entry.manager = new_manager.clone();

				Ok(())
			})?;

			Self::deposit_event(Event::ManagerUpdated {
				id: pool_id,
				manager: new_manager,
			});

			Ok(())
		}

		#[pallet::call_index(3)]
		#[pallet::weight(Weight::from_parts(10_000, 0) + T::DbWeight::get().writes(1))]
		pub fn set_lock(origin: OriginFor<T>, pool_id: T::PoolId, lock: Locks) -> DispatchResult {
			let who = T::DefaultOrigin::ensure_origin(origin)?;

			Pools::<T>::try_mutate(&pool_id, |pool| -> DispatchResult {
				let entry = pool.as_mut().ok_or(Error::<T>::PoolUnknown)?;
				ensure!(entry.is_manager(&who), Error::<T>::NoPermission);
				ensure!(entry.state.is_live(), Error::<T>::PoolNotLive);

				entry.state = PoolStatus::Locked(lock.clone());

				Ok(())
			})?;

			Self::deposit_event(Event::LockSet { id: pool_id, lock });

			Ok(())
		}

		#[pallet::call_index(4)]
		#[pallet::weight(Weight::from_parts(10_000, 0) + T::DbWeight::get().writes(1))]
		pub fn unlock(origin: OriginFor<T>, pool_id: T::PoolId) -> DispatchResult {
			let who = T::DefaultOrigin::ensure_origin(origin)?;

			Pools::<T>::try_mutate(&pool_id, |pool| -> DispatchResult {
				let entry = pool.as_mut().ok_or(Error::<T>::PoolUnknown)?;
				ensure!(entry.is_manager(&who), Error::<T>::NoPermission);
				ensure!(entry.state.is_live(), Error::<T>::PoolNotLive);
				entry.state = PoolStatus::Active;

				Ok(())
			})?;

			Self::deposit_event(Event::Unlocked { id: pool_id });

			Ok(())
		}

		#[pallet::call_index(5)]
		#[pallet::weight(Weight::from_parts(10_000, 0) + T::DbWeight::get().writes(1))]
		pub fn mint_into(
			origin: OriginFor<T>,
			pool_id: T::PoolId,
			currency_idx: u32,
			beneficiary: AccountIdLookupOf<T>,
			amount_to_mint: FungiblesBalanceOf<T>,
			max_cost: CollateralCurrenciesBalanceOf<T>,
			currency_count: u32,
		) -> DispatchResult {
			let who = T::DefaultOrigin::ensure_origin(origin)?;
			let beneficiary = T::Lookup::lookup(beneficiary)?;

			let pool_details = Pools::<T>::get(&pool_id).ok_or(Error::<T>::PoolUnknown)?;

			ensure!(pool_details.can_mint(&who), Error::<T>::NoPermission);

			ensure!(
				Self::get_currencies_number(&pool_details) <= currency_count,
				Error::<T>::CurrencyCount
			);

			let bonded_currencies = pool_details.bonded_currencies;

			let currency_idx: usize = currency_idx.saturated_into();

			let target_currency_id = bonded_currencies
				.get(currency_idx)
				.ok_or(Error::<T>::IndexOutOfBounds)?;

			let (active_pre, passive) = Self::calculate_normalized_passive_issuance(
				&bonded_currencies,
				pool_details.denomination,
				currency_idx,
			)?;

			let normalized_amount_to_mint =
				convert_to_fixed::<T>(amount_to_mint.saturated_into::<u128>(), pool_details.denomination)?;

			let active_post = active_pre
				.checked_add(normalized_amount_to_mint)
				.ok_or(ArithmeticError::Overflow)?;

			let cost = Self::calculate_collateral(
				active_pre,
				active_post,
				passive,
				&pool_details.curve,
				pool_details.collateral_id.clone(),
			)?;

			// fail if cost > max_cost
			ensure!(cost <= max_cost, Error::<T>::Slippage);

			// Transfer the collateral. We do not want to kill the minter, so this operation
			// can fail if the account is being reaped.
			T::CollateralCurrencies::transfer(
				pool_details.collateral_id,
				&who,
				&pool_id.into(),
				cost,
				Preservation::Preserve,
			)?;

			T::Fungibles::mint_into(target_currency_id.clone(), &beneficiary, amount_to_mint)?;

			if !pool_details.transferable {
				T::Fungibles::freeze(target_currency_id, &beneficiary).map_err(|freeze_error| freeze_error.into())?;
			}

			Ok(())
		}

		#[pallet::call_index(6)]
		#[pallet::weight(Weight::from_parts(10_000, 0) + T::DbWeight::get().writes(1))]
		pub fn burn_into(
			origin: OriginFor<T>,
			pool_id: T::PoolId,
			currency_idx: u32,
			beneficiary: AccountIdLookupOf<T>,
			amount_to_burn: FungiblesBalanceOf<T>,
			min_return: CollateralCurrenciesBalanceOf<T>,
			currency_count: u32,
		) -> DispatchResult {
			let who = T::DefaultOrigin::ensure_origin(origin)?;
			let beneficiary = T::Lookup::lookup(beneficiary)?;

			let pool_details = Pools::<T>::get(&pool_id).ok_or(Error::<T>::PoolUnknown)?;

			ensure!(pool_details.can_burn(&who), Error::<T>::NoPermission);

			ensure!(
				Self::get_currencies_number(&pool_details) <= currency_count,
				Error::<T>::CurrencyCount
			);

			let bonded_currencies = pool_details.bonded_currencies;

			let currency_idx: usize = currency_idx.saturated_into();

			let target_currency_id = bonded_currencies
				.get(currency_idx)
				.ok_or(Error::<T>::IndexOutOfBounds)?;

			let (high, passive) = Self::calculate_normalized_passive_issuance(
				&bonded_currencies,
				pool_details.denomination,
				currency_idx,
			)?;

			let normalized_amount_to_burn =
				convert_to_fixed::<T>(amount_to_burn.saturated_into::<u128>(), pool_details.denomination)?;

			let low = high
				.checked_sub(normalized_amount_to_burn)
				.ok_or(ArithmeticError::Underflow)?;

			let collateral_return = Self::calculate_collateral(
				low,
				high,
				passive,
				&pool_details.curve,
				pool_details.collateral_id.clone(),
			)?;

			ensure!(collateral_return >= min_return, Error::<T>::Slippage);

			T::CollateralCurrencies::transfer(
				pool_details.collateral_id,
				&pool_id.into(),
				&beneficiary,
				collateral_return,
				Preservation::Expendable,
			)?;

			// just remove any locks, if existing.
			T::Fungibles::thaw(target_currency_id, &beneficiary).map_err(|freeze_error| freeze_error.into())?;

			T::Fungibles::burn_from(
				target_currency_id.clone(),
				&beneficiary,
				amount_to_burn,
				WithdrawalPrecision::Exact,
				Fortitude::Force,
			)?;

			if !pool_details.transferable {
				// Restore locks.
				T::Fungibles::freeze(target_currency_id, &beneficiary).map_err(|freeze_error| freeze_error.into())?;
			}

			Ok(())
		}

		#[pallet::call_index(7)]
		#[pallet::weight(Weight::from_parts(10_000, 0) + T::DbWeight::get().writes(1))]
		pub fn swap_into(_origin: OriginFor<T>) -> DispatchResult {
			todo!()
		}

		#[pallet::call_index(8)]
		#[pallet::weight(Weight::from_parts(10_000, 0) + T::DbWeight::get().writes(1))]
		pub fn start_refund(origin: OriginFor<T>, pool_id: T::PoolId, currency_count: u32) -> DispatchResult {
			let who = T::DefaultOrigin::ensure_origin(origin)?;

			Self::do_start_refund(pool_id, currency_count, Some(&who))?;

			Ok(())
		}

		#[pallet::call_index(9)]
		#[pallet::weight(Weight::from_parts(10_000, 0) + T::DbWeight::get().writes(1))]
		pub fn force_start_refund(origin: OriginFor<T>, pool_id: T::PoolId, currency_count: u32) -> DispatchResult {
			T::ForceOrigin::ensure_origin(origin)?;

			Self::do_start_refund(pool_id, currency_count, None)?;

			Ok(())
		}

		#[pallet::call_index(10)]
		#[pallet::weight(Weight::from_parts(10_000, 0) + T::DbWeight::get().writes(1))]
		pub fn refund_account(
			origin: OriginFor<T>,
			pool_id: T::PoolId,
			account: AccountIdLookupOf<T>,
			asset_idx: u32,
			currency_count: u32,
		) -> DispatchResult {
			T::DefaultOrigin::ensure_origin(origin)?;
			let who = T::Lookup::lookup(account)?;

			let pool_details = Pools::<T>::get(&pool_id).ok_or(Error::<T>::PoolUnknown)?;

			ensure!(
				Self::get_currencies_number(&pool_details) <= currency_count,
				Error::<T>::CurrencyCount
			);

			ensure!(pool_details.state.is_refunding(), Error::<T>::NotRefunding);

			// get asset id from linked assets vector
			let asset_id: &FungiblesAssetIdOf<T> = pool_details
				.bonded_currencies
				.get(asset_idx.saturated_into::<usize>())
				.ok_or(Error::<T>::IndexOutOfBounds)?;

			let pool_account = pool_id.clone().into();

			// Choosing total_balance over reducible_balance to ensure that all funds are
			// distributed fairly; in case of any locks present on the pool account, this
			// could lead to refunds failing to execute. This case would have to be
			// resolved by governance, either by removing locks or force_destroying the
			// pool.
			let total_collateral_issuance =
				T::CollateralCurrencies::total_balance(pool_details.collateral_id.clone(), &pool_account);

			// nothing to distribute; refunding is complete, user should call start_destroy
			ensure!(
				total_collateral_issuance > CollateralCurrenciesBalanceOf::<T>::zero(),
				Error::<T>::NothingToRefund
			);

			//  remove any existing locks on the account prior to burning
			T::Fungibles::thaw(asset_id, &who).map_err(|freeze_error| freeze_error.into())?;

			// With amount = max_value(), this trait implementation burns the reducible
			// balance on the account and returns the actual amount burnt
			let burnt: U256 = T::Fungibles::burn_from(
				asset_id.clone(),
				&who,
				Bounded::max_value(),
				WithdrawalPrecision::BestEffort,
				Fortitude::Force,
			)?
			.into();

			if burnt.is_zero() {
				// no funds available to be burnt on account; nothing to do here
				return Ok(());
			}

			let sum_of_issuances = pool_details
				.bonded_currencies
				.into_iter()
<<<<<<< HEAD
				.fold(U256::from(0), |sum, id| {
					sum.saturating_add(T::Fungibles::total_issuance(id).into())
				});
=======
				.fold(FungiblesBalanceOf::<T>::zero(), |sum, id| {
					sum.saturating_add(T::Fungibles::total_issuance(id))
				})
				// Add the burnt amount to the sum of total supplies
				.checked_add(&burnt)
				.ok_or(ArithmeticError::Overflow)?;
>>>>>>> b68ff49a

			defensive_assert!(
				sum_of_issuances >= burnt,
				"burnt amount exceeds the total supply of all bonded currencies"
			);

			let amount: CollateralCurrenciesBalanceOf<T> = burnt
				.checked_mul(total_collateral_issuance.into())
				// As long as the balance type is half the size of a U256, this won't overflow.
				.ok_or(ArithmeticError::Overflow)?
				.checked_div(sum_of_issuances)
				// Because sum_of_issuances >= burnt > 0, this is theoretically impossible
				.ok_or(Error::<T>::Internal)?
				.checked_into()
				// Also theoretically impossible, as the result must be <= total_collateral_issuance
				// if burnt <= sum_of_issuances, which should always hold true
				.ok_or(Error::<T>::Internal)?;

			if amount.is_zero()
				|| T::CollateralCurrencies::can_deposit(
					pool_details.collateral_id.clone(),
					&who,
					amount,
					Provenance::Extant,
				)
				.into_result()
				.is_err()
			{
				// Funds are burnt but the collateral received is not sufficient to be deposited
				// to the account. This is tolerated as otherwise we could have edge cases where
				// it's impossible to refund at least some accounts.
				return Ok(());
			}

			let transferred = T::CollateralCurrencies::transfer(
				pool_details.collateral_id,
				&pool_account,
				&who,
				amount,
				Preservation::Expendable,
			)?; // TODO: check edge cases around existential deposit

			// if collateral or total supply drops to zero, refunding is complete
			// -> emit event
			if sum_of_issuances <= burnt || total_collateral_issuance <= transferred {
				Self::deposit_event(Event::RefundComplete { id: pool_id });
			}

			Ok(())
		}

		#[pallet::call_index(11)]
		#[pallet::weight(Weight::from_parts(10_000, 0) + T::DbWeight::get().writes(1))]
		pub fn start_destroy(origin: OriginFor<T>, pool_id: T::PoolId, currency_count: u32) -> DispatchResult {
			let who = T::DefaultOrigin::ensure_origin(origin)?;

			Self::do_start_destroy_pool(pool_id, currency_count, false, Some(&who))?;

			Ok(())
		}

		#[pallet::call_index(12)]
		#[pallet::weight(Weight::from_parts(10_000, 0) + T::DbWeight::get().writes(1))]
		pub fn force_start_destroy(origin: OriginFor<T>, pool_id: T::PoolId, currency_count: u32) -> DispatchResult {
			T::ForceOrigin::ensure_origin(origin)?;

			Self::do_start_destroy_pool(pool_id, currency_count, true, None)?;

			Ok(())
		}

		#[pallet::call_index(13)]
		#[pallet::weight(Weight::from_parts(10_000, 0) + T::DbWeight::get().writes(1))]
		pub fn finish_destroy(origin: OriginFor<T>, pool_id: T::PoolId, currency_count: u32) -> DispatchResult {
			T::DefaultOrigin::ensure_origin(origin)?;

			let pool_details = Pools::<T>::get(&pool_id).ok_or(Error::<T>::PoolUnknown)?;

			let n_currencies = Self::get_currencies_number(&pool_details);

			ensure!(n_currencies <= currency_count, Error::<T>::CurrencyCount);

			ensure!(pool_details.state.is_destroying(), Error::<T>::LivePool);

			for asset_id in pool_details.bonded_currencies {
				if T::Fungibles::asset_exists(asset_id.clone()) {
					// This would fail with an LiveAsset error if there are any accounts left on any
					// currency
					T::Fungibles::finish_destroy(asset_id)?;
				}
			}

			let pool_account = pool_id.clone().into();

			let total_collateral_issuance =
				T::CollateralCurrencies::total_balance(pool_details.collateral_id.clone(), &pool_account);

			if total_collateral_issuance > CollateralCurrenciesBalanceOf::<T>::zero() {
				T::CollateralCurrencies::transfer(
					pool_details.collateral_id,
					&pool_account,
					&pool_details.owner,
					total_collateral_issuance,
					Preservation::Expendable,
				)?;
			}

			Pools::<T>::remove(&pool_id);

			T::DepositCurrency::release(
				&T::RuntimeHoldReason::from(HoldReason::Deposit),
				&pool_details.owner,
				Self::calculate_pool_deposit(n_currencies),
				WithdrawalPrecision::Exact,
			)?;

			Self::deposit_event(Event::Destroyed { id: pool_id });

			Ok(())
		}
	}

	impl<T: Config> Pallet<T>
	where
		<CurveParameterTypeOf<T> as Fixed>::Bits: Copy + ToFixed + AddAssign + BitOrAssign + ShlAssign + TryFrom<U256>,
	{
		fn calculate_collateral(
			low: CurveParameterTypeOf<T>,
			high: CurveParameterTypeOf<T>,
			passive_supply: PassiveSupply<CurveParameterTypeOf<T>>,
			curve: &Curve<CurveParameterTypeOf<T>>,
			collateral_currency_id: CollateralAssetIdOf<T>,
		) -> Result<CollateralCurrenciesBalanceOf<T>, ArithmeticError> {
			let normalized_costs = curve.calculate_costs(low, high, passive_supply)?;

			let collateral_denomination = 10u128
				.checked_pow(T::CollateralCurrencies::decimals(collateral_currency_id).into())
				.ok_or(ArithmeticError::Overflow)?;

			let real_costs = normalized_costs
				.checked_mul(CurveParameterTypeOf::<T>::from_num(collateral_denomination))
				.ok_or(ArithmeticError::Overflow)?
				// should never fail
				.checked_to_num::<u128>()
				.ok_or(ArithmeticError::Overflow)?
				.saturated_into();

			Ok(real_costs)
		}

		fn calculate_normalized_passive_issuance(
			bonded_currencies: &[FungiblesAssetIdOf<T>],
			denomination: u8,
			currency_idx: usize,
		) -> Result<(CurveParameterTypeOf<T>, PassiveSupply<CurveParameterTypeOf<T>>), DispatchError> {
			let currencies_total_supply = bonded_currencies
				.iter()
				.map(|currency_id| T::Fungibles::total_issuance(currency_id.to_owned()))
				.collect::<Vec<_>>();

			let mut normalized_total_issuances = currencies_total_supply
				.into_iter()
				.map(|x| convert_to_fixed::<T>(x.saturated_into::<u128>(), denomination))
				.collect::<Result<Vec<CurveParameterTypeOf<T>>, ArithmeticError>>()?;

			let active_issuance = normalized_total_issuances.swap_remove(currency_idx);

			Ok((active_issuance, normalized_total_issuances))
		}

		fn do_start_refund(
			pool_id: T::PoolId,
			max_currencies: u32,
			maybe_check_manager: Option<&AccountIdOf<T>>,
		) -> Result<u32, DispatchError> {
			let pool_details = Pools::<T>::get(&pool_id).ok_or(Error::<T>::PoolUnknown)?;

			let n_currencies = Self::get_currencies_number(&pool_details);

			ensure!(n_currencies <= max_currencies, Error::<T>::CurrencyCount);

			// refunding can only be triggered on a live pool
			ensure!(pool_details.state.is_live(), Error::<T>::PoolNotLive);

			if let Some(caller) = maybe_check_manager {
				// TODO: should the owner be authorized as well?
				ensure!(pool_details.is_manager(caller), Error::<T>::NoPermission);
			}

			let total_collateral_issuance =
				T::CollateralCurrencies::total_balance(pool_details.collateral_id.clone(), &pool_id.clone().into());
			// nothing to distribute
			ensure!(
				total_collateral_issuance > CollateralCurrenciesBalanceOf::<T>::zero(),
				Error::<T>::NothingToRefund
			);

			let has_holders = pool_details
				.bonded_currencies
				.iter()
				.any(|asset_id| T::Fungibles::total_issuance(asset_id.clone()) > FungiblesBalanceOf::<T>::zero());
			// no token holders to refund
			ensure!(has_holders, Error::<T>::NothingToRefund);

			// switch pool state to refunding
			let mut new_pool_details = pool_details;
			new_pool_details.state.start_refund();
			Pools::<T>::set(&pool_id, Some(new_pool_details));

			Self::deposit_event(Event::RefundingStarted { id: pool_id });

			Ok(n_currencies)
		}

		fn do_start_destroy_pool(
			pool_id: T::PoolId,
			max_currencies: u32,
			force_skip_refund: bool,
			maybe_check_manager: Option<&AccountIdOf<T>>,
		) -> Result<u32, DispatchError> {
			let pool_details = Pools::<T>::get(&pool_id).ok_or(Error::<T>::PoolUnknown)?;

			let n_currencies = Self::get_currencies_number(&pool_details);

			ensure!(n_currencies <= max_currencies, Error::<T>::CurrencyCount);

			ensure!(
				pool_details.state.is_live() || pool_details.state.is_refunding(),
				Error::<T>::PoolNotLive
			);

			if let Some(caller) = maybe_check_manager {
				// TODO: should this be permissionless if the pool is in refunding state?
				ensure!(
					pool_details.is_owner(caller) || pool_details.is_manager(caller),
					Error::<T>::NoPermission
				);
			}

			if !force_skip_refund {
				let total_collateral_issuance =
					T::CollateralCurrencies::total_balance(pool_details.collateral_id.clone(), &pool_id.clone().into());

				if total_collateral_issuance > CollateralCurrenciesBalanceOf::<T>::zero() {
					let has_holders = pool_details.bonded_currencies.iter().any(|asset_id| {
						T::Fungibles::total_issuance(asset_id.clone()) > FungiblesBalanceOf::<T>::zero()
					});
					// destruction is only allowed when there are no holders or no collateral to
					// distribute
					ensure!(!has_holders, Error::<T>::LivePool);
				}
			}

			// cloning the currency ids now lets us avoid cloning the entire pool_details
			let bonded_currencies = pool_details.bonded_currencies.clone();

			// switch pool state to destroying
			let mut new_pool_details = pool_details;
			new_pool_details.state.start_destroy();
			Pools::<T>::set(&pool_id, Some(new_pool_details));

			// emit this event before the destruction started events are emitted by assets
			// deactivation
			Self::deposit_event(Event::DestructionStarted { id: pool_id });

			for asset_id in bonded_currencies {
				// Governance or other pallets using the fungibles trait can in theory destroy
				// an asset without this pallet knowing, so we check if it's still around
				if T::Fungibles::asset_exists(asset_id.clone()) {
					T::Fungibles::start_destroy(asset_id, None)?;
				}
			}

			Ok(n_currencies)
		}

		fn generate_sequential_asset_ids(
			mut start_id: T::AssetId,
			count: usize,
		) -> Result<(BoundedCurrencyVec<T>, T::AssetId), Error<T>> {
			let mut currency_ids_vec = Vec::new();
			for _ in 0..count {
				currency_ids_vec.push(start_id.clone());
				start_id.saturating_inc();
			}

			let currency_array = BoundedVec::<FungiblesAssetIdOf<T>, T::MaxCurrencies>::try_from(currency_ids_vec)
				.map_err(|_| Error::<T>::Internal)?;

			Ok((currency_array, start_id))
		}

		pub(crate) fn get_currencies_number(pool_details: &PoolDetailsOf<T>) -> u32 {
			// bonded_currencies is a BoundedVec with maximum length MaxCurrencies, which is
			// a u32; conversion to u32 must thus be lossless.
			pool_details.bonded_currencies.len().saturated_into()
		}

		pub(crate) fn calculate_pool_deposit<N: UniqueSaturatedInto<DepositCurrencyBalanceOf<T>>>(
			n_currencies: N,
		) -> DepositCurrencyBalanceOf<T> {
			T::BaseDeposit::get()
				.saturating_add(T::DepositPerCurrency::get().saturating_mul(n_currencies.saturated_into()))
		}
	}
}<|MERGE_RESOLUTION|>--- conflicted
+++ resolved
@@ -35,12 +35,8 @@
 	};
 	use frame_system::pallet_prelude::*;
 	use parity_scale_codec::FullCodec;
-<<<<<<< HEAD
-	use sp_arithmetic::ArithmeticError;
+	use sp_arithmetic::{traits::CheckedAdd, ArithmeticError};
 	use sp_core::U256;
-=======
-	use sp_arithmetic::{traits::CheckedAdd, ArithmeticError};
->>>>>>> b68ff49a
 	use sp_runtime::{
 		traits::{
 			Bounded, CheckedConversion, One, SaturatedConversion, Saturating, StaticLookup, UniqueSaturatedInto, Zero,
@@ -690,18 +686,12 @@
 			let sum_of_issuances = pool_details
 				.bonded_currencies
 				.into_iter()
-<<<<<<< HEAD
 				.fold(U256::from(0), |sum, id| {
 					sum.saturating_add(T::Fungibles::total_issuance(id).into())
-				});
-=======
-				.fold(FungiblesBalanceOf::<T>::zero(), |sum, id| {
-					sum.saturating_add(T::Fungibles::total_issuance(id))
 				})
-				// Add the burnt amount to the sum of total supplies
-				.checked_add(&burnt)
+				// Add the burnt amount back to the sum of total supplies
+				.checked_add(burnt)
 				.ok_or(ArithmeticError::Overflow)?;
->>>>>>> b68ff49a
 
 			defensive_assert!(
 				sum_of_issuances >= burnt,
