--- conflicted
+++ resolved
@@ -29,11 +29,7 @@
 				Create as CreateFungibles, Destroy as DestroyFungibles, Inspect as InspectFungibles,
 				Mutate as MutateFungibles,
 			},
-<<<<<<< HEAD
-			tokens::Preservation,
-=======
 			tokens::{Fortitude, Precision as WithdrawalPrecision, Preservation, Provenance},
->>>>>>> ea74263e
 			AccountTouch,
 		},
 		Hashable, Parameter,
@@ -42,16 +38,11 @@
 	use parity_scale_codec::FullCodec;
 	use sp_arithmetic::ArithmeticError;
 	use sp_runtime::{
-<<<<<<< HEAD
-		traits::{One, Saturating, StaticLookup},
-		BoundedVec, SaturatedConversion,
-=======
 		traits::{
 			Bounded, CheckedDiv, CheckedMul, One, SaturatedConversion, Saturating, StaticLookup, UniqueSaturatedInto,
 			Zero,
 		},
-		ArithmeticError, BoundedVec,
->>>>>>> ea74263e
+		BoundedVec,
 	};
 	use sp_std::{
 		default::Default,
@@ -212,16 +203,6 @@
 		PoolUnknown,
 		/// The pool has no associated bonded currency with the given index.
 		IndexOutOfBounds,
-<<<<<<< HEAD
-		PoolUnknown,
-		Locked,
-		Slippage,
-		Internal,
-		CurrencyCount,
-		InvalidInput,
-		UnknownPool,
-		NoPermission,
-=======
 		/// The pool does not hold collateral to be refunded, or has no remaining supply of tokens to exchange. Call start_destroy to intiate teardown.
 		NothingToRefund,
 		/// The user is not privileged to perform the requested operation.
@@ -236,7 +217,7 @@
 		CurrencyCount,
 		InvalidInput,
 		Internal,
->>>>>>> ea74263e
+		Slippage,
 	}
 
 	#[pallet::composite_enum]
@@ -389,7 +370,7 @@
 
 			let pool_details = Pools::<T>::get(pool_id.clone()).ok_or(Error::<T>::PoolUnknown)?;
 
-			ensure!(pool_details.is_minting_authorized(&who), Error::<T>::Locked);
+			ensure!(pool_details.is_minting_authorized(&who), Error::<T>::NoPermission);
 
 			let bonded_currencies = pool_details.bonded_currencies;
 
@@ -650,7 +631,6 @@
 		}
 	}
 
-<<<<<<< HEAD
 	impl<T: Config> Pallet<T>
 	where
 		<CurveParameterTypeOf<T> as Fixed>::Bits: Copy + ToFixed + AddAssign + BitOrAssign + ShlAssign,
@@ -705,8 +685,8 @@
 				.collect();
 
 			Ok((active_issuance, passive_issuance))
-=======
-	impl<T: Config> Pallet<T> {
+		}
+
 		fn do_start_refund(
 			pool_id: T::PoolId,
 			max_currencies: u32,
@@ -809,7 +789,6 @@
 			}
 
 			Ok(n_currencies)
->>>>>>> ea74263e
 		}
 
 		fn generate_sequential_asset_ids(
