--- conflicted
+++ resolved
@@ -364,16 +364,7 @@
 			Pools::<T>::try_mutate(&pool_id, |maybe_entry| -> DispatchResult {
 				let entry = maybe_entry.as_mut().ok_or(Error::<T>::PoolUnknown)?;
 				ensure!(entry.is_manager(&who), Error::<T>::NoPermission);
-<<<<<<< HEAD
-				entry.manager = manager.clone();
-
-				Self::deposit_event(Event::ManagerUpdated {
-					id: pool_id.clone(),
-					manager,
-				});
-=======
 				entry.manager = new_manager.clone();
->>>>>>> f095fded
 
 				Ok(())
 			})?;
