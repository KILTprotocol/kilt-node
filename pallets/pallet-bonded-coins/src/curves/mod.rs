pub(crate) mod lmsr;
pub(crate) mod polynomial;
pub(crate) mod square_root;

use parity_scale_codec::{Decode, Encode, MaxEncodedLen};
use scale_info::TypeInfo;
use sp_arithmetic::ArithmeticError;
use sp_std::ops::{AddAssign, BitOrAssign, ShlAssign};
use substrate_fixed::traits::{Fixed, FixedSigned, ToFixed};

use crate::{
	curves::{
		lmsr::{LMSRParameters, LMSRParametersInput},
		polynomial::{PolynomialParameters, PolynomialParametersInput},
		square_root::{SquareRootParameters, SquareRootParametersInput},
	},
	Config, CurveParameterTypeOf, PassiveSupply, Precision,
};

#[derive(Clone, Debug, Encode, Decode, PartialEq, Eq, TypeInfo, MaxEncodedLen)]
pub enum Curve<Parameter> {
	Polynomial(PolynomialParameters<Parameter>),
	SquareRoot(SquareRootParameters<Parameter>),
	LMSR(LMSRParameters<Parameter>),
}

<<<<<<< HEAD
impl<Parameter> Curve<Parameter>
where
	Parameter: FixedSigned + PartialOrd<Precision> + From<Precision> + ToFixed,
	<Parameter as Fixed>::Bits: Copy + ToFixed + AddAssign + BitOrAssign + ShlAssign,
{
	fn as_inner(&self) -> &dyn BondingFunction<Parameter> {
		match self {
			Curve::Polynomial(params) => params,
			Curve::SquareRoot(params) => params,
			Curve::LMSR(params) => params,
=======
#[derive(Clone, Debug, Encode, Decode, PartialEq, Eq, TypeInfo, MaxEncodedLen)]
pub enum CurveInput<Parameter> {
	Polynomial(PolynomialParametersInput<Parameter>),
	SquareRoot(SquareRootParametersInput<Parameter>),
	LMSR(LMSRParametersInput<Parameter>),
}

impl<I, C> TryFrom<CurveInput<I>> for Curve<C>
where
	LMSRParameters<C>: TryFrom<LMSRParametersInput<I>>,
	PolynomialParameters<C>: TryFrom<PolynomialParametersInput<I>>,
	SquareRootParameters<C>: TryFrom<SquareRootParametersInput<I>>,
{
	type Error = ();
	fn try_from(value: CurveInput<I>) -> Result<Self, Self::Error> {
		match value {
			CurveInput::LMSR(params) => {
				let checked_param = LMSRParameters::<C>::try_from(params).map_err(|_| ())?;
				Ok(Curve::LMSR(checked_param))
			}
			CurveInput::Polynomial(params) => {
				let checked_param = PolynomialParameters::<C>::try_from(params).map_err(|_| ())?;
				Ok(Curve::Polynomial(checked_param))
			}
			CurveInput::SquareRoot(params) => {
				let checked_param = SquareRootParameters::<C>::try_from(params).map_err(|_| ())?;
				Ok(Curve::SquareRoot(checked_param))
			}
>>>>>>> ec0a33b1
		}
	}
}

impl<Parameter> BondingFunction<Parameter> for Curve<Parameter>
where
	Parameter: FixedSigned + PartialOrd<Precision> + From<Precision> + ToFixed,
	<Parameter as Fixed>::Bits: Copy + ToFixed + AddAssign + BitOrAssign + ShlAssign,
{
	fn calculate_costs(
		&self,
		low: Parameter,
		high: Parameter,
		passive_supply: PassiveSupply<Parameter>,
	) -> Result<Parameter, ArithmeticError> {
		self.as_inner().calculate_costs(low, high, passive_supply)
	}
}

pub trait BondingFunction<Balance> {
	fn calculate_costs(
		&self,
		low: Balance,
		high: Balance,
		passive_supply: PassiveSupply<Balance>,
	) -> Result<Balance, ArithmeticError>;
}

fn square<FixedType: Fixed>(x: FixedType) -> Result<FixedType, ArithmeticError> {
	x.checked_mul(x).ok_or(ArithmeticError::Overflow)
}

fn calculate_accumulated_passive_issuance<Balance: Fixed>(passive_issuance: &[Balance]) -> Balance {
	passive_issuance
		.iter()
		.fold(Balance::from_num(0), |sum, x| sum.saturating_add(*x))
}

pub(crate) fn convert_to_fixed<T: Config>(
	x: u128,
	denomination: u8,
) -> Result<CurveParameterTypeOf<T>, ArithmeticError> {
	let decimals = 10u128
		.checked_pow(u32::from(denomination))
		.ok_or(ArithmeticError::Overflow)?;
	let scaled_x = x.checked_div(decimals).ok_or(ArithmeticError::DivisionByZero)?;
	scaled_x.checked_to_fixed().ok_or(ArithmeticError::Overflow)
}<|MERGE_RESOLUTION|>--- conflicted
+++ resolved
@@ -24,7 +24,6 @@
 	LMSR(LMSRParameters<Parameter>),
 }
 
-<<<<<<< HEAD
 impl<Parameter> Curve<Parameter>
 where
 	Parameter: FixedSigned + PartialOrd<Precision> + From<Precision> + ToFixed,
@@ -35,7 +34,9 @@
 			Curve::Polynomial(params) => params,
 			Curve::SquareRoot(params) => params,
 			Curve::LMSR(params) => params,
-=======
+		}
+	}
+}
 #[derive(Clone, Debug, Encode, Decode, PartialEq, Eq, TypeInfo, MaxEncodedLen)]
 pub enum CurveInput<Parameter> {
 	Polynomial(PolynomialParametersInput<Parameter>),
@@ -64,7 +65,6 @@
 				let checked_param = SquareRootParameters::<C>::try_from(params).map_err(|_| ())?;
 				Ok(Curve::SquareRoot(checked_param))
 			}
->>>>>>> ec0a33b1
 		}
 	}
 }
