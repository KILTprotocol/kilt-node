--- conflicted
+++ resolved
@@ -81,15 +81,7 @@
 		high: Parameter,
 		passive_supply: PassiveSupply<Parameter>,
 	) -> Result<Parameter, ArithmeticError> {
-<<<<<<< HEAD
 		self.as_inner().calculate_costs(low, high, passive_supply)
-=======
-		match self {
-			Curve::Polynomial(params) => params.calculate_costs(low, high, passive_supply),
-			Curve::SquareRoot(params) => params.calculate_costs(low, high, passive_supply),
-			Curve::Lmsr(params) => params.calculate_costs(low, high, passive_supply),
-		}
->>>>>>> f095fded
 	}
 }
 
