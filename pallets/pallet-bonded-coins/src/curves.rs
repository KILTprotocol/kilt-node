--- conflicted
+++ resolved
@@ -48,7 +48,7 @@
 		match self {
 			Curve::PolynomialFunction(params) => params.are_parameters_valid(),
 			Curve::SquareRootBondingFunction(params) => params.are_parameters_valid(),
-			Curve::LSMR(params) => params.are_parameters_valid(),
+			Curve::LMSR(params) => params.are_parameters_valid(),
 		}
 	}
 }
@@ -256,17 +256,13 @@
 	pub m: F,
 }
 
-<<<<<<< HEAD
-impl<F: FixedSigned> ParameterValidation for LSMRFunctionParameters<F> {
+impl<F: FixedSigned> ParameterValidation for LMSRFunctionParameters<F> {
 	fn are_parameters_valid(&self) -> bool {
 		self.m >= 0
 	}
 }
 
-pub struct LSMRCalculation<F> {
-=======
 pub struct LMSRCalculation<F> {
->>>>>>> 4a4174cb
 	pub m: F,
 	pub passive_issuance: F,
 }
