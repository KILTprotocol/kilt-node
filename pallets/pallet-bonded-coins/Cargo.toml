--- conflicted
+++ resolved
@@ -1,14 +1,4 @@
 [package]
-<<<<<<< HEAD
-authors              = ["Anonymous"]
-description          = "FRAME pallet template for defining custom runtime logic."
-edition.workspace    = true
-homepage             = "https://substrate.io"
-license              = "Unlicense"
-name                 = "pallet-bonded-coins"
-repository.workspace = true
-version              = "0.8.0"
-=======
 authors       = { workspace = true }
 description   = "A pallet for creating bonded coins that can be minted by placing a collateral."
 documentation = { workspace = true }
@@ -19,7 +9,6 @@
 readme        = "README.md"
 repository    = { workspace = true }
 version       = { workspace = true }
->>>>>>> 3026f977
 
 [package.metadata.docs.rs]
 targets = ["x86_64-unknown-linux-gnu"]
@@ -31,15 +20,9 @@
 frame-benchmarking = { workspace = true }
 frame-support      = { workspace = true }
 frame-system       = { workspace = true }
-<<<<<<< HEAD
 sp-arithmetic      = { workspace = true }
 sp-core            = { workspace = true }
 sp-runtime         = { workspace = true }
-sp-std             = { workspace = true }
-=======
-sp-core            = { workspace = true }
-sp-runtime         = { workspace = true }
->>>>>>> 3026f977
 
 [dev-dependencies]
 serde = { workspace = true }
