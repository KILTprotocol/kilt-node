[package]
authors       = { workspace = true }
description   = "Enables creating and revoking root nodes of delegation hierarchies; adding and revoking delegation nodes based on root nodes."
documentation = { workspace = true }
edition       = { workspace = true }
homepage      = { workspace = true }
license-file  = { workspace = true }
name          = "delegation"
readme        = { workspace = true }
repository    = { workspace = true }
version       = { workspace = true }

[package.metadata.docs.rs]
targets = ["x86_64-unknown-linux-gnu"]

[dev-dependencies]
attestation  = { workspace = true, features = ["mock"] }
ctype        = { workspace = true, features = ["mock"] }
kilt-support = { workspace = true, features = ["mock", "try-runtime"] }

# Substrate dependencies
pallet-balances = { workspace = true, features = ["std"] }
sp-core         = { workspace = true, features = ["std"] }
sp-keystore     = { workspace = true, features = ["std"] }

[dependencies]
# Internal dependencies
attestation        = { workspace = true }
ctype              = { workspace = true }
kilt-support       = { workspace = true }
public-credentials = { workspace = true }

# External dependencies
<<<<<<< HEAD
bitflags.workspace = true
log.workspace = true
parity-scale-codec = {workspace = true, features = ["derive"]}
scale-info = {workspace = true, features = ["derive"]}

# Substrate dependencies
frame-benchmarking = {workspace = true, optional = true}
frame-support.workspace = true
frame-system.workspace = true
pallet-balances = {workspace = true, optional = true}
sp-core = {workspace = true, optional = true}
sp-io = {workspace = true, optional = true}
sp-keystore = {workspace = true, optional = true}
sp-runtime.workspace = true
sp-std.workspace = true
sp-weights.workspace = true
=======
bitflags           = { workspace = true }
log                = { workspace = true }
parity-scale-codec = { workspace = true, features = ["derive"] }
scale-info         = { workspace = true, features = ["derive"] }

# Substrate dependencies
frame-benchmarking = { workspace = true, optional = true }
frame-support      = { workspace = true }
frame-system       = { workspace = true }
pallet-balances    = { workspace = true, optional = true }
sp-core            = { workspace = true, optional = true }
sp-io              = { workspace = true, optional = true }
sp-keystore        = { workspace = true, optional = true }
sp-runtime         = { workspace = true }
sp-std             = { workspace = true }
>>>>>>> 193190d2

[features]
default = ["std"]
mock = [
  "kilt-support/mock",
  "pallet-balances",
  "sp-core",
  "sp-io",
  "sp-keystore",
]
runtime-benchmarks = [
  "frame-benchmarking",
  "frame-support/runtime-benchmarks",
  "frame-system/runtime-benchmarks",
  "kilt-support/runtime-benchmarks",
  "public-credentials/runtime-benchmarks",
  "sp-core",
  "sp-io",
  "sp-runtime/runtime-benchmarks",
]
std = [
  "attestation/std",
  "ctype/std",
  "frame-benchmarking?/std",
  "frame-support/std",
  "frame-system/std",
  "kilt-support/std",
  "log/std",
  "pallet-balances/std",
  "parity-scale-codec/std",
  "public-credentials/std",
  "scale-info/std",
  "sp-core/std",
  "sp-io/std",
  "sp-runtime/std",
  "sp-std/std",
]
try-runtime = [
  "frame-support/try-runtime",
  "frame-system/try-runtime",
  "kilt-support/try-runtime",
  "public-credentials/try-runtime",
]<|MERGE_RESOLUTION|>--- conflicted
+++ resolved
@@ -31,40 +31,22 @@
 public-credentials = { workspace = true }
 
 # External dependencies
-<<<<<<< HEAD
-bitflags.workspace = true
-log.workspace = true
-parity-scale-codec = {workspace = true, features = ["derive"]}
-scale-info = {workspace = true, features = ["derive"]}
-
-# Substrate dependencies
-frame-benchmarking = {workspace = true, optional = true}
-frame-support.workspace = true
-frame-system.workspace = true
-pallet-balances = {workspace = true, optional = true}
-sp-core = {workspace = true, optional = true}
-sp-io = {workspace = true, optional = true}
-sp-keystore = {workspace = true, optional = true}
-sp-runtime.workspace = true
-sp-std.workspace = true
-sp-weights.workspace = true
-=======
 bitflags           = { workspace = true }
 log                = { workspace = true }
 parity-scale-codec = { workspace = true, features = ["derive"] }
 scale-info         = { workspace = true, features = ["derive"] }
 
 # Substrate dependencies
-frame-benchmarking = { workspace = true, optional = true }
-frame-support      = { workspace = true }
-frame-system       = { workspace = true }
-pallet-balances    = { workspace = true, optional = true }
-sp-core            = { workspace = true, optional = true }
-sp-io              = { workspace = true, optional = true }
-sp-keystore        = { workspace = true, optional = true }
-sp-runtime         = { workspace = true }
-sp-std             = { workspace = true }
->>>>>>> 193190d2
+frame-benchmarking   = { workspace = true, optional = true }
+frame-support        = { workspace = true }
+frame-system         = { workspace = true }
+pallet-balances      = { workspace = true, optional = true }
+sp-core              = { workspace = true, optional = true }
+sp-io                = { workspace = true, optional = true }
+sp-keystore          = { workspace = true, optional = true }
+sp-runtime           = { workspace = true }
+sp-std               = { workspace = true }
+sp-weights.workspace = { workspace = true }
 
 [features]
 default = ["std"]
