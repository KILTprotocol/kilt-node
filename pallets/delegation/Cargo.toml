[package]
authors = ["KILT <info@kilt.io>"]
description = "Enables creating and revoking root nodes of delegation hierarchies; adding and revoking delegation nodes based on root nodes."
edition = "2018"
name = "delegation"
repository = "https://github.com/KILTprotocol/mashnet-node"
version = "0.24.0"

[package.metadata.docs.rs]
targets = ["x86_64-unknown-linux-gnu"]

[build-dependencies]
substrate-wasm-builder-runner = {version = "3.0.0"}

[dev-dependencies]
<<<<<<< HEAD
did = {default-features = false, path = "../did", version = "0.24.0"}
ctype = {default-features = false, features = ["mock"], path = "../ctype", version = "0.24.0"}
=======
ctype = {features = ["mock"], path = "../ctype", version = "0.24.0"}
env_logger = {version = "0.8.4"}
>>>>>>> 391260f5
kilt-primitives = {default-features = false, path = "../../primitives"}
serde = {version = "1.0.101"}
sp-core = {branch = "polkadot-v0.9.8", default-features = false, git = "https://github.com/paritytech/substrate", version = "3.0.0"}
sp-keystore = {branch = "polkadot-v0.9.8", default-features = false, git = "https://github.com/paritytech/substrate"}

[dependencies]
# Internal dependencies
ctype = {default-features = false, path = "../ctype", version = "0.24.0"}
kilt-primitives = {default-features = false, optional = true, path = "../../primitives"}

# External dependencies
bitflags = {default-features = false, version = "1.2.1"}
codec = {default-features = false, features = ["derive"], package = "parity-scale-codec", version = "2.0.0"}
frame-benchmarking = {branch = "polkadot-v0.9.8", default-features = false, git = "https://github.com/paritytech/substrate", optional = true}
frame-support = {branch = "polkadot-v0.9.8", default-features = false, git = "https://github.com/paritytech/substrate"}
frame-system = {branch = "polkadot-v0.9.8", default-features = false, git = "https://github.com/paritytech/substrate"}
log = {default-features = false, version = "0.4.14"}
serde = {optional = true, version = "1.0.101"}
sp-core = {branch = "polkadot-v0.9.8", default-features = false, git = "https://github.com/paritytech/substrate", optional = true}
sp-io = {branch = "polkadot-v0.9.8", default-features = false, git = "https://github.com/paritytech/substrate", optional = true}
sp-keystore = {branch = "polkadot-v0.9.8", default-features = false, git = "https://github.com/paritytech/substrate", optional = true}
sp-runtime = {branch = "polkadot-v0.9.8", default-features = false, git = "https://github.com/paritytech/substrate"}
sp-std = {branch = "polkadot-v0.9.8", default-features = false, git = "https://github.com/paritytech/substrate"}

[features]
default = ["std"]
mock = [
  "kilt-primitives",
  "serde",
  "sp-core",
  "sp-io",
  "sp-keystore"
]
runtime-benchmarks = [
  "frame-benchmarking",
  "frame-system/runtime-benchmarks",
  "frame-support/runtime-benchmarks",
  "sp-core",
  "sp-io"
]
std = [
  "codec/std",
  "ctype/std",
  "frame-support/std",
  "frame-system/std",
  "kilt-primitives/std",
  "log/std",
  "sp-core/std",
  "sp-io/std",
  "sp-runtime/std",
  "sp-std/std",
]
try-runtime = [
  "frame-support/try-runtime"
]<|MERGE_RESOLUTION|>--- conflicted
+++ resolved
@@ -13,13 +13,8 @@
 substrate-wasm-builder-runner = {version = "3.0.0"}
 
 [dev-dependencies]
-<<<<<<< HEAD
-did = {default-features = false, path = "../did", version = "0.24.0"}
-ctype = {default-features = false, features = ["mock"], path = "../ctype", version = "0.24.0"}
-=======
 ctype = {features = ["mock"], path = "../ctype", version = "0.24.0"}
 env_logger = {version = "0.8.4"}
->>>>>>> 391260f5
 kilt-primitives = {default-features = false, path = "../../primitives"}
 serde = {version = "1.0.101"}
 sp-core = {branch = "polkadot-v0.9.8", default-features = false, git = "https://github.com/paritytech/substrate", version = "3.0.0"}
