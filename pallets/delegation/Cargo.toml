--- conflicted
+++ resolved
@@ -13,13 +13,7 @@
 substrate-wasm-builder-runner = {version = "3.0.0"}
 
 [dev-dependencies]
-<<<<<<< HEAD
-# Internal dependencies
-ctype = {features = ["mock"], path = "../ctype", version = "1.1.1"}
-=======
 ctype = {features = ["mock"], path = "../ctype"}
-env_logger = {version = "0.8.4"}
->>>>>>> dff5ae86
 kilt-primitives = {default-features = false, path = "../../primitives"}
 
 # External dependencies
@@ -41,7 +35,7 @@
 bitflags = {default-features = false, version = "1.3.2"}
 codec = {default-features = false, features = ["derive"], package = "parity-scale-codec", version = "2.3.1"}
 log = {default-features = false, version = "0.4.14"}
-scale-info = { version = "1.0", default-features = false, features = ["derive"] }
+scale-info = {version = "1.0", default-features = false, features = ["derive"]}
 serde = {version = "1.0.124", optional = true}
 
 # Substrate dependencies
