[package]
authors = ["KILT <info@kilt.io>"]
description = "Enables creating and revoking root nodes of delegation hierarchies; adding and revoking delegation nodes based on root nodes."
edition = "2021"
name = "delegation"
repository = "https://github.com/KILTprotocol/kilt-node"
version = "1.7.2"

[package.metadata.docs.rs]
targets = ["x86_64-unknown-linux-gnu"]

[build-dependencies]
<<<<<<< HEAD
substrate-wasm-builder = {git = "https://github.com/paritytech/substrate", branch = "master"}
=======
substrate-wasm-builder = {git = "https://github.com/paritytech/substrate", branch = "polkadot-v0.9.28"}
>>>>>>> 32908878

[dev-dependencies]
attestation = {features = ["mock"], path = "../attestation"}
ctype = {features = ["mock"], path = "../ctype"}
kilt-support = {features = ["mock"], path = "../../support"}

# External dependencies
env_logger = "0.9.0"
serde = "1.0.144"

# Substrate dependencies
<<<<<<< HEAD
pallet-balances = {branch = "master", git = "https://github.com/paritytech/substrate"}
sp-core = {branch = "master", git = "https://github.com/paritytech/substrate"}
sp-keystore = {branch = "master", git = "https://github.com/paritytech/substrate"}
=======
pallet-balances = {branch = "polkadot-v0.9.28", git = "https://github.com/paritytech/substrate"}
sp-core = {branch = "polkadot-v0.9.28", git = "https://github.com/paritytech/substrate"}
sp-keystore = {branch = "polkadot-v0.9.28", git = "https://github.com/paritytech/substrate"}
>>>>>>> 32908878

[dependencies]
# Internal dependencies
attestation = {default-features = false, path = "../attestation"}
ctype = {default-features = false, path = "../ctype"}
kilt-support = {default-features = false, path = "../../support"}
public-credentials = {default-features = false, path = "../public-credentials"}

# External dependencies
bitflags = {default-features = false, version = "1.3.2"}
codec = {package = "parity-scale-codec", version = "3.1.5", default-features = false, features = ["derive"]}
log = "0.4.17"
scale-info = {version = "2.1.1", default-features = false, features = ["derive"]}
serde = {version = "1.0.144", optional = true}

# Substrate dependencies
<<<<<<< HEAD
frame-benchmarking = {branch = "master", default-features = false, git = "https://github.com/paritytech/substrate", optional = true}
frame-support = {branch = "master", default-features = false, git = "https://github.com/paritytech/substrate"}
frame-system = {branch = "master", default-features = false, git = "https://github.com/paritytech/substrate"}
pallet-balances = {branch = "master", default-features = false, git = "https://github.com/paritytech/substrate", optional = true}
sp-core = {branch = "master", default-features = false, git = "https://github.com/paritytech/substrate", optional = true}
sp-io = {branch = "master", default-features = false, git = "https://github.com/paritytech/substrate", optional = true}
sp-keystore = {branch = "master", default-features = false, git = "https://github.com/paritytech/substrate", optional = true}
sp-runtime = {branch = "master", default-features = false, git = "https://github.com/paritytech/substrate"}
sp-std = {branch = "master", default-features = false, git = "https://github.com/paritytech/substrate"}
=======
frame-benchmarking = {branch = "polkadot-v0.9.28", default-features = false, git = "https://github.com/paritytech/substrate", optional = true}
frame-support = {branch = "polkadot-v0.9.28", default-features = false, git = "https://github.com/paritytech/substrate"}
frame-system = {branch = "polkadot-v0.9.28", default-features = false, git = "https://github.com/paritytech/substrate"}
pallet-balances = {branch = "polkadot-v0.9.28", default-features = false, git = "https://github.com/paritytech/substrate", optional = true}
sp-core = {branch = "polkadot-v0.9.28", default-features = false, git = "https://github.com/paritytech/substrate", optional = true}
sp-io = {branch = "polkadot-v0.9.28", default-features = false, git = "https://github.com/paritytech/substrate", optional = true}
sp-keystore = {branch = "polkadot-v0.9.28", default-features = false, git = "https://github.com/paritytech/substrate", optional = true}
sp-runtime = {branch = "polkadot-v0.9.28", default-features = false, git = "https://github.com/paritytech/substrate"}
sp-std = {branch = "polkadot-v0.9.28", default-features = false, git = "https://github.com/paritytech/substrate"}
>>>>>>> 32908878

[features]
default = ["std"]
mock = [
  "pallet-balances",
  "serde",
  "sp-core",
  "sp-io",
  "sp-keystore",
  "kilt-support/mock",
]
runtime-benchmarks = [
  "frame-benchmarking",
  "frame-support/runtime-benchmarks",
  "frame-system/runtime-benchmarks",
  "kilt-support/runtime-benchmarks",
  "sp-core",
  "sp-io",
]
std = [
  "attestation/std",
  "codec/std",
  "ctype/std",
  "frame-support/std",
  "frame-system/std",
  "kilt-support/std",
  "log/std",
  "pallet-balances/std",
  "public-credentials/std",
  "scale-info/std",
  "sp-core/std",
  "sp-io/std",
  "sp-runtime/std",
  "sp-std/std",
]
try-runtime = [
  "frame-support/try-runtime",
  "kilt-support/try-runtime",
]<|MERGE_RESOLUTION|>--- conflicted
+++ resolved
@@ -10,11 +10,7 @@
 targets = ["x86_64-unknown-linux-gnu"]
 
 [build-dependencies]
-<<<<<<< HEAD
 substrate-wasm-builder = {git = "https://github.com/paritytech/substrate", branch = "master"}
-=======
-substrate-wasm-builder = {git = "https://github.com/paritytech/substrate", branch = "polkadot-v0.9.28"}
->>>>>>> 32908878
 
 [dev-dependencies]
 attestation = {features = ["mock"], path = "../attestation"}
@@ -26,15 +22,9 @@
 serde = "1.0.144"
 
 # Substrate dependencies
-<<<<<<< HEAD
 pallet-balances = {branch = "master", git = "https://github.com/paritytech/substrate"}
 sp-core = {branch = "master", git = "https://github.com/paritytech/substrate"}
 sp-keystore = {branch = "master", git = "https://github.com/paritytech/substrate"}
-=======
-pallet-balances = {branch = "polkadot-v0.9.28", git = "https://github.com/paritytech/substrate"}
-sp-core = {branch = "polkadot-v0.9.28", git = "https://github.com/paritytech/substrate"}
-sp-keystore = {branch = "polkadot-v0.9.28", git = "https://github.com/paritytech/substrate"}
->>>>>>> 32908878
 
 [dependencies]
 # Internal dependencies
@@ -51,7 +41,6 @@
 serde = {version = "1.0.144", optional = true}
 
 # Substrate dependencies
-<<<<<<< HEAD
 frame-benchmarking = {branch = "master", default-features = false, git = "https://github.com/paritytech/substrate", optional = true}
 frame-support = {branch = "master", default-features = false, git = "https://github.com/paritytech/substrate"}
 frame-system = {branch = "master", default-features = false, git = "https://github.com/paritytech/substrate"}
@@ -61,17 +50,6 @@
 sp-keystore = {branch = "master", default-features = false, git = "https://github.com/paritytech/substrate", optional = true}
 sp-runtime = {branch = "master", default-features = false, git = "https://github.com/paritytech/substrate"}
 sp-std = {branch = "master", default-features = false, git = "https://github.com/paritytech/substrate"}
-=======
-frame-benchmarking = {branch = "polkadot-v0.9.28", default-features = false, git = "https://github.com/paritytech/substrate", optional = true}
-frame-support = {branch = "polkadot-v0.9.28", default-features = false, git = "https://github.com/paritytech/substrate"}
-frame-system = {branch = "polkadot-v0.9.28", default-features = false, git = "https://github.com/paritytech/substrate"}
-pallet-balances = {branch = "polkadot-v0.9.28", default-features = false, git = "https://github.com/paritytech/substrate", optional = true}
-sp-core = {branch = "polkadot-v0.9.28", default-features = false, git = "https://github.com/paritytech/substrate", optional = true}
-sp-io = {branch = "polkadot-v0.9.28", default-features = false, git = "https://github.com/paritytech/substrate", optional = true}
-sp-keystore = {branch = "polkadot-v0.9.28", default-features = false, git = "https://github.com/paritytech/substrate", optional = true}
-sp-runtime = {branch = "polkadot-v0.9.28", default-features = false, git = "https://github.com/paritytech/substrate"}
-sp-std = {branch = "polkadot-v0.9.28", default-features = false, git = "https://github.com/paritytech/substrate"}
->>>>>>> 32908878
 
 [features]
 default = ["std"]
