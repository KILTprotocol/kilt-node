[package]
authors = ["KILT <info@kilt.io>"]
description = "Enables creating and revoking root nodes of delegation hierarchies; adding and revoking delegation nodes based on root nodes."
edition = "2021"
name = "delegation"
repository = "https://github.com/KILTprotocol/mashnet-node"
version = "1.6.2"

[package.metadata.docs.rs]
targets = ["x86_64-unknown-linux-gnu"]

[build-dependencies]
substrate-wasm-builder-runner = {version = "3.0.0"}

[dev-dependencies]
attestation = {features = ["mock"], path = "../attestation"}
ctype = {features = ["mock"], path = "../ctype"}
kilt-support = {features = ["mock"], path = "../../support"}

# External dependencies
env_logger = {version = "0.8.4"}
serde = {version = "1.0.132"}

# Substrate dependencies
<<<<<<< HEAD
pallet-balances = {branch = "polkadot-v0.9.17", git = "https://github.com/paritytech/substrate"}
sp-core = {branch = "polkadot-v0.9.17", git = "https://github.com/paritytech/substrate"}
sp-keystore = {branch = "polkadot-v0.9.17", git = "https://github.com/paritytech/substrate"}
=======
pallet-balances = {branch = "polkadot-v0.9.19", default-features = false, git = "https://github.com/paritytech/substrate"}
sp-core = {branch = "polkadot-v0.9.19", default-features = false, git = "https://github.com/paritytech/substrate"}
sp-keystore = {branch = "polkadot-v0.9.19", default-features = false, git = "https://github.com/paritytech/substrate"}
>>>>>>> 6f2016b2

[dependencies]
# Internal dependencies
attestation = {default-features = false, path = "../attestation"}
ctype = {default-features = false, path = "../ctype"}
kilt-support = {default-features = false, path = "../../support"}

#External dependencies
bitflags = {default-features = false, version = "1.3.2"}
codec = {package = "parity-scale-codec", version = "3.0.0", default-features = false, features = ["derive"]}
log = "0.4.16"
scale-info = {version = "2.0.1", default-features = false, features = ["derive"]}
serde = {version = "1.0.132", optional = true}

# Substrate dependencies
frame-benchmarking = {branch = "polkadot-v0.9.19", default-features = false, git = "https://github.com/paritytech/substrate", optional = true}
frame-support = {branch = "polkadot-v0.9.19", default-features = false, git = "https://github.com/paritytech/substrate"}
frame-system = {branch = "polkadot-v0.9.19", default-features = false, git = "https://github.com/paritytech/substrate"}
pallet-balances = {branch = "polkadot-v0.9.19", default-features = false, git = "https://github.com/paritytech/substrate", optional = true}
sp-core = {branch = "polkadot-v0.9.19", default-features = false, git = "https://github.com/paritytech/substrate", optional = true}
sp-io = {branch = "polkadot-v0.9.19", default-features = false, git = "https://github.com/paritytech/substrate", optional = true}
sp-keystore = {branch = "polkadot-v0.9.19", default-features = false, git = "https://github.com/paritytech/substrate", optional = true}
sp-runtime = {branch = "polkadot-v0.9.19", default-features = false, git = "https://github.com/paritytech/substrate"}
sp-std = {branch = "polkadot-v0.9.19", default-features = false, git = "https://github.com/paritytech/substrate"}

[features]
default = ["std"]
mock = [
  "pallet-balances",
  "serde",
  "sp-core",
  "sp-io",
  "sp-keystore",
  "kilt-support/mock",
]
runtime-benchmarks = [
  "frame-benchmarking",
  "frame-support/runtime-benchmarks",
  "frame-system/runtime-benchmarks",
  "kilt-support/runtime-benchmarks",
  "sp-core",
  "sp-io",
]
std = [
  "attestation/std",
  "codec/std",
  "ctype/std",
  "frame-support/std",
  "frame-system/std",
  "kilt-support/std",
  "log/std",
  "pallet-balances/std",
  "scale-info/std",
  "sp-core/std",
  "sp-io/std",
  "sp-runtime/std",
  "sp-std/std",
]
try-runtime = [
  "frame-support/try-runtime",
  "kilt-support/try-runtime",
]<|MERGE_RESOLUTION|>--- conflicted
+++ resolved
@@ -10,7 +10,7 @@
 targets = ["x86_64-unknown-linux-gnu"]
 
 [build-dependencies]
-substrate-wasm-builder-runner = {version = "3.0.0"}
+substrate-wasm-builder-runner = "3.0.0"
 
 [dev-dependencies]
 attestation = {features = ["mock"], path = "../attestation"}
@@ -18,19 +18,13 @@
 kilt-support = {features = ["mock"], path = "../../support"}
 
 # External dependencies
-env_logger = {version = "0.8.4"}
-serde = {version = "1.0.132"}
+env_logger = "0.9.0"
+serde = "1.0.136"
 
 # Substrate dependencies
-<<<<<<< HEAD
-pallet-balances = {branch = "polkadot-v0.9.17", git = "https://github.com/paritytech/substrate"}
-sp-core = {branch = "polkadot-v0.9.17", git = "https://github.com/paritytech/substrate"}
-sp-keystore = {branch = "polkadot-v0.9.17", git = "https://github.com/paritytech/substrate"}
-=======
-pallet-balances = {branch = "polkadot-v0.9.19", default-features = false, git = "https://github.com/paritytech/substrate"}
-sp-core = {branch = "polkadot-v0.9.19", default-features = false, git = "https://github.com/paritytech/substrate"}
-sp-keystore = {branch = "polkadot-v0.9.19", default-features = false, git = "https://github.com/paritytech/substrate"}
->>>>>>> 6f2016b2
+pallet-balances = {branch = "polkadot-v0.9.19", git = "https://github.com/paritytech/substrate"}
+sp-core = {branch = "polkadot-v0.9.19", git = "https://github.com/paritytech/substrate"}
+sp-keystore = {branch = "polkadot-v0.9.19", git = "https://github.com/paritytech/substrate"}
 
 [dependencies]
 # Internal dependencies
@@ -40,10 +34,10 @@
 
 #External dependencies
 bitflags = {default-features = false, version = "1.3.2"}
-codec = {package = "parity-scale-codec", version = "3.0.0", default-features = false, features = ["derive"]}
+codec = {package = "parity-scale-codec", version = "3.1.2", default-features = false, features = ["derive"]}
 log = "0.4.16"
-scale-info = {version = "2.0.1", default-features = false, features = ["derive"]}
-serde = {version = "1.0.132", optional = true}
+scale-info = {version = "2.1.1", default-features = false, features = ["derive"]}
+serde = {version = "1.0.136", optional = true}
 
 # Substrate dependencies
 frame-benchmarking = {branch = "polkadot-v0.9.19", default-features = false, git = "https://github.com/paritytech/substrate", optional = true}
