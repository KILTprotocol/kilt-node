// KILT Blockchain – https://botlabs.org
// Copyright (C) 2019-2021 BOTLabs GmbH

// The KILT Blockchain is free software: you can redistribute it and/or modify
// it under the terms of the GNU General Public License as published by
// the Free Software Foundation, either version 3 of the License, or
// (at your option) any later version.

// The KILT Blockchain is distributed in the hope that it will be useful,
// but WITHOUT ANY WARRANTY; without even the implied warranty of
// MERCHANTABILITY or FITNESS FOR A PARTICULAR PURPOSE.  See the
// GNU General Public License for more details.

// You should have received a copy of the GNU General Public License
// along with this program.  If not, see <https://www.gnu.org/licenses/>.

// If you feel like getting in touch with us, you can do so at info@botlabs.org

use bitflags::bitflags;
use codec::{Decode, Encode};
use ctype::CtypeHashOf;
use sp_std::collections::btree_set::BTreeSet;

use crate::*;

bitflags! {
	/// Bitflags for permissions.
	///
	/// Permission bits can be combined to express multiple permissions.
	#[derive(Encode, Decode)]
	pub struct Permissions: u32 {
		/// Permission to write attestations on chain.
		const ATTEST = 0b0000_0001;
		/// Permission to write delegations on chain.
		const DELEGATE = 0b0000_0010;
	}
}

impl Permissions {
	/// Encode permission bitflags into u8 array.
	pub fn as_u8(self) -> [u8; 4] {
		let x: u32 = self.bits;
		let b1: u8 = ((x >> 24) & 0xff) as u8;
		let b2: u8 = ((x >> 16) & 0xff) as u8;
		let b3: u8 = ((x >> 8) & 0xff) as u8;
		let b4: u8 = (x & 0xff) as u8;
		[b4, b3, b2, b1]
	}
}

impl Default for Permissions {
	fn default() -> Self {
		Permissions::ATTEST
	}
}

/// A node in a delegation hierarchy.
///
/// For quicker lookups of the hierarchy details, all nodes maintain a direct
/// link to the hierarchy root node. Furthermore, all nodes have a parent but
/// the root nodes, which point to themselves for the hierarchy root node link.
#[derive(Clone, Debug, Encode, Decode, PartialEq)]
<<<<<<< HEAD
pub struct DelegationNode<T: Config> {
	/// The ID of the delegation hierarchy the node is part of.
	pub hierarchy_root_id: DelegationNodeIdOf<T>,
	/// The ID of the parent. For all but root nodes this is not None.
	pub parent: Option<DelegationNodeIdOf<T>>,
	/// The set of IDs of all the children nodes.
	pub children: BTreeSet<DelegationNodeIdOf<T>>,
	/// The additional information attached to the delegation node.
	pub details: DelegationDetails<T>,
=======
pub struct DelegationRoot<T: Config> {
	/// The hash of the CType that delegated attesters within this trust
	/// hierarchy can attest.
	pub ctype_hash: CtypeHashOf<T>,
	/// The identifier of the root owner.
	pub owner: DelegatorIdOf<T>,
	/// The flag indicating whether the root has been revoked or not.
	pub revoked: bool,
>>>>>>> 324721ec
}

impl<T: Config> DelegationNode<T> {
	/// Creates a new delegation root node with the given ID and delegation
	/// details.
	pub fn new_root_node(id: DelegationNodeIdOf<T>, details: DelegationDetails<T>) -> Self {
		Self {
			hierarchy_root_id: id,
			parent: None,
			children: BTreeSet::new(),
			details,
		}
	}

	/// Creates a new delegation node under the given hierarchy ID, with the
	/// given parent and delegation details.
	pub fn new_node(
		hierarchy_root_id: DelegationNodeIdOf<T>,
		parent: DelegationNodeIdOf<T>,
		details: DelegationDetails<T>,
	) -> Self {
		Self {
			hierarchy_root_id,
			parent: Some(parent),
			children: BTreeSet::new(),
			details,
		}
	}

	/// Adds a node by its ID to the current node's children.
	pub fn add_child(&mut self, child_id: DelegationNodeIdOf<T>) {
		self.children.insert(child_id);
	}
}

/// Delegation information attached to delegation nodes.
#[derive(Clone, Debug, Encode, Decode, PartialEq)]
pub struct DelegationDetails<T: Config> {
	/// The owner of the delegation (and its node).
	pub owner: DelegatorIdOf<T>,
	/// Status indicating whether the delegation has been revoked (true) or not
	/// (false).
	pub revoked: bool,
	/// The set of permissions associated with the delegation.
	pub permissions: Permissions,
}

impl<T: Config> DelegationDetails<T> {
	/// Creates new delegation details including the given owner.
	///
	/// The default revocation status is false and all permissions are granted
	/// by default.
	pub fn default_with_owner(owner: DelegatorIdOf<T>) -> Self {
		Self {
			owner,
			permissions: Permissions::all(),
			revoked: false,
		}
	}
}

/// The details associated with a delegation hierarchy.
#[derive(Clone, Debug, Encode, Decode, Eq, PartialEq, Ord, PartialOrd)]
pub struct DelegationHierarchyDetails<T: Config> {
	/// The authorised CTYPE hash that attesters can attest using this
	/// delegation hierarchy.
	pub ctype_hash: CtypeHashOf<T>,
}

/// The result that the delegation pallet expects from the implementer of the
/// delegate's signature verification operation.
pub type SignatureVerificationResult = Result<(), SignatureVerificationError>;

/// Types of errors the signature verification is expected to generate.
pub enum SignatureVerificationError {
	/// The delegate's information is not present on chain.
	SignerInformationNotPresent,
	/// The signature over the delegation information is invalid.
	SignatureInvalid,
}

/// Trait to implement to provide to the delegation pallet signature
/// verification over a delegation details.
pub trait VerifyDelegateSignature {
	/// The type of the delegate identifier.
	type DelegateId;
	/// The type of the encoded delegation details.
	type Payload;
	/// The type of the signature generated.
	type Signature;

	/// Verifies that the signature matches the payload and has been generated
	/// by the delegate.
	fn verify(
		delegate: &Self::DelegateId,
		payload: &Self::Payload,
		signature: &Self::Signature,
	) -> SignatureVerificationResult;
}<|MERGE_RESOLUTION|>--- conflicted
+++ resolved
@@ -57,10 +57,9 @@
 /// A node in a delegation hierarchy.
 ///
 /// For quicker lookups of the hierarchy details, all nodes maintain a direct
-/// link to the hierarchy root node. Furthermore, all nodes have a parent but
+/// link to the hierarchy root node. Furthermore, all nodes have a parent except
 /// the root nodes, which point to themselves for the hierarchy root node link.
 #[derive(Clone, Debug, Encode, Decode, PartialEq)]
-<<<<<<< HEAD
 pub struct DelegationNode<T: Config> {
 	/// The ID of the delegation hierarchy the node is part of.
 	pub hierarchy_root_id: DelegationNodeIdOf<T>,
@@ -70,16 +69,6 @@
 	pub children: BTreeSet<DelegationNodeIdOf<T>>,
 	/// The additional information attached to the delegation node.
 	pub details: DelegationDetails<T>,
-=======
-pub struct DelegationRoot<T: Config> {
-	/// The hash of the CType that delegated attesters within this trust
-	/// hierarchy can attest.
-	pub ctype_hash: CtypeHashOf<T>,
-	/// The identifier of the root owner.
-	pub owner: DelegatorIdOf<T>,
-	/// The flag indicating whether the root has been revoked or not.
-	pub revoked: bool,
->>>>>>> 324721ec
 }
 
 impl<T: Config> DelegationNode<T> {
