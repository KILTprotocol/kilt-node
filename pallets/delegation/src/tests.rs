--- conflicted
+++ resolved
@@ -37,18 +37,12 @@
 
 	ExtBuilder::default()
 		.with_ctypes(vec![(operation.ctype_hash, creator.clone())])
-<<<<<<< HEAD
 		.with_balances(vec![(
 			ACCOUNT_00,
 			<Test as Config>::Deposit::get()
 				+ <<Test as Config>::Currency as Currency<delegation::AccountIdOf<Test>>>::minimum_balance(),
 		)])
-		.build()
-		.execute_with(|| {
-=======
-		.with_balances(vec![(ACCOUNT_00, <Test as Config>::Deposit::get())])
-		.build_and_execute_with_sanity_tests(|| {
->>>>>>> 633beb2c
+		.build_and_execute_with_sanity_tests(|| {
 			// Create root hierarchy
 			assert_ok!(Delegation::create_hierarchy(
 				DoubleOrigin(ACCOUNT_00, creator.clone()).into(),
