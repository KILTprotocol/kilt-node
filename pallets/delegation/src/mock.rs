--- conflicted
+++ resolved
@@ -26,11 +26,7 @@
 	weights::constants::RocksDbWeight,
 };
 use frame_system::EnsureSigned;
-<<<<<<< HEAD
-use kilt_primitives::Balance;
-=======
 use kilt_primitives::constants::delegation::DELEGATION_DEPOSIT;
->>>>>>> f5f5a095
 use sp_core::{ed25519, sr25519, Pair, H256};
 use sp_keystore::{testing::KeyStore, KeystoreExt};
 use sp_runtime::{
@@ -65,7 +61,6 @@
 	{
 		System: frame_system::{Pallet, Call, Config, Storage, Event<T>},
 		Ctype: ctype::{Pallet, Call, Storage, Event<T>},
-		Balances: pallet_balances::{Pallet, Call, Storage, Event<T>},
 		Delegation: delegation::{Pallet, Call, Storage, Event<T>},
 		Balances: pallet_balances::{Pallet, Call, Storage, Event<T>},
 	}
@@ -92,11 +87,7 @@
 	type Version = ();
 
 	type PalletInfo = PalletInfo;
-<<<<<<< HEAD
-	type AccountData = pallet_balances::AccountData<Balance>;
-=======
 	type AccountData = pallet_balances::AccountData<TestBalance>;
->>>>>>> f5f5a095
 	type OnNewAccount = ();
 	type OnKilledAccount = ();
 	type BaseCallFilter = frame_support::traits::Everything;
@@ -108,21 +99,13 @@
 }
 
 parameter_types! {
-<<<<<<< HEAD
-	pub const ExistentialDeposit: Balance = 500;
-=======
 	pub const ExistentialDeposit: TestBalance = 0;
->>>>>>> f5f5a095
 	pub const MaxLocks: u32 = 50;
 	pub const MaxReserves: u32 = 50;
 }
 
 impl pallet_balances::Config for Test {
-<<<<<<< HEAD
-	type Balance = Balance;
-=======
 	type Balance = TestBalance;
->>>>>>> f5f5a095
 	type DustRemoval = ();
 	type Event = ();
 	type ExistentialDeposit = ExistentialDeposit;
@@ -133,13 +116,10 @@
 	type ReserveIdentifier = [u8; 8];
 }
 
-<<<<<<< HEAD
 parameter_types! {
-	pub const Fee: Balance = 500;
-}
-
-=======
->>>>>>> f5f5a095
+	pub const Fee: TestBalance = 500;
+}
+
 impl ctype::Config for Test {
 	type CtypeCreatorId = TestCtypeOwner;
 	type EnsureOrigin = EnsureSigned<TestCtypeOwner>;
@@ -472,10 +452,6 @@
 		self
 	}
 
-<<<<<<< HEAD
-	pub fn with_ctypes(mut self, ctypes: Vec<(TestCtypeHash, TestCtypeOwner)>) -> Self {
-		self.ctypes_stored = ctypes;
-=======
 	pub fn with_balances(mut self, balances: Vec<(AccountIdOf<Test>, BalanceOf<Test>)>) -> Self {
 		self.balances = balances;
 		self
@@ -483,7 +459,6 @@
 
 	pub fn with_ctypes(mut self, ctypes: Vec<(TestCtypeHash, TestCtypeOwner)>) -> Self {
 		self.ctypes = ctypes;
->>>>>>> f5f5a095
 		self
 	}
 
