--- conflicted
+++ resolved
@@ -169,13 +169,7 @@
 
 #[cfg(test)]
 pub mod runtime {
-<<<<<<< HEAD
-	use crate::{
-		migrations::DelegationStorageVersion, BalanceOf, DelegateSignatureTypeOf, DelegationAc, DelegationNodeIdOf,
-	};
-=======
-	use crate::BalanceOf;
->>>>>>> b81cf11f
+	use crate::{BalanceOf, DelegateSignatureTypeOf, DelegationAc, DelegationNodeIdOf};
 
 	use super::*;
 
@@ -449,17 +443,10 @@
 		/// endowed accounts with balances
 		balances: Vec<(AccountIdOf<Test>, BalanceOf<Test>)>,
 		/// initial ctypes & owners
-<<<<<<< HEAD
 		ctypes: Vec<(CtypeHashOf<Test>, SubjectId)>,
 		delegation_hierarchies: DelegationHierarchyInitialization<Test>,
 		delegations: Vec<(DelegationNodeIdOf<Test>, DelegationNode<Test>)>,
 		attestations: Vec<(ClaimHashOf<Test>, AttestationDetails<Test>)>,
-		storage_version: DelegationStorageVersion,
-=======
-		ctypes: Vec<(TestCtypeHash, SubjectId)>,
-		delegation_hierarchies_stored: DelegationHierarchyInitialization<Test>,
-		delegations_stored: Vec<(TestDelegationNodeId, DelegationNode<Test>)>,
->>>>>>> b81cf11f
 	}
 
 	impl ExtBuilder {
@@ -490,21 +477,12 @@
 			self
 		}
 
-<<<<<<< HEAD
 		#[must_use]
 		pub fn with_attestations(mut self, attestations: Vec<(ClaimHashOf<Test>, AttestationDetails<Test>)>) -> Self {
 			self.attestations = attestations;
 			self
 		}
 
-		#[must_use]
-		pub fn with_storage_version(mut self, storage_version: DelegationStorageVersion) -> Self {
-			self.storage_version = storage_version;
-			self
-		}
-
-=======
->>>>>>> b81cf11f
 		pub fn build(self) -> sp_io::TestExternalities {
 			let mut storage = frame_system::GenesisConfig::default().build_storage::<Test>().unwrap();
 			pallet_balances::GenesisConfig::<Test> {
@@ -520,17 +498,11 @@
 					ctype::Ctypes::<Test>::insert(ctype_hash, owner);
 				}
 
-<<<<<<< HEAD
 				initialize_pallet(self.delegations, self.delegation_hierarchies);
-
-				delegation::StorageVersion::<Test>::set(self.storage_version);
 
 				for (claim_hash, details) in self.attestations {
 					insert_attestation(claim_hash, details)
 				}
-=======
-				initialize_pallet(self.delegations_stored, self.delegation_hierarchies_stored);
->>>>>>> b81cf11f
 			});
 
 			ext
