// KILT Blockchain – https://botlabs.org
// Copyright (C) 2019-2021 BOTLabs GmbH

// The KILT Blockchain is free software: you can redistribute it and/or modify
// it under the terms of the GNU General Public License as published by
// the Free Software Foundation, either version 3 of the License, or
// (at your option) any later version.

// The KILT Blockchain is distributed in the hope that it will be useful,
// but WITHOUT ANY WARRANTY; without even the implied warranty of
// MERCHANTABILITY or FITNESS FOR A PARTICULAR PURPOSE.  See the
// GNU General Public License for more details.

// You should have received a copy of the GNU General Public License
// along with this program.  If not, see <https://www.gnu.org/licenses/>.

// If you feel like getting in touch with us, you can do so at info@botlabs.org

#![allow(clippy::from_over_into)]

use crate::CurrencyOf;
use frame_support::{
	parameter_types,
	storage::bounded_btree_set::BoundedBTreeSet,
	traits::{Currency, Get, ReservableCurrency},
	weights::constants::RocksDbWeight,
};
use frame_system::EnsureSigned;
<<<<<<< HEAD
use kilt_primitives::constants::MILLI_KILT;
=======
>>>>>>> 0602e2b1
use sp_core::{ed25519, sr25519, Pair, H256};
use sp_keystore::{testing::KeyStore, KeystoreExt};
use sp_runtime::{
	testing::Header,
	traits::{BlakeTwo256, IdentifyAccount, IdentityLookup, Verify},
	MultiSignature, MultiSigner,
};
use sp_std::sync::Arc;

#[cfg(test)]
use codec::Encode;

use crate as delegation;
use crate::*;
use ctype::mock as ctype_mock;

pub type UncheckedExtrinsic = frame_system::mocking::MockUncheckedExtrinsic<Test>;
pub type Block = frame_system::mocking::MockBlock<Test>;

type TestCtypeOwner = kilt_primitives::AccountId;
type TestDelegationNodeId = kilt_primitives::Hash;
type TestDelegatorId = TestCtypeOwner;
type TestDelegateSignature = MultiSignature;
type TestBalance = kilt_primitives::Balance;
type TestCtypeHash = ctype_mock::TestCtypeHash;

frame_support::construct_runtime!(
	pub enum Test where
		Block = Block,
		NodeBlock = Block,
		UncheckedExtrinsic = UncheckedExtrinsic,
	{
		System: frame_system::{Pallet, Call, Config, Storage, Event<T>},
		Ctype: ctype::{Pallet, Call, Storage, Event<T>},
		Delegation: delegation::{Pallet, Call, Storage, Event<T>},
		Balances: pallet_balances::{Pallet, Call, Storage, Event<T>},
	}
);

parameter_types! {
	pub const SS58Prefix: u8 = 38;
	pub const BlockHashCount: u64 = 250;
}

impl frame_system::Config for Test {
	type Origin = Origin;
	type Call = Call;
	type Index = u64;
	type BlockNumber = u64;
	type Hash = kilt_primitives::Hash;
	type Hashing = BlakeTwo256;
	type AccountId = <<kilt_primitives::Signature as Verify>::Signer as IdentifyAccount>::AccountId;
	type Lookup = IdentityLookup<Self::AccountId>;
	type Header = Header;
	type Event = ();
	type BlockHashCount = BlockHashCount;
	type DbWeight = RocksDbWeight;
	type Version = ();

	type PalletInfo = PalletInfo;
	type AccountData = pallet_balances::AccountData<TestBalance>;
	type OnNewAccount = ();
	type OnKilledAccount = ();
	type BaseCallFilter = frame_support::traits::Everything;
	type SystemWeightInfo = ();
	type BlockWeights = ();
	type BlockLength = ();
	type SS58Prefix = SS58Prefix;
	type OnSetCode = ();
}

parameter_types! {
	pub const ExistentialDeposit: TestBalance = 0;
	pub const MaxLocks: u32 = 50;
	pub const MaxReserves: u32 = 50;
}

impl pallet_balances::Config for Test {
	type Balance = TestBalance;
	type DustRemoval = ();
	type Event = ();
	type ExistentialDeposit = ExistentialDeposit;
	type AccountStore = System;
	type WeightInfo = ();
	type MaxLocks = MaxLocks;
	type MaxReserves = MaxReserves;
	type ReserveIdentifier = [u8; 8];
}

impl ctype::Config for Test {
	type CtypeCreatorId = TestCtypeOwner;
	type EnsureOrigin = EnsureSigned<TestCtypeOwner>;
	type OriginSuccess = TestCtypeOwner;
	type Event = ();
	type WeightInfo = ();
}

parameter_types! {
	pub const MaxSignatureByteLength: u16 = 64;
	pub const MaxParentChecks: u32 = 5;
	pub const MaxRevocations: u32 = 5;
	#[derive(Clone)]
	pub const MaxChildren: u32 = 1000;
	pub const DepositMock: TestBalance = 100 * MILLI_KILT;
}

impl Config for Test {
	type Signature = MultiSignature;
	type DelegationSignatureVerification = DelegateSignatureVerifier;
	type DelegationEntityId = TestDelegatorId;
	type DelegationNodeId = TestDelegationNodeId;
	type EnsureOrigin = EnsureSigned<TestDelegatorId>;
	type OriginSuccess = TestDelegatorId;
	type Event = ();
	type MaxSignatureByteLength = MaxSignatureByteLength;
	type MaxParentChecks = MaxParentChecks;
	type MaxRevocations = MaxRevocations;
	type MaxChildren = MaxChildren;
	type Currency = Balances;
	type Deposit = DepositMock;
	type WeightInfo = ();
}

pub struct DelegateSignatureVerifier;
impl VerifyDelegateSignature for DelegateSignatureVerifier {
	type DelegateId = TestDelegatorId;
	type Payload = Vec<u8>;
	type Signature = MultiSignature;

	// No need to retrieve delegate details as it is simply an AccountId.
	fn verify(
		delegate: &Self::DelegateId,
		payload: &Self::Payload,
		signature: &Self::Signature,
	) -> SignatureVerificationResult {
		ensure!(
			signature.verify(&payload[..], delegate),
			SignatureVerificationError::SignatureInvalid
		);

		Ok(())
	}
}

const ALICE_SEED: [u8; 32] = [0u8; 32];
const BOB_SEED: [u8; 32] = [1u8; 32];
const CHARLIE_SEED: [u8; 32] = [2u8; 32];

const DEFAULT_HIERARCHY_ID_SEED: u64 = 1u64;
const ALTERNATIVE_HIERARCHY_ID_SEED: u64 = 2u64;
const DEFAULT_DELEGATION_ID_SEED: u64 = 3u64;
const ALTERNATIVE_DELEGATION_ID_SEED: u64 = 4u64;
const DEFAULT_DELEGATION_ID_2_SEED: u64 = 5u64;
const ALTERNATIVE_DELEGATION_ID_2_SEED: u64 = 6u64;

pub fn get_origin(account: TestDelegatorId) -> Origin {
	Origin::signed(account)
}

pub fn get_ed25519_account(public_key: ed25519::Public) -> TestDelegatorId {
	MultiSigner::from(public_key).into_account()
}

pub fn get_sr25519_account(public_key: sr25519::Public) -> TestDelegatorId {
	MultiSigner::from(public_key).into_account()
}

pub fn get_alice_ed25519() -> ed25519::Pair {
	ed25519::Pair::from_seed(&ALICE_SEED)
}

pub fn get_alice_sr25519() -> sr25519::Pair {
	sr25519::Pair::from_seed(&ALICE_SEED)
}

pub fn get_bob_ed25519() -> ed25519::Pair {
	ed25519::Pair::from_seed(&BOB_SEED)
}

pub fn get_bob_sr25519() -> sr25519::Pair {
	sr25519::Pair::from_seed(&BOB_SEED)
}

pub fn get_charlie_ed25519() -> ed25519::Pair {
	ed25519::Pair::from_seed(&CHARLIE_SEED)
}

pub fn get_charlie_sr25519() -> sr25519::Pair {
	sr25519::Pair::from_seed(&CHARLIE_SEED)
}

pub fn get_delegation_hierarchy_id<T>(default: bool) -> T::DelegationNodeId
where
	T: Config,
	T::DelegationNodeId: From<H256>,
{
	if default {
		H256::from_low_u64_be(DEFAULT_HIERARCHY_ID_SEED).into()
	} else {
		H256::from_low_u64_be(ALTERNATIVE_HIERARCHY_ID_SEED).into()
	}
}

pub fn get_delegation_id(default: bool) -> TestDelegationNodeId {
	if default {
		TestDelegationNodeId::from_low_u64_be(DEFAULT_DELEGATION_ID_SEED)
	} else {
		TestDelegationNodeId::from_low_u64_be(ALTERNATIVE_DELEGATION_ID_SEED)
	}
}

pub fn get_delegation_id_2(default: bool) -> TestDelegationNodeId {
	if default {
		TestDelegationNodeId::from_low_u64_be(DEFAULT_DELEGATION_ID_2_SEED)
	} else {
		TestDelegationNodeId::from_low_u64_be(ALTERNATIVE_DELEGATION_ID_2_SEED)
	}
}

#[cfg(test)]
pub(crate) fn hash_to_u8<T: Encode>(hash: T) -> Vec<u8> {
	hash.encode()
}

pub fn generate_base_delegation_hierarchy_details<T>() -> DelegationHierarchyDetails<T>
where
	T: Config,
	T::Hash: From<H256>,
{
	DelegationHierarchyDetails {
		ctype_hash: ctype_mock::get_ctype_hash::<T>(true),
	}
}

pub fn generate_base_delegation_node<T: Config>(
	hierarchy_id: T::DelegationNodeId,
	owner: T::DelegationEntityId,
	parent: Option<T::DelegationNodeId>,
) -> DelegationNode<T> {
	DelegationNode {
		details: generate_base_delegation_details(owner.clone()),
		children: BoundedBTreeSet::new(),
		hierarchy_root_id: hierarchy_id,
		parent,
		deposit: delegation::Deposit {
			owner: owner.into(),
			amount: <T as Config>::Deposit::get(),
		},
	}
}

pub fn generate_base_delegation_details<T: Config>(owner: T::DelegationEntityId) -> DelegationDetails<T> {
	DelegationDetails {
		owner,
		permissions: Permissions::DELEGATE,
		revoked: false,
	}
}

pub struct DelegationHierarchyCreationOperation<DelegationNodeId, CtypeHash> {
	pub id: DelegationNodeId,
	pub ctype_hash: CtypeHash,
}

pub fn generate_base_delegation_hierarchy_creation_operation<T>(
	id: T::DelegationNodeId,
) -> DelegationHierarchyCreationOperation<T::DelegationNodeId, CtypeHashOf<T>>
where
	T: Config,
	T::Hash: From<H256>,
{
	DelegationHierarchyCreationOperation {
		id,
		ctype_hash: ctype::mock::get_ctype_hash::<T>(true),
	}
}

pub struct DelegationCreationOperation {
	pub delegation_id: TestDelegationNodeId,
	pub hierarchy_id: TestDelegationNodeId,
	pub parent_id: TestDelegationNodeId,
	pub delegate: TestDelegatorId,
	pub permissions: Permissions,
	pub delegate_signature: TestDelegateSignature,
}

pub fn generate_base_delegation_creation_operation(
	delegation_id: TestDelegationNodeId,
	delegate_signature: TestDelegateSignature,
	delegation_node: DelegationNode<Test>,
) -> DelegationCreationOperation {
	DelegationCreationOperation {
		delegation_id,
		parent_id: delegation_node
			.parent
			.expect("Delegation node must specify a parent ID upon creation"),
		hierarchy_id: delegation_node.hierarchy_root_id,
		delegate: delegation_node.details.owner,
		delegate_signature,
		permissions: delegation_node.details.permissions,
	}
}

pub struct DelegationHierarchyRevocationOperation {
	pub id: TestDelegationNodeId,
	pub max_children: u32,
}

pub fn generate_base_delegation_hierarchy_revocation_operation(
	id: TestDelegationNodeId,
) -> DelegationHierarchyRevocationOperation {
	DelegationHierarchyRevocationOperation { id, max_children: 0u32 }
}

pub struct DelegationRevocationOperation {
	pub delegation_id: TestDelegationNodeId,
	pub max_parent_checks: u32,
	pub max_revocations: u32,
}

pub fn generate_base_delegation_revocation_operation(
	delegation_id: TestDelegationNodeId,
) -> DelegationRevocationOperation {
	DelegationRevocationOperation {
		delegation_id,
		max_parent_checks: 0u32,
		max_revocations: 0u32,
	}
}

pub fn initialize_pallet<T: Config>(
	delegations: Vec<(T::DelegationNodeId, DelegationNode<T>)>,
	delegation_hierarchies: Vec<(T::DelegationNodeId, DelegationHierarchyDetails<T>, DelegatorIdOf<T>)>,
) {
	for delegation_hierarchy in delegation_hierarchies {
		delegation::Pallet::<T>::create_and_store_new_hierarchy(
			delegation_hierarchy.0,
			delegation_hierarchy.1.clone(),
			delegation_hierarchy.2.clone(),
<<<<<<< HEAD
			delegation_hierarchy.2.clone().into(),
		);

		// manually mint and reserve because the latter happens in an extrinsic
		let deposit_owner = delegation_hierarchy.2;
		let balance = CurrencyOf::<T>::free_balance(&deposit_owner.clone().into());
		CurrencyOf::<T>::make_free_balance_be(&deposit_owner.clone().into(), balance + T::Deposit::get());
		frame_support::assert_ok!(CurrencyOf::<T>::reserve(&deposit_owner.into(), T::Deposit::get()));
=======
		);
>>>>>>> 0602e2b1
	}

	for del in delegations {
		let parent_node_id = del
			.1
			.parent
			.expect("Delegation node that is not a root must have a parent ID specified.");
		let parent_node = delegation::DelegationNodes::<T>::get(parent_node_id).unwrap();
<<<<<<< HEAD
		delegation::Pallet::<T>::store_delegation_under_parent(
			del.0,
			del.1.clone(),
			parent_node_id,
			parent_node.clone(),
		)
		.expect("Should not exceed max children");

		// manually mint and reserve because the latter happens in an extrinsic
		let deposit_owner = del.1.details.owner;
		let balance = CurrencyOf::<T>::free_balance(&deposit_owner.clone().into());
		CurrencyOf::<T>::make_free_balance_be(&deposit_owner.clone().into(), balance + T::Deposit::get());
		frame_support::assert_ok!(CurrencyOf::<T>::reserve(&deposit_owner.into(), T::Deposit::get()));
	}
}

#[derive(Clone)]
pub struct ExtBuilder {
	/// endowed accounts with balances
	balances: Vec<(AccountIdOf<Test>, BalanceOf<Test>)>,
	/// initial ctypes & owners
	ctypes: Vec<(TestCtypeHash, AccountIdOf<Test>)>,
	ctype_builder: Option<ctype_mock::ExtBuilder>,
=======
		delegation::Pallet::<T>::store_delegation_under_parent(del.0, del.1.clone(), parent_node_id, parent_node)
			.expect("Should not exceed max children");
	}
}

#[derive(Clone, Default)]
pub struct ExtBuilder {
>>>>>>> 0602e2b1
	delegation_hierarchies_stored: Vec<(
		TestDelegationNodeId,
		DelegationHierarchyDetails<Test>,
		DelegatorIdOf<Test>,
	)>,
	delegations_stored: Vec<(TestDelegationNodeId, DelegationNode<Test>)>,
	storage_version: DelegationStorageVersion,
}

<<<<<<< HEAD
impl Default for ExtBuilder {
	fn default() -> Self {
		Self {
			balances: vec![],
			ctypes: vec![],
			ctype_builder: None,
			delegation_hierarchies_stored: vec![],
			delegations_stored: vec![],
			storage_version: DelegationStorageVersion::default(),
		}
	}
}

=======
>>>>>>> 0602e2b1
impl ExtBuilder {
	pub fn with_delegation_hierarchies(
		mut self,
		delegation_hierarchies: Vec<(
			TestDelegationNodeId,
			DelegationHierarchyDetails<Test>,
			DelegatorIdOf<Test>,
		)>,
	) -> Self {
		self.delegation_hierarchies_stored = delegation_hierarchies;
		self
	}

	pub fn with_balances(mut self, balances: Vec<(AccountIdOf<Test>, BalanceOf<Test>)>) -> Self {
		self.balances = balances;
		self
	}

	pub fn with_ctypes(mut self, ctypes: Vec<(TestCtypeHash, TestCtypeOwner)>) -> Self {
		self.ctypes = ctypes;
		self
	}

	pub fn with_delegations(mut self, delegations: Vec<(TestDelegationNodeId, DelegationNode<Test>)>) -> Self {
		self.delegations_stored = delegations;
		self
	}

	pub fn with_storage_version(mut self, storage_version: DelegationStorageVersion) -> Self {
		self.storage_version = storage_version;
		self
	}

	// TODO: Remove optional input ext
	pub fn build(self, ext: Option<sp_io::TestExternalities>) -> sp_io::TestExternalities {
		let mut ext = if let Some(ext) = ext {
			ext
		} else {
			let mut storage = frame_system::GenesisConfig::default().build_storage::<Test>().unwrap();
			pallet_balances::GenesisConfig::<Test> {
				balances: self.balances.clone(),
			}
			.assimilate_storage(&mut storage)
			.expect("assimilate should not fail");

			sp_io::TestExternalities::new(storage)
		};

		ext.execute_with(|| {
			initialize_pallet(self.delegations_stored, self.delegation_hierarchies_stored);

<<<<<<< HEAD
			for genesis_ctype in &self.ctypes {
				ctype::Ctypes::<Test>::insert(genesis_ctype.0, genesis_ctype.1.clone());
			}

=======
>>>>>>> 0602e2b1
			delegation::StorageVersion::<Test>::set(self.storage_version);
		});

		ext
	}

	pub fn build_with_keystore(self, ext: Option<sp_io::TestExternalities>) -> sp_io::TestExternalities {
		let mut ext = self.build(ext);

		let keystore = KeyStore::new();
		ext.register_extension(KeystoreExt(Arc::new(keystore)));

		ext
	}
}<|MERGE_RESOLUTION|>--- conflicted
+++ resolved
@@ -26,10 +26,7 @@
 	weights::constants::RocksDbWeight,
 };
 use frame_system::EnsureSigned;
-<<<<<<< HEAD
-use kilt_primitives::constants::MILLI_KILT;
-=======
->>>>>>> 0602e2b1
+use kilt_primitives::constants::{DELEGATION_DEPOSIT, MILLI_KILT};
 use sp_core::{ed25519, sr25519, Pair, H256};
 use sp_keystore::{testing::KeyStore, KeystoreExt};
 use sp_runtime::{
@@ -133,7 +130,7 @@
 	pub const MaxRevocations: u32 = 5;
 	#[derive(Clone)]
 	pub const MaxChildren: u32 = 1000;
-	pub const DepositMock: TestBalance = 100 * MILLI_KILT;
+	pub const DepositMock: TestBalance = DELEGATION_DEPOSIT;
 }
 
 impl Config for Test {
@@ -369,18 +366,17 @@
 			delegation_hierarchy.0,
 			delegation_hierarchy.1.clone(),
 			delegation_hierarchy.2.clone(),
-<<<<<<< HEAD
 			delegation_hierarchy.2.clone().into(),
 		);
 
 		// manually mint and reserve because the latter happens in an extrinsic
 		let deposit_owner = delegation_hierarchy.2;
 		let balance = CurrencyOf::<T>::free_balance(&deposit_owner.clone().into());
-		CurrencyOf::<T>::make_free_balance_be(&deposit_owner.clone().into(), balance + T::Deposit::get());
-		frame_support::assert_ok!(CurrencyOf::<T>::reserve(&deposit_owner.into(), T::Deposit::get()));
-=======
-		);
->>>>>>> 0602e2b1
+		CurrencyOf::<T>::make_free_balance_be(&deposit_owner.clone().into(), balance + <T as Config>::Deposit::get());
+		frame_support::assert_ok!(CurrencyOf::<T>::reserve(
+			&deposit_owner.into(),
+			<T as Config>::Deposit::get()
+		));
 	}
 
 	for del in delegations {
@@ -389,7 +385,6 @@
 			.parent
 			.expect("Delegation node that is not a root must have a parent ID specified.");
 		let parent_node = delegation::DelegationNodes::<T>::get(parent_node_id).unwrap();
-<<<<<<< HEAD
 		delegation::Pallet::<T>::store_delegation_under_parent(
 			del.0,
 			del.1.clone(),
@@ -401,8 +396,11 @@
 		// manually mint and reserve because the latter happens in an extrinsic
 		let deposit_owner = del.1.details.owner;
 		let balance = CurrencyOf::<T>::free_balance(&deposit_owner.clone().into());
-		CurrencyOf::<T>::make_free_balance_be(&deposit_owner.clone().into(), balance + T::Deposit::get());
-		frame_support::assert_ok!(CurrencyOf::<T>::reserve(&deposit_owner.into(), T::Deposit::get()));
+		CurrencyOf::<T>::make_free_balance_be(&deposit_owner.clone().into(), balance + <T as Config>::Deposit::get());
+		frame_support::assert_ok!(CurrencyOf::<T>::reserve(
+			&deposit_owner.into(),
+			<T as Config>::Deposit::get()
+		));
 	}
 }
 
@@ -413,15 +411,6 @@
 	/// initial ctypes & owners
 	ctypes: Vec<(TestCtypeHash, AccountIdOf<Test>)>,
 	ctype_builder: Option<ctype_mock::ExtBuilder>,
-=======
-		delegation::Pallet::<T>::store_delegation_under_parent(del.0, del.1.clone(), parent_node_id, parent_node)
-			.expect("Should not exceed max children");
-	}
-}
-
-#[derive(Clone, Default)]
-pub struct ExtBuilder {
->>>>>>> 0602e2b1
 	delegation_hierarchies_stored: Vec<(
 		TestDelegationNodeId,
 		DelegationHierarchyDetails<Test>,
@@ -431,7 +420,6 @@
 	storage_version: DelegationStorageVersion,
 }
 
-<<<<<<< HEAD
 impl Default for ExtBuilder {
 	fn default() -> Self {
 		Self {
@@ -445,8 +433,6 @@
 	}
 }
 
-=======
->>>>>>> 0602e2b1
 impl ExtBuilder {
 	pub fn with_delegation_hierarchies(
 		mut self,
@@ -498,13 +484,10 @@
 		ext.execute_with(|| {
 			initialize_pallet(self.delegations_stored, self.delegation_hierarchies_stored);
 
-<<<<<<< HEAD
 			for genesis_ctype in &self.ctypes {
 				ctype::Ctypes::<Test>::insert(genesis_ctype.0, genesis_ctype.1.clone());
 			}
 
-=======
->>>>>>> 0602e2b1
 			delegation::StorageVersion::<Test>::set(self.storage_version);
 		});
 
