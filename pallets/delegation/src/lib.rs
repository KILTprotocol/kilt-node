// KILT Blockchain – https://botlabs.org
// Copyright (C) 2019-2023 BOTLabs GmbH

// The KILT Blockchain is free software: you can redistribute it and/or modify
// it under the terms of the GNU General Public License as published by
// the Free Software Foundation, either version 3 of the License, or
// (at your option) any later version.

// The KILT Blockchain is distributed in the hope that it will be useful,
// but WITHOUT ANY WARRANTY; without even the implied warranty of
// MERCHANTABILITY or FITNESS FOR A PARTICULAR PURPOSE.  See the
// GNU General Public License for more details.

// You should have received a copy of the GNU General Public License
// along with this program.  If not, see <https://www.gnu.org/licenses/>.

// If you feel like getting in touch with us, you can do so at info@botlabs.org

//! # Delegation Pallet
//!
//! Provides means of adding KILT delegations on chain and revoking them. Each
//! delegation is based on a specific CType. The most basic delegation is just a
//! root node to which you can add further delegations by
//! appending them to the root node resulting in a tree structure.
//!
//! - [`Config`]
//! - [`Call`]
//! - [`Pallet`]
//!
//! ### Terminology
//!
//! - **Claimer:**: A user which claims properties about themselves in the
//!   format of a CType. This could be a person which claims to have a valid
//!   driver's license.
//!
//! - **Attester:**: An entity which checks a user's claim and approves its
//!   validity. This could be a Citizens Registration Office which issues
//!   drivers licenses.
//!
//! - **Verifier:**: An entity which wants to check a user's claim by checking
//!   the provided attestation.
//!
//! - **CType:**: CTypes are claim types. In everyday language, they are
//!   standardised structures for credentials. For example, a company may need a
//!   standard identification credential to identify workers that includes their
//!   full name, date of birth, access level and id number. Each of these are
//!   referred to as an attribute of a credential.
//!
//! - **Attestation:**: An approved or revoked user's claim in the format of a
//!   CType.
//!
//! - **Delegation:**: An attestation which is not issued by the attester
//!   directly but via a (chain of) delegations which entitle the delegated
//!   attester. This could be an employe of a company which is authorized to
//!   sign documents for their superiors.
//!
//! ## Assumptions
//!
//! - The maximum depth of a delegation tree is bounded by `MaxParentChecks`.
//!   This is not enforced when adding new delegations. However, you can only
//!   revoke up to `MaxParentChecks` many sub-delegations.

#![cfg_attr(not(feature = "std"), no_std)]
#![allow(clippy::unused_unit)]

mod access_control;
pub mod default_weights;
pub mod delegation_hierarchy;
pub mod migrations;
#[cfg(any(feature = "mock", test))]
pub mod mock;

#[cfg(feature = "runtime-benchmarks")]
pub mod benchmarking;

#[cfg(test)]
mod tests;

#[cfg(any(feature = "try-runtime", test))]
mod try_state;

pub use crate::{access_control::DelegationAc, default_weights::WeightInfo, delegation_hierarchy::*, pallet::*};

use frame_support::{dispatch::DispatchResult, ensure, pallet_prelude::Weight, traits::Get};
use kilt_support::traits::StorageDepositCollector;
use parity_scale_codec::Encode;
use sp_runtime::{traits::Hash, DispatchError};
use sp_std::{marker::PhantomData, vec::Vec};

#[frame_support::pallet]
pub mod pallet {

	use super::*;
	use frame_support::{
		pallet_prelude::*,
		traits::{
			fungible::{Inspect, MutateHold},
			StorageVersion,
		},
	};
	use frame_system::pallet_prelude::*;
	use kilt_support::{
		signature::{SignatureVerificationError, VerifySignature},
		traits::CallSources,
		Deposit,
	};
	use scale_info::TypeInfo;

	/// The current storage version.
	const STORAGE_VERSION: StorageVersion = StorageVersion::new(4);

	/// Type of a delegation node identifier.
	pub type DelegationNodeIdOf<T> = <T as Config>::DelegationNodeId;

	/// Type of a delegator or a delegate.
	pub type DelegatorIdOf<T> = <T as Config>::DelegationEntityId;

	/// The type of a CType hash.
	pub type CtypeHashOf<T> = ctype::CtypeHashOf<T>;

	/// Type of a signature verification operation over the delegation details.
	pub type DelegationSignatureVerificationOf<T> = <T as Config>::DelegationSignatureVerification;

	/// Type of the signature that the delegate generates over the delegation
	/// information.
	pub type DelegateSignatureTypeOf<T> = <DelegationSignatureVerificationOf<T> as VerifySignature>::Signature;

	pub(crate) type AccountIdOf<T> = <T as frame_system::Config>::AccountId;

	pub(crate) type BalanceOf<T> = <<T as Config>::Currency as Inspect<AccountIdOf<T>>>::Balance;

	pub(crate) type CurrencyOf<T> = <T as Config>::Currency;

<<<<<<< HEAD
	#[pallet::composite_enum]
	pub enum HoldReason {
		Deposit,
	}
=======
	pub(crate) type DelegationDetailsOf<T> = DelegationDetails<DelegatorIdOf<T>>;

	pub(crate) type DelegationNodeOf<T> = DelegationNode<
		DelegationNodeIdOf<T>,
		<T as Config>::MaxChildren,
		DelegationDetailsOf<T>,
		AccountIdOf<T>,
		BalanceOf<T>,
	>;
>>>>>>> a86cf6a6

	#[pallet::config]
	pub trait Config: frame_system::Config + ctype::Config {
		type Signature: Parameter;
		type DelegationSignatureVerification: VerifySignature<
			SignerId = Self::DelegationEntityId,
			Payload = Vec<u8>,
			Signature = Self::Signature,
		>;
		type DelegationEntityId: Parameter + TypeInfo + MaxEncodedLen;
		type DelegationNodeId: Parameter + Copy + AsRef<[u8]> + Eq + PartialEq + Ord + PartialOrd + MaxEncodedLen;
		type EnsureOrigin: EnsureOrigin<
			<Self as frame_system::Config>::RuntimeOrigin,
			Success = <Self as Config>::OriginSuccess,
		>;
		type OriginSuccess: CallSources<AccountIdOf<Self>, DelegatorIdOf<Self>>;
		type RuntimeEvent: From<Event<Self>> + IsType<<Self as frame_system::Config>::RuntimeEvent>;
		type WeightInfo: WeightInfo;
		type RuntimeHoldReason: From<HoldReason>;

		/// The currency that is used to reserve funds for each delegation.
		type Currency: MutateHold<AccountIdOf<Self>, Reason = Self::RuntimeHoldReason>;

		/// The deposit that is required for storing a delegation.
		#[pallet::constant]
		type Deposit: Get<BalanceOf<Self>>;

		#[pallet::constant]
		type MaxSignatureByteLength: Get<u16>;

		/// Maximum number of revocations.
		#[pallet::constant]
		type MaxRevocations: Get<u32>;

		/// Maximum number of removals. Should be same as MaxRevocations
		#[pallet::constant]
		type MaxRemovals: Get<u32>;

		/// Maximum number of upwards traversals of the delegation tree from a
		/// node to the root and thus the depth of the delegation tree.
		#[pallet::constant]
		type MaxParentChecks: Get<u32>;

		/// Maximum number of all children for a delegation node. For a binary
		/// tree, this should be twice the maximum depth of the tree, i.e.
		/// `2 ^ MaxParentChecks`.
		#[pallet::constant]
		type MaxChildren: Get<u32> + Clone + TypeInfo;
	}

	#[pallet::pallet]
	#[pallet::storage_version(STORAGE_VERSION)]
	pub struct Pallet<T>(_);

	/// Delegation nodes stored on chain.
	///
	/// It maps from a node ID to the node details.
	#[pallet::storage]
	#[pallet::getter(fn delegation_nodes)]
	pub type DelegationNodes<T> = StorageMap<_, Blake2_128Concat, DelegationNodeIdOf<T>, DelegationNodeOf<T>>;

	/// Delegation hierarchies stored on chain.
	///
	/// It maps for a (root) node ID to the hierarchy details.
	#[pallet::storage]
	#[pallet::getter(fn delegation_hierarchies)]
	pub type DelegationHierarchies<T> =
		StorageMap<_, Blake2_128Concat, DelegationNodeIdOf<T>, DelegationHierarchyDetails<CtypeHashOf<T>>>;

	#[pallet::event]
	#[pallet::generate_deposit(pub(super) fn deposit_event)]
	pub enum Event<T: Config> {
		/// A new hierarchy has been created.
		/// \[creator ID, root node ID, CTYPE hash\]
		HierarchyCreated(DelegatorIdOf<T>, DelegationNodeIdOf<T>, CtypeHashOf<T>),
		/// A hierarchy has been revoked.
		/// \[revoker ID, root node ID\]
		HierarchyRevoked(DelegatorIdOf<T>, DelegationNodeIdOf<T>),
		/// A hierarchy has been removed from the storage on chain.
		/// \[remover ID, root node ID\]
		HierarchyRemoved(DelegatorIdOf<T>, DelegationNodeIdOf<T>),
		/// A new delegation has been created.
		/// \[creator ID, root node ID, delegation node ID, parent node ID,
		/// delegate ID, permissions\]
		DelegationCreated(
			DelegatorIdOf<T>,
			DelegationNodeIdOf<T>,
			DelegationNodeIdOf<T>,
			DelegationNodeIdOf<T>,
			DelegatorIdOf<T>,
			Permissions,
		),
		/// A delegation has been revoked.
		/// \[revoker ID, delegation node ID\]
		DelegationRevoked(DelegatorIdOf<T>, DelegationNodeIdOf<T>),
		/// A delegation has been removed.
		/// \[remover ID, delegation node ID\]
		DelegationRemoved(AccountIdOf<T>, DelegationNodeIdOf<T>),
		/// The deposit owner reclaimed a deposit by removing a delegation
		/// subtree. \[revoker ID, delegation node ID\]
		DepositReclaimed(AccountIdOf<T>, DelegationNodeIdOf<T>),
	}

	#[pallet::error]
	pub enum Error<T> {
		/// There is already a delegation node with the same ID stored on chain.
		DelegationAlreadyExists,
		/// The delegate's signature for the delegation creation operation is
		/// invalid.
		InvalidDelegateSignature,
		/// No delegation with the given ID stored on chain.
		DelegationNotFound,
		/// No delegate with the given ID stored on chain.
		DelegateNotFound,
		/// There is already a hierarchy with the same ID stored on chain.
		HierarchyAlreadyExists,
		/// No hierarchy with the given ID stored on chain.
		HierarchyNotFound,
		/// Max number of nodes checked without verifying the given condition.
		MaxSearchDepthReached,
		/// The delegation creator is not allowed to write the delegation
		/// because they are not the owner of the delegation parent node.
		NotOwnerOfParentDelegation,
		/// The delegation creator is not allowed to write the delegation
		/// because they are not the owner of the delegation root node.
		NotOwnerOfDelegationHierarchy,
		/// No parent delegation with the given ID stored on chain.
		ParentDelegationNotFound,
		/// The parent delegation has previously been revoked.
		ParentDelegationRevoked,
		/// The delegation revoker is not allowed to revoke the delegation.
		UnauthorizedRevocation,
		/// The call origin is not authorized to remove the delegation.
		UnauthorizedRemoval,
		/// The delegation creator is not allowed to create the delegation.
		UnauthorizedDelegation,
		/// The operation wasn't allowed because of insufficient rights.
		AccessDenied,
		/// Max number of revocations for delegation nodes has been reached for
		/// the operation.
		ExceededRevocationBounds,
		/// Max number of removals for delegation nodes has been reached for the
		/// operation.
		ExceededRemovalBounds,
		/// The max number of revocation exceeds the limit for the pallet.
		MaxRevocationsTooLarge,
		/// The max number of removals exceeds the limit for the pallet.
		MaxRemovalsTooLarge,
		/// The max number of parent checks exceeds the limit for the pallet.
		MaxParentChecksTooLarge,
		/// An error that is not supposed to take place, yet it happened.
		Internal,
		/// The max number of all children has been reached for the
		/// corresponding delegation node.
		MaxChildrenExceeded,
	}

	#[pallet::hooks]
	impl<T: Config> Hooks<BlockNumberFor<T>> for Pallet<T> {
		#[cfg(feature = "try-runtime")]
		fn try_state(_n: BlockNumberFor<T>) -> Result<(), &'static str> {
			crate::try_state::do_try_state::<T>()
		}
	}

	#[pallet::call]
	impl<T: Config> Pallet<T> {
		/// Create a new delegation root associated with a given CType hash.
		///
		/// The new root will allow a new trust hierarchy to be created by
		/// adding children delegations to the root.
		///
		/// There must be no delegation with the same ID stored on chain, while
		/// there must be already a CType with the given hash stored in the
		/// CType pallet.
		///
		/// The dispatch origin must be split into
		/// * a submitter of type `AccountId` who is responsible for paying the
		///   transaction fee and
		/// * a DID subject of type `DelegationEntityId` who creates, owns and
		///   can revoke the delegation.
		///
		/// Requires the sender of the transaction to have a reservable balance
		/// of at least `Deposit` many tokens.
		///
		/// Emits `RootCreated`.
		///
		/// # <weight>
		/// Weight: O(1)
		/// - Reads: [Origin Account], Roots, CTypes
		/// - Writes: Roots
		/// # </weight>
		#[pallet::call_index(0)]
		#[pallet::weight(<T as Config>::WeightInfo::create_hierarchy())]
		pub fn create_hierarchy(
			origin: OriginFor<T>,
			root_node_id: DelegationNodeIdOf<T>,
			ctype_hash: CtypeHashOf<T>,
		) -> DispatchResult {
			let source = <T as Config>::EnsureOrigin::ensure_origin(origin)?;
			let payer = source.sender();
			let creator = source.subject();

			ensure!(
				!<DelegationHierarchies<T>>::contains_key(root_node_id),
				Error::<T>::HierarchyAlreadyExists
			);

			ensure!(
				<ctype::Ctypes<T>>::contains_key(ctype_hash),
				<ctype::Error<T>>::NotFound
			);

			log::debug!("trying to insert Delegation Root");
			Self::create_and_store_new_hierarchy(
				root_node_id,
				DelegationHierarchyDetails { ctype_hash },
				creator.clone(),
				payer,
			)?;

			Self::deposit_event(Event::HierarchyCreated(creator, root_node_id, ctype_hash));

			Ok(())
		}

		/// Create a new delegation node.
		///
		/// The new delegation node represents a new trust hierarchy that
		/// considers the new node as its root. The owner of this node has full
		/// control over any of its direct and indirect descendants.
		///
		/// For the creation to succeed, the delegatee must provide a valid
		/// signature over the (blake256) hash of the creation operation details
		/// which include (in order) delegation id, root node id, parent id, and
		/// permissions of the new node.
		///
		/// There must be no delegation with the same id stored on chain.
		/// Furthermore, the referenced root and parent nodes must already be
		/// present on chain and contain the valid permissions and revocation
		/// status (i.e., not revoked).
		///
		/// The dispatch origin must be split into
		/// * a submitter of type `AccountId` who is responsible for paying the
		///   transaction fee and
		/// * a DID subject of type `DelegationEntityId` who creates, owns and
		///   can revoke the delegation.
		///
		/// Requires the sender of the transaction to have a reservable balance
		/// of at least `Deposit` many tokens.
		///
		/// Emits `DelegationCreated`.
		///
		/// # <weight>
		/// Weight: O(1)
		/// - Reads: [Origin Account], Roots, Delegations
		/// - Writes: Delegations
		/// # </weight>
		#[pallet::call_index(1)]
		#[pallet::weight(
			<T as Config>::WeightInfo::add_delegation()
				.saturating_add(DelegationSignatureVerificationOf::<T>::weight(T::Hash::max_encoded_len()))
		)]
		pub fn add_delegation(
			origin: OriginFor<T>,
			delegation_id: DelegationNodeIdOf<T>,
			parent_id: DelegationNodeIdOf<T>,
			delegate: DelegatorIdOf<T>,
			permissions: Permissions,
			delegate_signature: DelegateSignatureTypeOf<T>,
		) -> DispatchResult {
			let source = <T as Config>::EnsureOrigin::ensure_origin(origin)?;
			let payer = source.sender();
			let delegator = source.subject();

			ensure!(
				!<DelegationNodes<T>>::contains_key(delegation_id),
				Error::<T>::DelegationAlreadyExists
			);

			let parent_node = <DelegationNodes<T>>::get(parent_id).ok_or(Error::<T>::ParentDelegationNotFound)?;
			let hierarchy_root_id = parent_node.hierarchy_root_id;

			// Calculate the hash root
			let hash_root =
				Self::calculate_delegation_creation_hash(&delegation_id, &hierarchy_root_id, &parent_id, &permissions);

			// Verify that the hash root signature is correct.
			DelegationSignatureVerificationOf::<T>::verify(&delegate, &hash_root.encode(), &delegate_signature)
				.map_err(|err| match err {
					SignatureVerificationError::SignerInformationNotPresent => Error::<T>::DelegateNotFound,
					SignatureVerificationError::SignatureInvalid => Error::<T>::InvalidDelegateSignature,
				})?;

			// Check if the parent's delegate is the creator of this delegation node...
			ensure!(
				parent_node.details.owner == delegator,
				Error::<T>::NotOwnerOfParentDelegation
			);
			// ... and that the node has not been revoked...
			ensure!(!parent_node.details.revoked, Error::<T>::ParentDelegationRevoked);
			// ... and that has permission to delegate
			ensure!(
				(parent_node.details.permissions & Permissions::DELEGATE) == Permissions::DELEGATE,
				Error::<T>::UnauthorizedDelegation
			);

			Self::store_delegation_under_parent(
				delegation_id,
				DelegationNode::new_node(
					hierarchy_root_id,
					parent_id,
					DelegationDetails {
						owner: delegate.clone(),
						permissions,
						revoked: false,
					},
					payer.clone(),
					<T as Config>::Deposit::get(),
				),
				parent_id,
				parent_node,
				payer,
			)?;

			Self::deposit_event(Event::DelegationCreated(
				delegator,
				hierarchy_root_id,
				delegation_id,
				parent_id,
				delegate,
				permissions,
			));

			Ok(())
		}

		/// Revoke a delegation node (potentially a root node) and all its
		/// children.
		///
		/// Does not refund the delegation back to the deposit owner as the
		/// node is still stored on chain. Requires to additionally call
		/// `remove_delegation` to unreserve the deposit.
		///
		/// Revoking a delegation node results in the trust hierarchy starting
		/// from the given node being revoked. Nevertheless, revocation starts
		/// from the leave nodes upwards, so if the operation ends prematurely
		/// because it runs out of gas, the delegation state would be consistent
		/// as no child would "survive" its parent. As a consequence, if the
		/// given node is revoked, the trust hierarchy with the node as root is
		/// to be considered revoked.
		///
		/// The dispatch origin must be split into
		/// * a submitter of type `AccountId` who is responsible for paying the
		///   transaction fee and
		/// * a DID subject of type `DelegationEntityId` who creates, owns and
		///   can revoke the delegation.
		///
		/// Emits C * `DelegationRevoked`.
		///
		/// # <weight>
		/// Weight: O(C) where C is the number of children of the delegation
		/// node which is bounded by `max_children`.
		/// - Reads: [Origin Account], Roots, C * Delegations, C * Children.
		/// - Writes: Roots, C * Delegations
		/// # </weight>
		#[pallet::call_index(2)]
		#[pallet::weight(
			<T as Config>::WeightInfo::revoke_delegation_root_child(*max_revocations, *max_parent_checks)
				.max(<T as Config>::WeightInfo::revoke_delegation_leaf(*max_revocations, *max_parent_checks)))]
		pub fn revoke_delegation(
			origin: OriginFor<T>,
			delegation_id: DelegationNodeIdOf<T>,
			max_parent_checks: u32,
			max_revocations: u32,
		) -> DispatchResultWithPostInfo {
			let invoker = <T as Config>::EnsureOrigin::ensure_origin(origin)?.subject();

			ensure!(
				<DelegationNodes<T>>::contains_key(delegation_id),
				Error::<T>::DelegationNotFound
			);

			ensure!(
				max_parent_checks <= T::MaxParentChecks::get(),
				Error::<T>::MaxParentChecksTooLarge
			);

			ensure!(
				max_revocations <= T::MaxRevocations::get(),
				Error::<T>::MaxRevocationsTooLarge
			);

			let (authorized, parent_checks) = Self::is_delegating(&invoker, &delegation_id, max_parent_checks)?;
			ensure!(authorized, Error::<T>::UnauthorizedRevocation);

			// Revoke the delegation and recursively all of its children (add 1 to
			// max_revocations to account for the node itself)
			let (revocation_checks, _) = Self::revoke(&delegation_id, &invoker, max_revocations.saturating_add(1))?;

			// If the revoked node is a root node, emit also a HierarchyRevoked event.
			if DelegationHierarchies::<T>::contains_key(delegation_id) {
				Self::deposit_event(Event::HierarchyRevoked(invoker, delegation_id));
			}

			Ok(Some(
				<T as Config>::WeightInfo::revoke_delegation_root_child(revocation_checks, parent_checks).max(
					<T as Config>::WeightInfo::revoke_delegation_leaf(revocation_checks, parent_checks),
				),
			)
			.into())
		}

		/// Remove a delegation node (potentially a root node) and all its
		/// children.
		///
		/// Returns the delegation deposit to the deposit owner for each
		/// removed DelegationNode by unreserving it.
		///
		/// Removing a delegation node results in the trust hierarchy starting
		/// from the given node being removed. Nevertheless, removal starts
		/// from the leave nodes upwards, so if the operation ends prematurely
		/// because it runs out of gas, the delegation state would be consistent
		/// as no child would "survive" its parent. As a consequence, if the
		/// given node is removed, the trust hierarchy with the node as root is
		/// to be considered removed.
		///
		/// The dispatch origin must be split into
		/// * a submitter of type `AccountId` who is responsible for paying the
		///   transaction fee and
		/// * a DID subject of type `DelegationEntityId` who creates, owns and
		///   can revoke the delegation.
		///
		/// Emits C * `DelegationRemoved`.
		///
		/// # <weight>
		/// Weight: O(C) where C is the number of children of the delegation
		/// node which is bounded by `max_children`.
		/// - Reads: [Origin Account], Roots, C * Delegations, C * Children.
		/// - Writes: Roots, 2 * C * Delegations
		/// # </weight>
		#[pallet::call_index(3)]
		#[pallet::weight(<T as Config>::WeightInfo::remove_delegation(*max_removals))]
		pub fn remove_delegation(
			origin: OriginFor<T>,
			delegation_id: DelegationNodeIdOf<T>,
			max_removals: u32,
		) -> DispatchResultWithPostInfo {
			let source = <T as Config>::EnsureOrigin::ensure_origin(origin)?;
			let invoker = source.subject();

			let delegation = DelegationNodes::<T>::get(delegation_id).ok_or(Error::<T>::DelegationNotFound)?;

			// Node can only be removed by owner of the node, not the parent or another
			// ancestor
			ensure!(delegation.details.owner == invoker, Error::<T>::UnauthorizedRemoval);

			ensure!(max_removals <= T::MaxRemovals::get(), Error::<T>::MaxRemovalsTooLarge);

			// Remove the delegation and recursively all of its children (add 1 to
			// max_removals to account for the node itself)
			let (removal_checks, _) = Self::remove(&delegation_id, max_removals.saturating_add(1))?;

			// If the removed node is a root node, emit also a HierarchyRemoved event.
			if DelegationHierarchies::<T>::take(delegation_id).is_some() {
				Self::deposit_event(Event::HierarchyRemoved(invoker, delegation_id));
			}

			Ok(Some(<T as Config>::WeightInfo::remove_delegation(removal_checks)).into())
		}

		/// Reclaim the deposit for a delegation node (potentially a root
		/// node), removing the node and all its children.
		///
		/// Returns the delegation deposit to the deposit owner for each
		/// removed DelegationNode by unreserving it.
		///
		/// Removing a delegation node results in the trust hierarchy starting
		/// from the given node being removed. Nevertheless, removal starts
		/// from the leave nodes upwards, so if the operation ends prematurely
		/// because it runs out of gas, the delegation state would be consistent
		/// as no child would "survive" its parent. As a consequence, if the
		/// given node is removed, the trust hierarchy with the node as root is
		/// to be considered removed.
		///
		/// The dispatch origin must be signed by the delegation deposit owner.
		///
		/// `DepositReclaimed`.
		///
		/// # <weight>
		/// Weight: O(C) where C is the number of children of the delegation
		/// node which is bounded by `max_removals`.
		/// - Reads: [Origin Account], Roots, C * Delegations, C * Children.
		/// - Writes: Roots, 2 * C * Delegations
		/// # </weight>
		#[pallet::call_index(4)]
		#[pallet::weight(<T as Config>::WeightInfo::reclaim_deposit(*max_removals))]
		pub fn reclaim_deposit(
			origin: OriginFor<T>,
			delegation_id: DelegationNodeIdOf<T>,
			max_removals: u32,
		) -> DispatchResultWithPostInfo {
			let who = ensure_signed(origin)?;

			let delegation = DelegationNodes::<T>::get(delegation_id).ok_or(Error::<T>::DelegationNotFound)?;

			// Deposit can only be removed by the owner of the deposit, not the
			// parent or another ancestor.
			ensure!(delegation.deposit.owner == who, Error::<T>::UnauthorizedRemoval);

			ensure!(max_removals <= T::MaxRemovals::get(), Error::<T>::MaxRemovalsTooLarge);

			// Remove the delegation and recursively all of its children (add 1 to
			// max_removals to account for the node itself), releasing the associated
			// deposit
			let (removal_checks, _) = Self::remove(&delegation_id, max_removals.saturating_add(1))?;

			// Delete the delegation hierarchy details, if the provided ID was for a root
			// node. No event generated as we don't have information about the owner DID
			// here.
			DelegationHierarchies::<T>::remove(delegation_id);

			Ok(Some(<T as Config>::WeightInfo::remove_delegation(removal_checks)).into())
		}

		/// Changes the deposit owner.
		///
		/// The balance that is reserved by the current deposit owner will be
		/// freed and balance of the new deposit owner will get reserved.
		///
		/// The subject of the call must be the owner of the delegation node.
		/// The sender of the call will be the new deposit owner.
		#[pallet::call_index(5)]
		#[pallet::weight(<T as Config>::WeightInfo::change_deposit_owner())]
		pub fn change_deposit_owner(origin: OriginFor<T>, delegation_id: DelegationNodeIdOf<T>) -> DispatchResult {
			let source = <T as Config>::EnsureOrigin::ensure_origin(origin)?;

			let delegation = DelegationNodes::<T>::get(delegation_id).ok_or(Error::<T>::DelegationNotFound)?;

			// Deposit can only be swapped by the owner of the delegation node, not the
			// parent or another ancestor.
			ensure!(delegation.details.owner == source.subject(), Error::<T>::AccessDenied);

			DelegationDepositCollector::<T>::change_deposit_owner(&delegation_id, source.sender())
		}

		/// Updates the deposit amount to the current deposit rate.
		///
		/// The sender must be the deposit owner.
		#[pallet::call_index(6)]
		#[pallet::weight(<T as Config>::WeightInfo::update_deposit())]
		pub fn update_deposit(origin: OriginFor<T>, delegation_id: DelegationNodeIdOf<T>) -> DispatchResult {
			let sender = ensure_signed(origin)?;

			let delegation = DelegationNodes::<T>::get(delegation_id).ok_or(Error::<T>::DelegationNotFound)?;

			// Deposit can only be swapped by the owner of the delegation node, not the
			// parent or another ancestor.
			ensure!(delegation.deposit.owner == sender, Error::<T>::AccessDenied);

			DelegationDepositCollector::<T>::update_deposit(&delegation_id)?;

			Ok(())
		}
	}

	impl<T: Config> Pallet<T> {
		/// Calculate the hash of all values of a delegation creation
		/// transaction.
		///
		/// # <weight>
		/// Weight: O(1)
		/// # </weight>
		pub(crate) fn calculate_delegation_creation_hash(
			delegation_id: &DelegationNodeIdOf<T>,
			root_id: &DelegationNodeIdOf<T>,
			parent_id: &DelegationNodeIdOf<T>,
			permissions: &Permissions,
		) -> T::Hash {
			// Add all values to an u8 vector.
			let mut hashed_values: Vec<u8> = delegation_id.as_ref().to_vec();
			hashed_values.extend_from_slice(root_id.as_ref());
			hashed_values.extend_from_slice(parent_id.as_ref());
			hashed_values.extend_from_slice(permissions.as_u8().as_ref());
			// Hash the resulting vector
			T::Hashing::hash(&hashed_values)
		}

		/// Creates a new root node with the given details and store the new
		/// hierarchy in the hierarchies storage and the new root node in the
		/// nodes storage.
		pub(crate) fn create_and_store_new_hierarchy(
			root_id: DelegationNodeIdOf<T>,
			hierarchy_details: DelegationHierarchyDetails<CtypeHashOf<T>>,
			hierarchy_owner: DelegatorIdOf<T>,
			deposit_owner: AccountIdOf<T>,
		) -> DispatchResult {
			DelegationDepositCollector::<T>::create_deposit(deposit_owner.clone(), <T as Config>::Deposit::get())?;

			let root_node = DelegationNode::new_root_node(
				root_id,
				DelegationDetails::default_with_owner(hierarchy_owner),
				deposit_owner,
				<T as Config>::Deposit::get(),
			);

			DelegationNodes::<T>::insert(root_id, root_node);
			<DelegationHierarchies<T>>::insert(root_id, hierarchy_details);

			Ok(())
		}

		// Adds the given node to the storage and updates the parent node to include the
		// given node as child.
		//
		// This function assumes that the parent node is already stored on the chain. If
		// not, the behaviour of the system is undefined.
		pub(crate) fn store_delegation_under_parent(
			delegation_id: DelegationNodeIdOf<T>,
			delegation_node: DelegationNodeOf<T>,
			parent_id: DelegationNodeIdOf<T>,
			mut parent_node: DelegationNodeOf<T>,
			deposit_owner: AccountIdOf<T>,
		) -> DispatchResult {
			DelegationDepositCollector::<T>::create_deposit(deposit_owner, <T as Config>::Deposit::get())?;

			// Add the new node as a child of that node
			parent_node
				.try_add_child(delegation_id)
				.map_err(|_| Error::<T>::MaxChildrenExceeded)?;

			<DelegationNodes<T>>::insert(delegation_id, delegation_node);
			<DelegationNodes<T>>::insert(parent_id, parent_node);
			Ok(())
		}

		/// Check if an identity is the owner of the given delegation node or
		/// any node up the hierarchy, and if the delegation has not been yet
		/// revoked.
		///
		/// It checks whether the conditions are required for the given node,
		/// otherwise it goes up up to `max_parent_checks` nodes, including the
		/// root node, to check whether the given identity is a valid delegator
		/// of the given delegation.
		///
		/// # <weight>
		/// Weight: O(P) where P is the number of steps required to verify that
		/// the dispatch Origin controls the delegation entitled to revoke the
		/// attestation. It is bounded by `max_parent_checks`.
		/// - Reads: Roots, P * Delegations
		/// # </weight>
		pub fn is_delegating(
			identity: &DelegatorIdOf<T>,
			delegation: &DelegationNodeIdOf<T>,
			max_parent_checks: u32,
		) -> Result<(bool, u32), DispatchError> {
			let delegation_node = <DelegationNodes<T>>::get(delegation).ok_or(Error::<T>::DelegationNotFound)?;

			// Check if the given account is the owner of the delegation and that the
			// delegation has not been revoked
			if &delegation_node.details.owner == identity {
				Ok((!delegation_node.details.revoked, 0u32))
			} else if let Some(parent) = delegation_node.parent {
				// Only decrease (and perhaps fail) remaining_lookups if there are more parents
				// to visit
				let remaining_lookups = max_parent_checks
					.checked_sub(1)
					.ok_or(Error::<T>::MaxSearchDepthReached)?;

				// Recursively check upwards in hierarchy
				Self::is_delegating(identity, &parent, remaining_lookups)
			} else {
				// Return false and return max_parent_checks as no other check is performed
				Ok((false, max_parent_checks))
			}
		}

		/// Revokes all children of a delegation.
		/// Returns the number of revoked delegations and the consumed weight.
		///
		/// # <weight>
		/// Weight: O(C) where C is the number of children of the delegation
		/// node which is bounded by `max_children`.
		/// - Reads: C * Delegations
		/// - Writes: C * Delegations (indirectly in `revoke`)
		/// # </weight>
		fn revoke_children(
			delegation: &DelegationNodeIdOf<T>,
			sender: &DelegatorIdOf<T>,
			max_revocations: u32,
		) -> Result<(u32, Weight), DispatchError> {
			let mut revocations: u32 = 0;
			let mut consumed_weight: Weight = Weight::zero();
			if let Some(delegation_node) = <DelegationNodes<T>>::get(delegation) {
				// Iterate children and revoke all nodes
				for child in delegation_node.children.iter() {
					let remaining_revocations = max_revocations
						.checked_sub(revocations)
						.ok_or(Error::<T>::ExceededRevocationBounds)?;

					// Check whether we ran out of gas
					ensure!(remaining_revocations > 0, Error::<T>::ExceededRevocationBounds);

					Self::revoke(child, sender, remaining_revocations).map(|(r, w)| {
						revocations = revocations.saturating_add(r);
						consumed_weight = consumed_weight.saturating_add(w);
					})?;
				}
			}
			Ok((revocations, consumed_weight.saturating_add(T::DbWeight::get().reads(1))))
		}

		/// Revoke a delegation and all of its children recursively.
		///
		/// Emits DelegationRevoked for each revoked node.
		///
		/// # <weight>
		/// Weight: O(C) where C is the number of children of the root which is
		/// bounded by `max_children`.
		/// - Reads: C * Delegations
		/// - Writes: C * Delegations
		/// # </weight>
		fn revoke(
			delegation: &DelegationNodeIdOf<T>,
			sender: &DelegatorIdOf<T>,
			max_revocations: u32,
		) -> Result<(u32, Weight), DispatchError> {
			let mut revocations: u32 = 0;
			let mut consumed_weight: Weight = Weight::zero();
			// Retrieve delegation node from storage
			let mut delegation_node = <DelegationNodes<T>>::get(*delegation).ok_or(Error::<T>::DelegationNotFound)?;
			consumed_weight = consumed_weight.saturating_add(T::DbWeight::get().reads(1));

			// Check if already revoked
			if !delegation_node.details.revoked {
				// First revoke all children recursively
				let remaining_revocations = max_revocations
					.checked_sub(1)
					.ok_or(Error::<T>::ExceededRevocationBounds)?;
				Self::revoke_children(delegation, sender, remaining_revocations).map(|(r, w)| {
					revocations = revocations.saturating_add(r);
					consumed_weight = consumed_weight.saturating_add(w);
				})?;

				// If we run out of revocation gas, we only revoke children. The tree will be
				// changed but is still valid.
				ensure!(revocations < max_revocations, Error::<T>::ExceededRevocationBounds);

				// Set revoked flag and store delegation node
				delegation_node.details.revoked = true;
				<DelegationNodes<T>>::insert(*delegation, delegation_node);
				consumed_weight = consumed_weight.saturating_add(T::DbWeight::get().writes(1));
				// Deposit event that the delegation has been revoked
				Self::deposit_event(Event::DelegationRevoked(sender.clone(), *delegation));
				revocations = revocations.saturating_add(1);
			}
			Ok((revocations, consumed_weight))
		}

		/// Removes all children of a delegation.
		/// Returns the number of removed delegations and the consumed weight.
		///
		/// Updates the children BTreeSet after each child removal in case the
		/// entire root removal runs out of gas and stops prematurely.
		///
		/// # <weight>
		/// Weight: O(C) where C is the number of children of the delegation
		/// node which is bounded by `max_children`.
		/// - Writes: C * Delegations
		/// - Reads: C * Delegations
		/// # </weight>
		fn remove_children(
			delegation: &DelegationNodeIdOf<T>,
			max_removals: u32,
		) -> Result<(u32, Weight), DispatchError> {
			let mut removals: u32 = 0;
			let mut consumed_weight: Weight = Weight::zero();

			// Can't clear storage until we have reached a leaf
			if let Some(mut delegation_node) = DelegationNodes::<T>::get(delegation) {
				// Iterate and remove all children
				for child in delegation_node.clone().children.iter() {
					let remaining_removals = max_removals
						.checked_sub(removals)
						.ok_or(Error::<T>::ExceededRemovalBounds)?;

					// Check whether we ran out of gas
					ensure!(remaining_removals > 0, Error::<T>::ExceededRemovalBounds);

					Self::remove(child, remaining_removals).map(|(r, w)| {
						removals = removals.saturating_add(r);
						consumed_weight = consumed_weight.saturating_add(w);
					})?;

					// Remove child from set and update parent node in case of pre-emptive stops due
					// to insufficient removal gas
					delegation_node.children.remove(child);
					DelegationNodes::<T>::insert(delegation, delegation_node.clone());
				}
			}
			Ok((removals, consumed_weight.saturating_add(T::DbWeight::get().reads(1))))
		}

		/// Remove a delegation and all of its children recursively.
		///
		/// Emits DelegationRevoked for each revoked node.
		///
		/// # <weight>
		/// Weight: O(C) where C is the number of children of the root which is
		/// bounded by `max_children`.
		/// - Reads: 2 * C * Delegations, C * Balance
		/// - Writes: C * Delegations, C * Balance
		/// # </weight>
		fn remove(delegation: &DelegationNodeIdOf<T>, max_removals: u32) -> Result<(u32, Weight), DispatchError> {
			let mut removals: u32 = 0;
			let mut consumed_weight: Weight = Weight::zero();

			// Retrieve delegation node from storage
			// Storage removal has to be postponed until children have been removed

			let delegation_node = DelegationNodes::<T>::get(*delegation).ok_or(Error::<T>::DelegationNotFound)?;
			consumed_weight = consumed_weight.saturating_add(T::DbWeight::get().reads(1));

			// First remove all children recursively
			let remaining_removals = max_removals.checked_sub(1).ok_or(Error::<T>::ExceededRemovalBounds)?;
			Self::remove_children(delegation, remaining_removals).map(|(r, w)| {
				removals = removals.saturating_add(r);
				consumed_weight = consumed_weight.saturating_add(w);
			})?;

			// If we run out of removal gas, we only remove children. The tree will be
			// changed but is still valid.
			ensure!(removals < max_removals, Error::<T>::ExceededRemovalBounds);

			// We can clear storage now that all children have been removed
			DelegationNodes::<T>::remove(*delegation);

			DelegationDepositCollector::<T>::free_deposit(delegation_node.clone().deposit)?;
			consumed_weight = consumed_weight.saturating_add(T::DbWeight::get().reads_writes(1, 2));

			// Deposit event that the delegation has been removed
			Self::deposit_event(Event::DelegationRemoved(delegation_node.deposit.owner, *delegation));
			removals = removals.saturating_add(1);
			Ok((removals, consumed_weight))
		}
	}

	struct DelegationDepositCollector<T: Config>(PhantomData<T>);
	impl<T: Config> StorageDepositCollector<AccountIdOf<T>, DelegationNodeIdOf<T>, T::RuntimeHoldReason>
		for DelegationDepositCollector<T>
	{
		type Currency = <T as Config>::Currency;
		type Reason = HoldReason;

		fn reason() -> Self::Reason {
			HoldReason::Deposit
		}

		fn deposit(
			key: &DelegationNodeIdOf<T>,
		) -> Result<Deposit<AccountIdOf<T>, <Self::Currency as Inspect<AccountIdOf<T>>>::Balance>, DispatchError> {
			let delegation_node = DelegationNodes::<T>::get(key).ok_or(Error::<T>::DelegationNotFound)?;
			Ok(delegation_node.deposit)
		}

		fn deposit_amount(_key: &DelegationNodeIdOf<T>) -> <Self::Currency as Inspect<AccountIdOf<T>>>::Balance {
			<T as Config>::Deposit::get()
		}

		fn store_deposit(
			key: &DelegationNodeIdOf<T>,
			deposit: Deposit<AccountIdOf<T>, <Self::Currency as Inspect<AccountIdOf<T>>>::Balance>,
		) -> Result<(), DispatchError> {
			let delegation_node = DelegationNodes::<T>::get(key).ok_or(Error::<T>::DelegationNotFound)?;
			DelegationNodes::<T>::insert(
				key,
				DelegationNode {
					deposit,
					..delegation_node
				},
			);

			Ok(())
		}
	}
}<|MERGE_RESOLUTION|>--- conflicted
+++ resolved
@@ -131,12 +131,6 @@
 
 	pub(crate) type CurrencyOf<T> = <T as Config>::Currency;
 
-<<<<<<< HEAD
-	#[pallet::composite_enum]
-	pub enum HoldReason {
-		Deposit,
-	}
-=======
 	pub(crate) type DelegationDetailsOf<T> = DelegationDetails<DelegatorIdOf<T>>;
 
 	pub(crate) type DelegationNodeOf<T> = DelegationNode<
@@ -146,7 +140,11 @@
 		AccountIdOf<T>,
 		BalanceOf<T>,
 	>;
->>>>>>> a86cf6a6
+
+	#[pallet::composite_enum]
+	pub enum HoldReason {
+		Deposit,
+	}
 
 	#[pallet::config]
 	pub trait Config: frame_system::Config + ctype::Config {
