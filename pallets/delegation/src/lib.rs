--- conflicted
+++ resolved
@@ -247,13 +247,8 @@
 		/// Revoke the root and therefore a complete hierarchy, where
 		/// origin - the origin of the transaction
 		/// root_id - id of the hierarchy root node
-<<<<<<< HEAD
-		#[weight = <T as Config>::WeightInfo::revoke_root()]
-		pub fn revoke_root(origin, root_id: T::DelegationNodeId) -> DispatchResult {
-=======
 		#[weight = 1 + T::DbWeight::get().reads_writes(*max_children, *max_children)]
 		pub fn revoke_root(origin, root_id: T::DelegationNodeId, max_children: u64) -> DispatchResult {
->>>>>>> 203fc446
 			// origin of the transaction needs to be a signed sender account
 			let sender = ensure_signed(origin)?;
 
@@ -282,13 +277,8 @@
 		/// Revoke a delegation node and all its children, where
 		/// origin - the origin of the transaction
 		/// delegation_id - id of the delegation node
-<<<<<<< HEAD
-		#[weight = <T as Config>::WeightInfo::revoke_delegation(*max_depth)]
-		pub fn revoke_delegation(origin, delegation_id: T::DelegationNodeId, max_depth: u64) -> DispatchResult {
-=======
 		#[weight = 1 + T::DbWeight::get().reads_writes(*max_revocations, *max_revocations)]
 		pub fn revoke_delegation(origin, delegation_id: T::DelegationNodeId, max_depth: u64, max_revocations: u64) -> DispatchResult {
->>>>>>> 203fc446
 			// origin of the transaction needs to be a signed sender account
 			let sender = ensure_signed(origin)?;
 			// check if a delegation node with the given identifier already exists
