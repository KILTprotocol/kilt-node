--- conflicted
+++ resolved
@@ -96,6 +96,7 @@
 	pallet_prelude::Weight,
 	traits::{Get, ReservableCurrency},
 };
+use kilt_support::deposit::Deposit;
 use sp_runtime::{
 	traits::{Hash, Zero},
 	DispatchError,
@@ -341,7 +342,7 @@
 			// TODO: Add check that payer == creator for delegations?
 			let payer = source.sender();
 			let creator = source.subject();
-			let deposit_amount = T::Deposit::get();
+			let deposit_amount = <T as Config>::Deposit::get();
 
 			ensure!(
 				!<DelegationHierarchies<T>>::contains_key(&root_node_id),
@@ -409,7 +410,7 @@
 			// TODO: Add check that payer == creator for delegations?
 			let payer = source.sender();
 			let delegator = source.subject();
-			let deposit_amount = T::Deposit::get();
+			let deposit_amount = <T as Config>::Deposit::get();
 
 			ensure!(
 				!<DelegationNodes<T>>::contains_key(&delegation_id),
@@ -632,7 +633,6 @@
 		T::Hashing::hash(&hashed_values)
 	}
 
-<<<<<<< HEAD
 	/// Creates a new root node with the given details and store the new
 	/// hierarchy in the hierarchies storage and the new root node in the nodes
 	/// storage.
@@ -648,37 +648,15 @@
 			deposit_owner,
 		);
 		<DelegationNodes<T>>::insert(root_id, root_node);
-=======
-	// Creates a new root node with the given details and store the new hierarchy in
-	// the hierarchies storage and the new root node in the nodes storage.
-	pub(crate) fn create_and_store_new_hierarchy(
-		root_id: DelegationNodeIdOf<T>,
-		hierarchy_details: DelegationHierarchyDetails<T>,
-		hierarchy_owner: DelegatorIdOf<T>,
-	) -> DelegationNode<T> {
-		let root_node = DelegationNode::new_root_node(root_id, DelegationDetails::default_with_owner(hierarchy_owner));
-		<DelegationNodes<T>>::insert(root_id, root_node.clone());
->>>>>>> 0602e2b1
 		<DelegationHierarchies<T>>::insert(root_id, hierarchy_details);
-
-		root_node
-	}
-
-<<<<<<< HEAD
-	/// Adds the given node to the storage and updates the parent node to
-	/// include the given node as child.
-	///
-	/// This function assumes that the parent node is already stored on the
-	/// chain. If not, the behaviour of the system is undefined.
-	fn store_delegation_under_parent(
-=======
+	}
+
 	// Adds the given node to the storage and updates the parent node to include the
 	// given node as child.
 	//
 	// This function assumes that the parent node is already stored on the chain. If
 	// not, the behaviour of the system is undefined.
 	pub(crate) fn store_delegation_under_parent(
->>>>>>> 0602e2b1
 		delegation_id: DelegationNodeIdOf<T>,
 		delegation_node: DelegationNode<T>,
 		parent_id: DelegationNodeIdOf<T>,
