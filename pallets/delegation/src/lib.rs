// KILT Blockchain – https://botlabs.org
// Copyright (C) 2019-2021 BOTLabs GmbH

// The KILT Blockchain is free software: you can redistribute it and/or modify
// it under the terms of the GNU General Public License as published by
// the Free Software Foundation, either version 3 of the License, or
// (at your option) any later version.

// The KILT Blockchain is distributed in the hope that it will be useful,
// but WITHOUT ANY WARRANTY; without even the implied warranty of
// MERCHANTABILITY or FITNESS FOR A PARTICULAR PURPOSE.  See the
// GNU General Public License for more details.

// You should have received a copy of the GNU General Public License
// along with this program.  If not, see <https://www.gnu.org/licenses/>.

// If you feel like getting in touch with us, you can do so at info@botlabs.org

//! # Delegation Pallet
//!
//! Provides means of adding KILT delegations on chain and revoking them. Each
//! delegation is based on a specific CType. The most basic delegation is just a
//! root node to which you can add further delegations by
//! appending them to the root node resulting in a tree structure.
//!
//! - [`Config`]
//! - [`Call`]
//! - [`Pallet`]
//!
//! ### Terminology
//!
//! - **Claimer:**: A user which claims properties about themselves in the
//!   format of a CType. This could be a person which claims to have a valid
//!   driver's license.
//!
//! - **Attester:**: An entity which checks a user's claim and approves its
//!   validity. This could be a Citizens Registration Office which issues
//!   drivers licenses.
//!
//! - **Verifier:**: An entity which wants to check a user's claim by checking
//!   the provided attestation.
//!
//! - **CType:**: CTypes are claim types. In everyday language, they are
//!   standardised structures for credentials. For example, a company may need a
//!   standard identification credential to identify workers that includes their
//!   full name, date of birth, access level and id number. Each of these are
//!   referred to as an attribute of a credential.
//!
//! - **Attestation:**: An approved or revoked user's claim in the format of a
//!   CType.
//!
//! - **Delegation:**: An attestation which is not issued by the attester
//!   directly but via a (chain of) delegations which entitle the delegated
//!   attester. This could be an employe of a company which is authorized to
//!   sign documents for their superiors.
//!
//! ## Interface
//!
//! ### Dispatchable Functions
//! - `create_root` - Create a new root delegation based on a specific CType.
//! - `add_delegation` - Add a new delegation node to an existing delegation
//!   node acting as the root for the newly added node.
//! - `revoke_root` - Revoke a delegation root which implicitly revokes the
//!   entire delegation tree.
//! - `revoke_delegation` - Revoke a delegation node and its sub delegations.
//!
//! ## Assumptions
//!
//! - The maximum depth of a delegation tree is bounded by `MaxParentChecks`.
//!   This is not enforced when adding new delegations. However, you can only
//!   revoke up to `MaxParentChecks` many sub-delegations.

#![cfg_attr(not(feature = "std"), no_std)]
#![allow(clippy::unused_unit)]

pub mod default_weights;
pub mod delegation_hierarchy;
pub mod migrations;

#[cfg(any(feature = "mock", test))]
pub mod mock;

#[cfg(feature = "runtime-benchmarks")]
pub mod benchmarking;

#[cfg(test)]
mod tests;

mod deprecated;

pub use crate::{default_weights::WeightInfo, delegation_hierarchy::*, pallet::*};

use frame_support::{ensure, pallet_prelude::Weight, traits::Get};
use sp_runtime::{traits::Hash, DispatchError};
use sp_std::vec::Vec;

use migrations::*;

#[frame_support::pallet]
pub mod pallet {

	use super::*;
	use frame_support::pallet_prelude::*;
	use frame_system::pallet_prelude::*;

	/// Type of a delegation node identifier.
	pub type DelegationNodeIdOf<T> = <T as Config>::DelegationNodeId;

	/// Type of a delegator or a delegate.
	pub type DelegatorIdOf<T> = <T as Config>::DelegationEntityId;

	/// The type of a CType hash.
	pub type CtypeHashOf<T> = ctype::CtypeHashOf<T>;

	/// Type of a signature verification operation over the delegation details.
	pub type DelegationSignatureVerificationOf<T> = <T as Config>::DelegationSignatureVerification;

	/// Type of the signature that the delegate generates over the delegation
	/// information.
	pub type DelegateSignatureTypeOf<T> = <DelegationSignatureVerificationOf<T> as VerifyDelegateSignature>::Signature;

	#[pallet::config]
	pub trait Config: frame_system::Config + ctype::Config {
		type DelegationSignatureVerification: VerifyDelegateSignature<
			DelegateId = Self::DelegationEntityId,
			Payload = Vec<u8>,
			Signature = Vec<u8>,
		>;
		type DelegationEntityId: Parameter;
		type DelegationNodeId: Parameter + Copy + AsRef<[u8]> + Eq + PartialEq + Ord + PartialOrd;
		type EnsureOrigin: EnsureOrigin<Success = DelegatorIdOf<Self>, <Self as frame_system::Config>::Origin>;
		type Event: From<Event<Self>> + IsType<<Self as frame_system::Config>::Event>;
		#[pallet::constant]
		type MaxSignatureByteLength: Get<u16>;
		#[pallet::constant]
		type MaxRevocations: Get<u32>;
		#[pallet::constant]
		type MaxParentChecks: Get<u32>;
		type WeightInfo: WeightInfo;
	}

	#[pallet::pallet]
	#[pallet::generate_store(pub(super) trait Store)]
	pub struct Pallet<T>(_);

	#[pallet::hooks]
	impl<T: Config> Hooks<BlockNumberFor<T>> for Pallet<T> {
		#[cfg(feature = "try-runtime")]
		fn pre_upgrade() -> Result<(), &'static str> {
			migrations::DelegationStorageMigrator::<T>::pre_migrate()
		}

		fn on_runtime_upgrade() -> Weight {
			migrations::DelegationStorageMigrator::<T>::migrate()
		}

		#[cfg(feature = "try-runtime")]
		fn post_upgrade() -> Result<(), &'static str> {
			migrations::DelegationStorageMigrator::<T>::post_migrate()
		}
	}

	/// Contains the latest storage version deployed.
	#[pallet::storage]
	#[pallet::getter(fn last_version_migration_used)]
	pub(crate) type StorageVersion<T> = StorageValue<_, DelegationStorageVersion, ValueQuery>;

	/// Delegation nodes stored on chain.
	///
	/// It maps from a node ID to the node details.
	#[pallet::storage]
	#[pallet::getter(fn delegation_nodes)]
	pub type DelegationNodes<T> = StorageMap<_, Blake2_128Concat, DelegationNodeIdOf<T>, DelegationNode<T>>;

	/// Delegation hierarchies stored on chain.
	///
	/// It maps for a (root) node ID to the hierarchy details.
	#[pallet::storage]
	#[pallet::getter(fn delegation_hierarchies)]
	pub type DelegationHierarchies<T> =
		StorageMap<_, Blake2_128Concat, DelegationNodeIdOf<T>, DelegationHierarchyDetails<T>>;

	#[pallet::event]
	#[pallet::generate_deposit(pub(super) fn deposit_event)]
	pub enum Event<T: Config> {
<<<<<<< HEAD
		/// A new hierarchy has been created.
		/// \[creator ID, root node ID, CTYPE hash\]
		HierarchyCreated(DelegatorIdOf<T>, DelegationNodeIdOf<T>, CtypeHashOf<T>),
		/// A hierarchy has been revoked.
=======
		/// A new root has been created.
		/// \[creator ID, root node ID, CType hash\]
		RootCreated(DelegatorIdOf<T>, DelegationNodeIdOf<T>, CtypeHashOf<T>),
		/// A root has been revoked.
>>>>>>> 324721ec
		/// \[revoker ID, root node ID\]
		HierarchyRevoked(DelegatorIdOf<T>, DelegationNodeIdOf<T>),
		/// A new delegation has been created.
		/// \[creator ID, root node ID, delegation node ID, parent node ID,
		/// delegate ID, permissions\]
		DelegationCreated(
			DelegatorIdOf<T>,
			DelegationNodeIdOf<T>,
			DelegationNodeIdOf<T>,
			DelegationNodeIdOf<T>,
			DelegatorIdOf<T>,
			Permissions,
		),
		/// A delegation has been revoked.
		/// \[revoker ID, delegation node ID\]
		DelegationRevoked(DelegatorIdOf<T>, DelegationNodeIdOf<T>),
	}

	#[pallet::error]
	pub enum Error<T> {
		/// There is already a delegation node with the same ID stored on chain.
		DelegationAlreadyExists,
		/// The delegate's signature for the delegation creation operation is
		/// invalid.
		InvalidDelegateSignature,
		/// No delegation with the given ID stored on chain.
		DelegationNotFound,
		/// No delegate with the given ID stored on chain.
		DelegateNotFound,
		/// There is already a hierarchy with the same ID stored on chain.
		HierarchyAlreadyExists,
		/// No hierarchy with the given ID stored on chain.
		HierarchyNotFound,
		/// Max number of nodes checked without verifying the given condition.
		MaxSearchDepthReached,
		/// Max number of nodes checked without verifying the given condition.
		NotOwnerOfParentDelegation,
		/// The delegation creator is not allowed to write the delegation
		/// because he is not the owner of the delegation root node.
		NotOwnerOfDelegationHierarchy,
		/// No parent delegation with the given ID stored on chain.
		ParentDelegationNotFound,
		/// The parent delegation has previously been revoked.
		ParentDelegationRevoked,
		/// The delegation revoker is not allowed to revoke the delegation.
		UnauthorizedRevocation,
		/// The delegation creator is not allowed to create the delegation.
		UnauthorizedDelegation,
		/// Max number of delegation nodes revocation has been reached for the
		/// operation.
		ExceededRevocationBounds,
		/// The max number of revocation exceeds the limit for the pallet.
		MaxRevocationsTooLarge,
		/// The max number of parent checks exceeds the limit for the pallet.
		MaxParentChecksTooLarge,
		/// An error that is not supposed to take place, yet it happened.
		InternalError,
	}

	#[pallet::call]
	impl<T: Config> Pallet<T> {
		/// Create a new delegation root associated with a given CType hash.
		///
		/// The new root will allow a new trust hierarchy to be created by
		/// adding children delegations to the root.
		///
<<<<<<< HEAD
		/// * origin: the identifier of the delegation creator
		/// * root_node_id: the ID of the root node. It has to be unique
		/// * ctype_hash: the CTYPE hash that delegates can use for attestations
		#[pallet::weight(<T as Config>::WeightInfo::create_hierarchy())]
		pub fn create_hierarchy(
=======
		/// There must be no delegation with the same ID stored on chain, while
		/// there must be already a CType with the given hash stored in the
		/// CType pallet.
		///
		/// The dispatch origin must be `DelegationEntityId`.
		///
		/// Emits `RootCreated`.
		///
		/// # <weight>
		/// Weight: O(1)
		/// - Reads: [Origin Account], Roots, CTypes
		/// - Writes: Roots
		/// # </weight>
		#[pallet::weight(<T as Config>::WeightInfo::create_root())]
		pub fn create_root(
>>>>>>> 324721ec
			origin: OriginFor<T>,
			root_node_id: DelegationNodeIdOf<T>,
			ctype_hash: CtypeHashOf<T>,
		) -> DispatchResult {
			let creator = <T as Config>::EnsureOrigin::ensure_origin(origin)?;

			ensure!(
				!<DelegationHierarchies<T>>::contains_key(&root_node_id),
				Error::<T>::HierarchyAlreadyExists
			);

			ensure!(
				<ctype::Ctypes<T>>::contains_key(&ctype_hash),
				<ctype::Error<T>>::CTypeNotFound
			);

			log::debug!("insert Delegation Root");

			Self::create_and_store_new_hierarchy(
				root_node_id,
				DelegationHierarchyDetails::<T> { ctype_hash },
				creator.clone(),
			);

			Self::deposit_event(Event::HierarchyCreated(creator, root_node_id, ctype_hash));

			Ok(())
		}

		/// Create a new delegation node.
		///
		/// The new delegation node represents a new trust hierarchy that
		/// considers the new node as its root. The owner of this node has full
		/// control over any of its direct and indirect descendants.
		///
<<<<<<< HEAD
		/// * origin: the identifier of the delegation creator
		/// * delegation_id: the ID of the new delegation node. It has to be
		///   unique
		/// * parent_id: \[OPTIONAL\] The ID of the parent node to verify that
		///   the creator is allowed to create a new delegation. If None, the
		///   verification is performed against the provided root node
		/// * delegate: the identifier of the delegate
		/// * permissions: the permission flags for the operations the delegate
		///   is allowed to perform
		/// * delegate_signature: the delegate's signature over the new
		///   delegation ID, root ID, parent ID, and permission flags
=======
		/// For the creation to succeed, the delegatee must provide a valid
		/// signature over the (blake256) hash of the creation operation details
		/// which include (in order) delegation id, root node id, parent id, and
		/// permissions of the new node.
		///
		/// There must be no delegation with the same id stored on chain.
		/// Furthermore, the referenced root and parent nodes must already be
		/// present on chain and contain the valid permissions and revocation
		/// status (i.e., not revoked).
		///
		/// The dispatch origin must be `DelegationEntityId`.
		///
		/// Emits `DelegationCreated`.
		///
		/// # <weight>
		/// Weight: O(1)
		/// - Reads: [Origin Account], Roots, Delegations
		/// - Writes: Delegations
		/// # </weight>
>>>>>>> 324721ec
		#[pallet::weight(<T as Config>::WeightInfo::add_delegation())]
		pub fn add_delegation(
			origin: OriginFor<T>,
			delegation_id: DelegationNodeIdOf<T>,
			parent_id: DelegationNodeIdOf<T>,
			delegate: DelegatorIdOf<T>,
			permissions: Permissions,
			delegate_signature: DelegateSignatureTypeOf<T>,
		) -> DispatchResult {
			let delegator = <T as Config>::EnsureOrigin::ensure_origin(origin)?;

			ensure!(
				!<DelegationNodes<T>>::contains_key(&delegation_id),
				Error::<T>::DelegationAlreadyExists
			);

			let parent_node = <DelegationNodes<T>>::get(&parent_id).ok_or(Error::<T>::ParentDelegationNotFound)?;
			let hierarchy_root_id = parent_node.hierarchy_root_id;

			// Calculate the hash root
			let hash_root =
				Self::calculate_delegation_creation_hash(&delegation_id, &hierarchy_root_id, &parent_id, &permissions);

			// Verify that the hash root signature is correct.
			DelegationSignatureVerificationOf::<T>::verify(&delegate, &hash_root.encode(), &delegate_signature)
				.map_err(|err| match err {
					SignatureVerificationError::SignerInformationNotPresent => Error::<T>::DelegateNotFound,
					SignatureVerificationError::SignatureInvalid => Error::<T>::InvalidDelegateSignature,
				})?;

			// Check if the parent's delegate is the creator of this delegation node...
			ensure!(
				parent_node.details.owner == delegator,
				Error::<T>::NotOwnerOfParentDelegation
			);
			// ... and that the node has not been revoked...
			ensure!(!parent_node.details.revoked, Error::<T>::ParentDelegationRevoked);
			// ... and that has permission to delegate
			ensure!(
				(parent_node.details.permissions & Permissions::DELEGATE) == Permissions::DELEGATE,
				Error::<T>::UnauthorizedDelegation
			);

			Self::store_delegation_under_parent(
				delegation_id,
				DelegationNode::new_node(
					hierarchy_root_id,
					parent_id,
					DelegationDetails {
						owner: delegate.clone(),
						permissions,
						revoked: false,
					},
				),
				parent_id,
				parent_node,
			);

			Self::deposit_event(Event::DelegationCreated(
				delegator,
				hierarchy_root_id,
				delegation_id,
				parent_id,
				delegate,
				permissions,
			));

			Ok(())
		}

<<<<<<< HEAD
		/// Revoke a delegation node (potentially a root node) and all its
		/// children.
=======
		/// Revoke a delegation root and the whole delegation hierarchy below.
		///
		/// Revoking a delegation root results in the whole trust hierarchy
		/// being revoked. Nevertheless, revocation starts from the leave nodes
		/// upwards, so if the operation ends prematurely because it runs out of
		/// gas, the delegation state would be consistent as no child would
		/// "survive" its parent. As a consequence, if the root node is revoked,
		/// the whole trust hierarchy is to be considered revoked.
		///
		/// The dispatch origin must be `DelegationEntityId`.
		///
		/// Emits `RootRevoked` and C * `DelegationRevoked`.
		///
		/// # <weight>
		/// Weight: O(C) where C is the number of children of the root which is
		/// bounded by `max_children`.
		/// - Reads: [Origin Account], Roots, C * Delegations, C * Children.
		/// - Writes: Roots, C * Delegations
		/// # </weight>
		#[pallet::weight(<T as Config>::WeightInfo::revoke_root(*max_children))]
		pub fn revoke_root(
			origin: OriginFor<T>,
			root_id: DelegationNodeIdOf<T>,
			max_children: u32,
		) -> DispatchResultWithPostInfo {
			let invoker = <T as Config>::EnsureOrigin::ensure_origin(origin)?;

			let mut root = <Roots<T>>::get(&root_id).ok_or(Error::<T>::RootNotFound)?;

			ensure!(root.owner == invoker, Error::<T>::UnauthorizedRevocation);

			ensure!(
				max_children <= T::MaxRevocations::get(),
				Error::<T>::MaxRevocationsTooLarge
			);

			let consumed_weight: Weight = if !root.revoked {
				// Recursively revoke all children
				let (_, post_weight) = Self::revoke_children(&root_id, &invoker, max_children)?;

				// If we didn't return an ExceededRevocationBounds error, we can revoke the root
				// too.
				root.revoked = true;
				<Roots<T>>::insert(&root_id, root);

				post_weight.saturating_add(T::DbWeight::get().writes(1))
			} else {
				0
			};

			Self::deposit_event(Event::RootRevoked(invoker, root_id));

			Ok(Some(consumed_weight.saturating_add(T::DbWeight::get().reads(1))).into())
		}

		/// Revoke a delegation node and all its children.
>>>>>>> 324721ec
		///
		/// Revoking a delegation node results in the trust hierarchy starting
		/// from the given node being revoked. Nevertheless, revocation starts
		/// from the leave nodes upwards, so if the operation ends prematurely
		/// because it runs out of gas, the delegation state would be consisent
		/// as no child would "survive" its parent. As a consequence, if the
		/// given node is revoked, the trust hierarchy with the node as root is
		/// to be considered revoked.
		///
<<<<<<< HEAD
		/// * origin: the identifier of the revoker
		/// * delegation_id: the ID of the delegation root to revoke
		/// * max_parent_checks: in case the revoker is not the owner of the
		///   specified node, the number of parent nodes to check to verify that
		///   the revoker is authorised to perform the revokation. The
		///   evaluation terminates when a valid node is reached, when the whole
		///   hierarchy including the root node has been checked, or when the
		///   max number of parents is reached
		/// * max_revocations: the maximum number of children nodes of this one
		///   to revoke as a consequence of this node revocation
=======
		/// The dispatch origin must be `DelegationEntityId`.
		///
		/// Emits C * `DelegationRevoked`.
		///
		/// # <weight>
		/// Weight: O(C) where C is the number of children of the delegation
		/// node which is bounded by `max_children`.
		/// - Reads: [Origin Account], Roots, C * Delegations, C * Children.
		/// - Writes: Roots, C * Delegations
		/// # </weight>
>>>>>>> 324721ec
		#[pallet::weight(
			<T as Config>::WeightInfo::revoke_delegation_root_child(*max_revocations, *max_parent_checks)
				.max(<T as Config>::WeightInfo::revoke_delegation_leaf(*max_revocations, *max_parent_checks)))]
		pub fn revoke_delegation(
			origin: OriginFor<T>,
			delegation_id: DelegationNodeIdOf<T>,
			max_parent_checks: u32,
			max_revocations: u32,
		) -> DispatchResultWithPostInfo {
			let invoker = <T as Config>::EnsureOrigin::ensure_origin(origin)?;

			ensure!(
				<DelegationNodes<T>>::contains_key(&delegation_id),
				Error::<T>::DelegationNotFound
			);

			ensure!(
				max_parent_checks <= T::MaxParentChecks::get(),
				Error::<T>::MaxParentChecksTooLarge
			);

			ensure!(
				max_revocations <= T::MaxRevocations::get(),
				Error::<T>::MaxRevocationsTooLarge
			);

			let (authorized, parent_checks) = Self::is_delegating(&invoker, &delegation_id, max_parent_checks)?;
			ensure!(authorized, Error::<T>::UnauthorizedRevocation);

			// Revoke the delegation and recursively all of its children (add 1 to
			// max_revocations to account for the node itself)
			let (revocation_checks, _) = Self::revoke(&delegation_id, &invoker, max_revocations.saturating_add(1))?;

			// If the revoked node is a root node, emit also a HierarchyRevoked event.
			if DelegationHierarchies::<T>::contains_key(&delegation_id) {
				Self::deposit_event(Event::HierarchyRevoked(invoker, delegation_id));
			}

			// Add worst case reads from `is_delegating`
			Ok(Some(
				<T as Config>::WeightInfo::revoke_delegation_root_child(revocation_checks, parent_checks).max(
					<T as Config>::WeightInfo::revoke_delegation_leaf(revocation_checks, parent_checks),
				),
			)
			.into())
		}
	}
}

impl<T: Config> Pallet<T> {
<<<<<<< HEAD
	// Calculates the hash of all values of a delegation creation transaction.
	fn calculate_delegation_creation_hash(
=======
	/// Calculate the hash of all values of a delegation transaction.
	///
	/// # <weight>
	/// Weight: O(1)
	/// # </weight>
	fn calculate_hash(
>>>>>>> 324721ec
		delegation_id: &DelegationNodeIdOf<T>,
		root_id: &DelegationNodeIdOf<T>,
		parent_id: &DelegationNodeIdOf<T>,
		permissions: &Permissions,
	) -> T::Hash {
		// Add all values to an u8 vector.
		let mut hashed_values: Vec<u8> = delegation_id.as_ref().to_vec();
		hashed_values.extend_from_slice(root_id.as_ref());
		hashed_values.extend_from_slice(parent_id.as_ref());
		hashed_values.extend_from_slice(permissions.as_u8().as_ref());
		// Hash the resulting vector
		T::Hashing::hash(&hashed_values)
	}

	// Creates a new root node with the given details and store the new hierarchy in
	// the hierarchies storage and the new root node in the nodes storage.
	fn create_and_store_new_hierarchy(
		root_id: DelegationNodeIdOf<T>,
		hierarchy_details: DelegationHierarchyDetails<T>,
		hierarchy_owner: DelegatorIdOf<T>,
	) {
		let root_node = DelegationNode::new_root_node(root_id, DelegationDetails::default_with_owner(hierarchy_owner));
		<DelegationNodes<T>>::insert(root_id, root_node);
		<DelegationHierarchies<T>>::insert(root_id, hierarchy_details);
	}

	// Adds the given node to the storage and updates the parent node to include the
	// given node as child.
	//
	// This function assumes that the parent node is already stored on the chain. If
	// not, the behaviour of the system is undefined.
	fn store_delegation_under_parent(
		delegation_id: DelegationNodeIdOf<T>,
		delegation_node: DelegationNode<T>,
		parent_id: DelegationNodeIdOf<T>,
		mut parent_node: DelegationNode<T>,
	) {
		<DelegationNodes<T>>::insert(delegation_id, delegation_node);
		// Add the new node as a child of that node
		parent_node.add_child(delegation_id);
		<DelegationNodes<T>>::insert(parent_id, parent_node);
	}

	/// Check if an identity is the owner of the given delegation node or any
	/// node up the hierarchy, and if the delegation has not been yet revoked.
	///
	/// It checks whether the conditions are required for the given node,
	/// otherwise it goes up up to `max_parent_checks` nodes, including the root
	/// node, to check whether the given identity is a valid delegator of the
	/// given delegation.
	///
	/// # <weight>
	/// Weight: O(P) where P is the number of steps required to verify that
	/// the dispatch Origin controls the delegation entitled to revoke the
	/// attestation. It is bounded by `max_parent_checks`.
	/// - Reads: Roots, P * Delegations
	/// # </weight>
	pub fn is_delegating(
		identity: &DelegatorIdOf<T>,
		delegation: &DelegationNodeIdOf<T>,
		max_parent_checks: u32,
	) -> Result<(bool, u32), DispatchError> {
		let delegation_node = <DelegationNodes<T>>::get(delegation).ok_or(Error::<T>::DelegationNotFound)?;

		// Check if the given account is the owner of the delegation and that the
		// delegation has not been removed
		if &delegation_node.details.owner == identity {
			Ok((!delegation_node.details.revoked, 0u32))
		} else if let Some(parent) = delegation_node.parent {
			// Only decrease (and perhaps fail) remaining_lookups if there are more parents
			// to visit
			let remaining_lookups = max_parent_checks
				.checked_sub(1)
				.ok_or(Error::<T>::MaxSearchDepthReached)?;

			// Recursively check upwards in hierarchy
			Self::is_delegating(identity, &parent, remaining_lookups)
		} else {
			// Return false and return max_parent_checks as no other check is performed
			Ok((false, max_parent_checks))
		}
	}

	/// Revokes all children of a delegation.
	/// Returns the number of revoked delegations and the consumed weight.
	fn revoke_children(
		delegation: &DelegationNodeIdOf<T>,
		sender: &DelegatorIdOf<T>,
		max_revocations: u32,
	) -> Result<(u32, Weight), DispatchError> {
		let mut revocations: u32 = 0;
		let mut consumed_weight: Weight = 0;
		if let Some(delegation_node) = <DelegationNodes<T>>::get(delegation) {
			// Iterate children and revoke all nodes
			for child in delegation_node.children.iter() {
				let remaining_revocations = max_revocations
					.checked_sub(revocations)
					.ok_or(Error::<T>::ExceededRevocationBounds)?;

				// Check whether we ran out of gas
				ensure!(remaining_revocations > 0, Error::<T>::ExceededRevocationBounds);

				Self::revoke(child, sender, remaining_revocations).map(|(r, w)| {
					revocations = revocations.saturating_add(r);
					consumed_weight = consumed_weight.saturating_add(w);
				})?;
			}
		}
		Ok((revocations, consumed_weight.saturating_add(T::DbWeight::get().reads(1))))
	}

	/// Revoke a delegation and all of its children recursively.
	///
	/// Emits DelegationRevoked for each revoked node.
	///
	/// # <weight>
	/// Weight: O(C) where C is the number of children of the root which is
	/// bounded by `max_children`.
	/// - Reads: C * Delegations
	/// - Writes: C * Delegations
	/// # </weight>
	fn revoke(
		delegation: &DelegationNodeIdOf<T>,
		sender: &DelegatorIdOf<T>,
		max_revocations: u32,
	) -> Result<(u32, Weight), DispatchError> {
		let mut revocations: u32 = 0;
		let mut consumed_weight: Weight = 0;
		// Retrieve delegation node from storage
		let mut delegation_node = <DelegationNodes<T>>::get(*delegation).ok_or(Error::<T>::DelegationNotFound)?;
		consumed_weight = consumed_weight.saturating_add(T::DbWeight::get().reads(1));

		// Check if already revoked
		if !delegation_node.details.revoked {
			// First revoke all children recursively
			let remaining_revocations = max_revocations
				.checked_sub(1)
				.ok_or(Error::<T>::ExceededRevocationBounds)?;
			Self::revoke_children(delegation, sender, remaining_revocations).map(|(r, w)| {
				revocations = revocations.saturating_add(r);
				consumed_weight = consumed_weight.saturating_add(w);
			})?;

			// If we run out of revocation gas, we only revoke children. The tree will be
			// changed but is still valid.
			ensure!(revocations < max_revocations, Error::<T>::ExceededRevocationBounds);

			// Set revoked flag and store delegation node
			delegation_node.details.revoked = true;
			<DelegationNodes<T>>::insert(*delegation, delegation_node);
			consumed_weight = consumed_weight.saturating_add(T::DbWeight::get().writes(1));
			// Deposit event that the delegation has been revoked
			Self::deposit_event(Event::DelegationRevoked(sender.clone(), *delegation));
			revocations = revocations.saturating_add(1);
		}
		Ok((revocations, consumed_weight))
	}
<<<<<<< HEAD
=======

	/// Revokes all children of a delegation.
	/// Returns the number of revoked delegations and the consumed weight.
	///
	/// # <weight>
	/// Weight: O(C) where C is the number of children of the delegation node
	/// which is bounded by `max_children`.
	/// - Reads: C * Children, C * Delegations
	/// - Writes: C * Delegations
	/// # </weight>
	fn revoke_children(
		delegation: &DelegationNodeIdOf<T>,
		sender: &DelegatorIdOf<T>,
		max_revocations: u32,
	) -> Result<(u32, Weight), DispatchError> {
		let mut revocations: u32 = 0;
		let mut consumed_weight: Weight = 0;
		// Check if there's a child vector in the storage
		if let Some(children) = <Children<T>>::get(delegation) {
			consumed_weight = consumed_weight.saturating_add(T::DbWeight::get().reads(1));

			// Iterate child vector and revoke all nodes
			for child in children {
				let remaining_revocations = max_revocations
					.checked_sub(revocations)
					.ok_or(Error::<T>::ExceededRevocationBounds)?;

				// Check whether we ran out of gas
				ensure!(remaining_revocations > 0, Error::<T>::ExceededRevocationBounds);

				Self::revoke(&child, sender, remaining_revocations).map(|(r, w)| {
					revocations = revocations.saturating_add(r);
					consumed_weight = consumed_weight.saturating_add(w);
				})?;
			}
		}
		Ok((revocations, consumed_weight.saturating_add(T::DbWeight::get().reads(1))))
	}

	/// Add a child node into the delegation hierarchy.
	///
	/// # <weight>
	/// Weight: O(1)
	/// - Reads: Children
	/// - Writes: Children
	/// # </weight>
	fn add_child(child: DelegationNodeIdOf<T>, parent: DelegationNodeIdOf<T>) {
		// Get the children vector or initialize an empty one if none
		let mut children = <Children<T>>::get(parent).unwrap_or_default();
		children.push(child);
		<Children<T>>::insert(parent, children);
	}
>>>>>>> 324721ec
}<|MERGE_RESOLUTION|>--- conflicted
+++ resolved
@@ -183,17 +183,10 @@
 	#[pallet::event]
 	#[pallet::generate_deposit(pub(super) fn deposit_event)]
 	pub enum Event<T: Config> {
-<<<<<<< HEAD
 		/// A new hierarchy has been created.
 		/// \[creator ID, root node ID, CTYPE hash\]
 		HierarchyCreated(DelegatorIdOf<T>, DelegationNodeIdOf<T>, CtypeHashOf<T>),
 		/// A hierarchy has been revoked.
-=======
-		/// A new root has been created.
-		/// \[creator ID, root node ID, CType hash\]
-		RootCreated(DelegatorIdOf<T>, DelegationNodeIdOf<T>, CtypeHashOf<T>),
-		/// A root has been revoked.
->>>>>>> 324721ec
 		/// \[revoker ID, root node ID\]
 		HierarchyRevoked(DelegatorIdOf<T>, DelegationNodeIdOf<T>),
 		/// A new delegation has been created.
@@ -260,13 +253,6 @@
 		/// The new root will allow a new trust hierarchy to be created by
 		/// adding children delegations to the root.
 		///
-<<<<<<< HEAD
-		/// * origin: the identifier of the delegation creator
-		/// * root_node_id: the ID of the root node. It has to be unique
-		/// * ctype_hash: the CTYPE hash that delegates can use for attestations
-		#[pallet::weight(<T as Config>::WeightInfo::create_hierarchy())]
-		pub fn create_hierarchy(
-=======
 		/// There must be no delegation with the same ID stored on chain, while
 		/// there must be already a CType with the given hash stored in the
 		/// CType pallet.
@@ -280,9 +266,8 @@
 		/// - Reads: [Origin Account], Roots, CTypes
 		/// - Writes: Roots
 		/// # </weight>
-		#[pallet::weight(<T as Config>::WeightInfo::create_root())]
-		pub fn create_root(
->>>>>>> 324721ec
+		#[pallet::weight(<T as Config>::WeightInfo::create_hierarchy())]
+		pub fn create_hierarchy(
 			origin: OriginFor<T>,
 			root_node_id: DelegationNodeIdOf<T>,
 			ctype_hash: CtypeHashOf<T>,
@@ -318,19 +303,6 @@
 		/// considers the new node as its root. The owner of this node has full
 		/// control over any of its direct and indirect descendants.
 		///
-<<<<<<< HEAD
-		/// * origin: the identifier of the delegation creator
-		/// * delegation_id: the ID of the new delegation node. It has to be
-		///   unique
-		/// * parent_id: \[OPTIONAL\] The ID of the parent node to verify that
-		///   the creator is allowed to create a new delegation. If None, the
-		///   verification is performed against the provided root node
-		/// * delegate: the identifier of the delegate
-		/// * permissions: the permission flags for the operations the delegate
-		///   is allowed to perform
-		/// * delegate_signature: the delegate's signature over the new
-		///   delegation ID, root ID, parent ID, and permission flags
-=======
 		/// For the creation to succeed, the delegatee must provide a valid
 		/// signature over the (blake256) hash of the creation operation details
 		/// which include (in order) delegation id, root node id, parent id, and
@@ -350,7 +322,6 @@
 		/// - Reads: [Origin Account], Roots, Delegations
 		/// - Writes: Delegations
 		/// # </weight>
->>>>>>> 324721ec
 		#[pallet::weight(<T as Config>::WeightInfo::add_delegation())]
 		pub fn add_delegation(
 			origin: OriginFor<T>,
@@ -421,67 +392,8 @@
 			Ok(())
 		}
 
-<<<<<<< HEAD
 		/// Revoke a delegation node (potentially a root node) and all its
 		/// children.
-=======
-		/// Revoke a delegation root and the whole delegation hierarchy below.
-		///
-		/// Revoking a delegation root results in the whole trust hierarchy
-		/// being revoked. Nevertheless, revocation starts from the leave nodes
-		/// upwards, so if the operation ends prematurely because it runs out of
-		/// gas, the delegation state would be consistent as no child would
-		/// "survive" its parent. As a consequence, if the root node is revoked,
-		/// the whole trust hierarchy is to be considered revoked.
-		///
-		/// The dispatch origin must be `DelegationEntityId`.
-		///
-		/// Emits `RootRevoked` and C * `DelegationRevoked`.
-		///
-		/// # <weight>
-		/// Weight: O(C) where C is the number of children of the root which is
-		/// bounded by `max_children`.
-		/// - Reads: [Origin Account], Roots, C * Delegations, C * Children.
-		/// - Writes: Roots, C * Delegations
-		/// # </weight>
-		#[pallet::weight(<T as Config>::WeightInfo::revoke_root(*max_children))]
-		pub fn revoke_root(
-			origin: OriginFor<T>,
-			root_id: DelegationNodeIdOf<T>,
-			max_children: u32,
-		) -> DispatchResultWithPostInfo {
-			let invoker = <T as Config>::EnsureOrigin::ensure_origin(origin)?;
-
-			let mut root = <Roots<T>>::get(&root_id).ok_or(Error::<T>::RootNotFound)?;
-
-			ensure!(root.owner == invoker, Error::<T>::UnauthorizedRevocation);
-
-			ensure!(
-				max_children <= T::MaxRevocations::get(),
-				Error::<T>::MaxRevocationsTooLarge
-			);
-
-			let consumed_weight: Weight = if !root.revoked {
-				// Recursively revoke all children
-				let (_, post_weight) = Self::revoke_children(&root_id, &invoker, max_children)?;
-
-				// If we didn't return an ExceededRevocationBounds error, we can revoke the root
-				// too.
-				root.revoked = true;
-				<Roots<T>>::insert(&root_id, root);
-
-				post_weight.saturating_add(T::DbWeight::get().writes(1))
-			} else {
-				0
-			};
-
-			Self::deposit_event(Event::RootRevoked(invoker, root_id));
-
-			Ok(Some(consumed_weight.saturating_add(T::DbWeight::get().reads(1))).into())
-		}
-
-		/// Revoke a delegation node and all its children.
->>>>>>> 324721ec
 		///
 		/// Revoking a delegation node results in the trust hierarchy starting
 		/// from the given node being revoked. Nevertheless, revocation starts
@@ -491,18 +403,6 @@
 		/// given node is revoked, the trust hierarchy with the node as root is
 		/// to be considered revoked.
 		///
-<<<<<<< HEAD
-		/// * origin: the identifier of the revoker
-		/// * delegation_id: the ID of the delegation root to revoke
-		/// * max_parent_checks: in case the revoker is not the owner of the
-		///   specified node, the number of parent nodes to check to verify that
-		///   the revoker is authorised to perform the revokation. The
-		///   evaluation terminates when a valid node is reached, when the whole
-		///   hierarchy including the root node has been checked, or when the
-		///   max number of parents is reached
-		/// * max_revocations: the maximum number of children nodes of this one
-		///   to revoke as a consequence of this node revocation
-=======
 		/// The dispatch origin must be `DelegationEntityId`.
 		///
 		/// Emits C * `DelegationRevoked`.
@@ -513,7 +413,6 @@
 		/// - Reads: [Origin Account], Roots, C * Delegations, C * Children.
 		/// - Writes: Roots, C * Delegations
 		/// # </weight>
->>>>>>> 324721ec
 		#[pallet::weight(
 			<T as Config>::WeightInfo::revoke_delegation_root_child(*max_revocations, *max_parent_checks)
 				.max(<T as Config>::WeightInfo::revoke_delegation_leaf(*max_revocations, *max_parent_checks)))]
@@ -564,17 +463,12 @@
 }
 
 impl<T: Config> Pallet<T> {
-<<<<<<< HEAD
-	// Calculates the hash of all values of a delegation creation transaction.
-	fn calculate_delegation_creation_hash(
-=======
-	/// Calculate the hash of all values of a delegation transaction.
+	/// Calculate the hash of all values of a delegation creation transaction.
 	///
 	/// # <weight>
 	/// Weight: O(1)
 	/// # </weight>
-	fn calculate_hash(
->>>>>>> 324721ec
+	fn calculate_delegation_creation_hash(
 		delegation_id: &DelegationNodeIdOf<T>,
 		root_id: &DelegationNodeIdOf<T>,
 		parent_id: &DelegationNodeIdOf<T>,
@@ -660,6 +554,13 @@
 
 	/// Revokes all children of a delegation.
 	/// Returns the number of revoked delegations and the consumed weight.
+	///
+	/// # <weight>
+	/// Weight: O(C) where C is the number of children of the delegation node
+	/// which is bounded by `max_children`.
+	/// - Reads: C * Children, C * Delegations
+	/// - Writes: C * Delegations
+	/// # </weight>
 	fn revoke_children(
 		delegation: &DelegationNodeIdOf<T>,
 		sender: &DelegatorIdOf<T>,
@@ -684,7 +585,7 @@
 			}
 		}
 		Ok((revocations, consumed_weight.saturating_add(T::DbWeight::get().reads(1))))
-	}
+	}	
 
 	/// Revoke a delegation and all of its children recursively.
 	///
@@ -732,59 +633,4 @@
 		}
 		Ok((revocations, consumed_weight))
 	}
-<<<<<<< HEAD
-=======
-
-	/// Revokes all children of a delegation.
-	/// Returns the number of revoked delegations and the consumed weight.
-	///
-	/// # <weight>
-	/// Weight: O(C) where C is the number of children of the delegation node
-	/// which is bounded by `max_children`.
-	/// - Reads: C * Children, C * Delegations
-	/// - Writes: C * Delegations
-	/// # </weight>
-	fn revoke_children(
-		delegation: &DelegationNodeIdOf<T>,
-		sender: &DelegatorIdOf<T>,
-		max_revocations: u32,
-	) -> Result<(u32, Weight), DispatchError> {
-		let mut revocations: u32 = 0;
-		let mut consumed_weight: Weight = 0;
-		// Check if there's a child vector in the storage
-		if let Some(children) = <Children<T>>::get(delegation) {
-			consumed_weight = consumed_weight.saturating_add(T::DbWeight::get().reads(1));
-
-			// Iterate child vector and revoke all nodes
-			for child in children {
-				let remaining_revocations = max_revocations
-					.checked_sub(revocations)
-					.ok_or(Error::<T>::ExceededRevocationBounds)?;
-
-				// Check whether we ran out of gas
-				ensure!(remaining_revocations > 0, Error::<T>::ExceededRevocationBounds);
-
-				Self::revoke(&child, sender, remaining_revocations).map(|(r, w)| {
-					revocations = revocations.saturating_add(r);
-					consumed_weight = consumed_weight.saturating_add(w);
-				})?;
-			}
-		}
-		Ok((revocations, consumed_weight.saturating_add(T::DbWeight::get().reads(1))))
-	}
-
-	/// Add a child node into the delegation hierarchy.
-	///
-	/// # <weight>
-	/// Weight: O(1)
-	/// - Reads: Children
-	/// - Writes: Children
-	/// # </weight>
-	fn add_child(child: DelegationNodeIdOf<T>, parent: DelegationNodeIdOf<T>) {
-		// Get the children vector or initialize an empty one if none
-		let mut children = <Children<T>>::get(parent).unwrap_or_default();
-		children.push(child);
-		<Children<T>>::insert(parent, children);
-	}
->>>>>>> 324721ec
 }