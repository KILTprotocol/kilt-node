--- conflicted
+++ resolved
@@ -26,10 +26,9 @@
 where
 	<T as Config>::Currency: ReservableCurrency<T::AccountId>,
 {
-<<<<<<< HEAD
 	DelegationNodes::<T>::try_mutate(key, |details| {
 		if let Some(d) = details {
-			ensure!(d.deposit.version.is_none(), Error::<T>::Migration);
+			ensure!(d.deposit.version.is_none(), Error::<T>::BalanceMigration);
 
 			*d = DelegationNode {
 				deposit: Deposit {
@@ -45,17 +44,6 @@
 				&HoldReason::Deposit.into(),
 				d.deposit.amount.saturated_into(),
 			)
-=======
-	fn on_runtime_upgrade() -> frame_support::weights::Weight {
-		log::info!("Delegation: Initiating migration");
-
-		let onchain_storage_version = Pallet::<T>::on_chain_storage_version();
-		if onchain_storage_version == CURRENT_STORAGE_VERSION {
-			TARGET_STORAGE_VERSION.put::<Pallet<T>>();
-			<T as frame_system::Config>::DbWeight::get()
-				.reads_writes(1, 1)
-				.saturating_add(do_migration::<T>())
->>>>>>> f7ab9bc9
 		} else {
 			Err(Error::<T>::DelegateNotFound.into())
 		}
