#!/usr/bin/env bash

set -e

echo "obtain the project folder"
PROJECT_ROOT=`pwd`
#PROJECT_ROOT=`git rev-parse --show-toplevel`

export CARGO_INCREMENTAL=0

bold=$(tput bold)
normal=$(tput sgr0)

# Save current directory.
pushd . >/dev/null

for SRC in runtime/wasm
do
<<<<<<< HEAD
  echo "$PROJECT_ROOT/$SRC"
  echo "*** Building wasm binaries in $SRC"
=======
  echo "${bold}Building webassembly binary in $SRC...${normal}"
>>>>>>> cadb2f69
  cd "$PROJECT_ROOT/$SRC"

  chmod a+x build.sh
  ./build.sh

  cd - >> /dev/null
done

# Restore initial directory.
popd >/dev/null<|MERGE_RESOLUTION|>--- conflicted
+++ resolved
@@ -16,12 +16,8 @@
 
 for SRC in runtime/wasm
 do
-<<<<<<< HEAD
   echo "$PROJECT_ROOT/$SRC"
-  echo "*** Building wasm binaries in $SRC"
-=======
   echo "${bold}Building webassembly binary in $SRC...${normal}"
->>>>>>> cadb2f69
   cd "$PROJECT_ROOT/$SRC"
 
   chmod a+x build.sh
