[package]
authors = ["KILT <info@kilt.io>"]
description = "Shared traits and structs used across the KILT pallets"
edition = "2021"
name = "kilt-support"
repository = "https://github.com/KILTprotocol/mashnet-node"
version = "1.6.2"

[dependencies]
<<<<<<< HEAD
codec = { default-features = false, features = ["derive"], package = "parity-scale-codec", version = "3.1.2" }
scale-info = { version = "2.1.1", default-features = false, features = ["derive"] }
serde = { version = "1.0.136", optional = true, features = ["derive"] }
=======
codec = {package = "parity-scale-codec", version = "3.1.2", default-features = false, features = ["derive"]}
scale-info = {version = "2.1.1", default-features = false, features = ["derive"]}
>>>>>>> 8645af19

frame-support = {branch = "polkadot-v0.9.19", default-features = false, git = "https://github.com/paritytech/substrate"}
frame-system = {branch = "polkadot-v0.9.19", default-features = false, git = "https://github.com/paritytech/substrate"}
sp-core = {branch = "polkadot-v0.9.19", default-features = false, git = "https://github.com/paritytech/substrate"}
sp-runtime = {branch = "polkadot-v0.9.19", default-features = false, git = "https://github.com/paritytech/substrate"}
sp-std = {branch = "polkadot-v0.9.19", default-features = false, git = "https://github.com/paritytech/substrate"}

[dev-dependencies]
serde_json = "1.0.79"

[package.metadata.docs.rs]
targets = ["x86_64-unknown-linux-gnu"]

[features]
default = ["std"]
mock = []
runtime-benchmarks = [
  "sp-runtime/runtime-benchmarks",
  "frame-support/runtime-benchmarks",
  "frame-system/runtime-benchmarks",
]
std = [
  "serde",
  "codec/std",
  "frame-support/std",
  "frame-system/std",
  "scale-info/std",
  "sp-core/std",
  "sp-runtime/std",
  "sp-std/std",
]
try-runtime = [
  "frame-support/try-runtime",
]<|MERGE_RESOLUTION|>--- conflicted
+++ resolved
@@ -7,14 +7,9 @@
 version = "1.6.2"
 
 [dependencies]
-<<<<<<< HEAD
-codec = { default-features = false, features = ["derive"], package = "parity-scale-codec", version = "3.1.2" }
-scale-info = { version = "2.1.1", default-features = false, features = ["derive"] }
-serde = { version = "1.0.136", optional = true, features = ["derive"] }
-=======
 codec = {package = "parity-scale-codec", version = "3.1.2", default-features = false, features = ["derive"]}
 scale-info = {version = "2.1.1", default-features = false, features = ["derive"]}
->>>>>>> 8645af19
+serde = {version = "1.0.136", optional = true, features = ["derive"]}
 
 frame-support = {branch = "polkadot-v0.9.19", default-features = false, git = "https://github.com/paritytech/substrate"}
 frame-system = {branch = "polkadot-v0.9.19", default-features = false, git = "https://github.com/paritytech/substrate"}
