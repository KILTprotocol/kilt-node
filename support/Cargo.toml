[package]
authors = ["KILT <info@kilt.io>"]
description = "Shared traits and structs used across the KILT pallets"
edition = "2021"
name = "kilt-support"
<<<<<<< HEAD
repository = "https://github.com/KILTprotocol/kilt-node"
version = "1.7.1"
=======
repository = "https://github.com/KILTprotocol/mashnet-node"
version = "1.7.2"
>>>>>>> a7b2c43a

[dependencies]
# External dependencies
codec = {package = "parity-scale-codec", version = "3.1.5", default-features = false, features = ["derive"]}
scale-info = {version = "2.1.1", default-features = false, features = ["derive"]}
serde = {version = "1.0.136", optional = true, features = ["derive"]}

<<<<<<< HEAD
# Substrate dependencies
frame-support = {branch = "polkadot-v0.9.27", default-features = false, git = "https://github.com/paritytech/substrate"}
frame-system = {branch = "polkadot-v0.9.27", default-features = false, git = "https://github.com/paritytech/substrate", optional = true}
sp-core = {branch = "polkadot-v0.9.27", default-features = false, git = "https://github.com/paritytech/substrate"}
sp-runtime = {branch = "polkadot-v0.9.27", default-features = false, git = "https://github.com/paritytech/substrate"}
sp-std = {branch = "polkadot-v0.9.27", default-features = false, git = "https://github.com/paritytech/substrate"}
=======
cumulus-primitives-core = {branch = "polkadot-v0.9.28", default-features = false, git = "https://github.com/paritytech/cumulus"}
frame-support = {branch = "polkadot-v0.9.28", default-features = false, git = "https://github.com/paritytech/substrate"}
frame-system = {branch = "polkadot-v0.9.28", default-features = false, git = "https://github.com/paritytech/substrate"}
polkadot-core-primitives = {branch = "release-v0.9.28", default-features = false, git = "https://github.com/paritytech/polkadot"}
sp-core = {branch = "polkadot-v0.9.28", default-features = false, git = "https://github.com/paritytech/substrate"}
sp-runtime = {branch = "polkadot-v0.9.28", default-features = false, git = "https://github.com/paritytech/substrate"}
sp-std = {branch = "polkadot-v0.9.28", default-features = false, git = "https://github.com/paritytech/substrate"}
xcm = {branch = "release-v0.9.28", default-features = false, git = "https://github.com/paritytech/polkadot"}
>>>>>>> a7b2c43a

[dev-dependencies]
serde_json = "1.0.83"

[package.metadata.docs.rs]
targets = ["x86_64-unknown-linux-gnu"]

[features]
default = ["std"]
mock = [
  "frame-system",
]
runtime-benchmarks = [
  "frame-support/runtime-benchmarks",
  "frame-system",
  "frame-system/runtime-benchmarks",
  "sp-runtime/runtime-benchmarks",
]
std = [
  "codec/std",
<<<<<<< HEAD
  "scale-info/std",
  "serde",

  "frame-support/std",
  "frame-system/std",
=======
  "cumulus-primitives-core/std",
  "frame-support/std",
  "frame-system/std",
  "polkadot-core-primitives/std",
  "scale-info/std",
>>>>>>> a7b2c43a
  "sp-core/std",
  "sp-runtime/std",
  "sp-std/std",
  "xcm/std",
]
try-runtime = [
  "frame-support/try-runtime",
]<|MERGE_RESOLUTION|>--- conflicted
+++ resolved
@@ -3,13 +3,8 @@
 description = "Shared traits and structs used across the KILT pallets"
 edition = "2021"
 name = "kilt-support"
-<<<<<<< HEAD
-repository = "https://github.com/KILTprotocol/kilt-node"
-version = "1.7.1"
-=======
 repository = "https://github.com/KILTprotocol/mashnet-node"
 version = "1.7.2"
->>>>>>> a7b2c43a
 
 [dependencies]
 # External dependencies
@@ -17,14 +12,7 @@
 scale-info = {version = "2.1.1", default-features = false, features = ["derive"]}
 serde = {version = "1.0.136", optional = true, features = ["derive"]}
 
-<<<<<<< HEAD
 # Substrate dependencies
-frame-support = {branch = "polkadot-v0.9.27", default-features = false, git = "https://github.com/paritytech/substrate"}
-frame-system = {branch = "polkadot-v0.9.27", default-features = false, git = "https://github.com/paritytech/substrate", optional = true}
-sp-core = {branch = "polkadot-v0.9.27", default-features = false, git = "https://github.com/paritytech/substrate"}
-sp-runtime = {branch = "polkadot-v0.9.27", default-features = false, git = "https://github.com/paritytech/substrate"}
-sp-std = {branch = "polkadot-v0.9.27", default-features = false, git = "https://github.com/paritytech/substrate"}
-=======
 cumulus-primitives-core = {branch = "polkadot-v0.9.28", default-features = false, git = "https://github.com/paritytech/cumulus"}
 frame-support = {branch = "polkadot-v0.9.28", default-features = false, git = "https://github.com/paritytech/substrate"}
 frame-system = {branch = "polkadot-v0.9.28", default-features = false, git = "https://github.com/paritytech/substrate"}
@@ -33,7 +21,6 @@
 sp-runtime = {branch = "polkadot-v0.9.28", default-features = false, git = "https://github.com/paritytech/substrate"}
 sp-std = {branch = "polkadot-v0.9.28", default-features = false, git = "https://github.com/paritytech/substrate"}
 xcm = {branch = "release-v0.9.28", default-features = false, git = "https://github.com/paritytech/polkadot"}
->>>>>>> a7b2c43a
 
 [dev-dependencies]
 serde_json = "1.0.83"
@@ -43,30 +30,20 @@
 
 [features]
 default = ["std"]
-mock = [
-  "frame-system",
-]
+mock = []
 runtime-benchmarks = [
   "frame-support/runtime-benchmarks",
-  "frame-system",
   "frame-system/runtime-benchmarks",
   "sp-runtime/runtime-benchmarks",
 ]
 std = [
   "codec/std",
-<<<<<<< HEAD
-  "scale-info/std",
-  "serde",
-
-  "frame-support/std",
-  "frame-system/std",
-=======
   "cumulus-primitives-core/std",
   "frame-support/std",
   "frame-system/std",
   "polkadot-core-primitives/std",
   "scale-info/std",
->>>>>>> a7b2c43a
+  "serde",
   "sp-core/std",
   "sp-runtime/std",
   "sp-std/std",
