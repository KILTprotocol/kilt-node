--- conflicted
+++ resolved
@@ -12,7 +12,6 @@
 scale-info = {version = "2.1.1", default-features = false, features = ["derive"]}
 serde = {version = "1.0.136", optional = true, features = ["derive"]}
 
-<<<<<<< HEAD
 cumulus-primitives-core = {branch = "master", default-features = false, git = "https://github.com/paritytech/cumulus"}
 frame-support = {branch = "master", default-features = false, git = "https://github.com/paritytech/substrate"}
 frame-system = {branch = "master", default-features = false, git = "https://github.com/paritytech/substrate"}
@@ -21,17 +20,6 @@
 sp-runtime = {branch = "master", default-features = false, git = "https://github.com/paritytech/substrate"}
 sp-std = {branch = "master", default-features = false, git = "https://github.com/paritytech/substrate"}
 xcm = {branch = "master", default-features = false, git = "https://github.com/paritytech/polkadot"}
-=======
-# Substrate dependencies
-cumulus-primitives-core = {branch = "polkadot-v0.9.28", default-features = false, git = "https://github.com/paritytech/cumulus"}
-frame-support = {branch = "polkadot-v0.9.28", default-features = false, git = "https://github.com/paritytech/substrate"}
-frame-system = {branch = "polkadot-v0.9.28", default-features = false, git = "https://github.com/paritytech/substrate"}
-polkadot-core-primitives = {branch = "release-v0.9.28", default-features = false, git = "https://github.com/paritytech/polkadot"}
-sp-core = {branch = "polkadot-v0.9.28", default-features = false, git = "https://github.com/paritytech/substrate"}
-sp-runtime = {branch = "polkadot-v0.9.28", default-features = false, git = "https://github.com/paritytech/substrate"}
-sp-std = {branch = "polkadot-v0.9.28", default-features = false, git = "https://github.com/paritytech/substrate"}
-xcm = {branch = "release-v0.9.28", default-features = false, git = "https://github.com/paritytech/polkadot"}
->>>>>>> 32908878
 
 [dev-dependencies]
 serde_json = "1.0.83"
