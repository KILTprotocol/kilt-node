--- conflicted
+++ resolved
@@ -3,13 +3,8 @@
 description = "Shared traits and structs used across the KILT pallets"
 edition = "2021"
 name = "kilt-support"
-<<<<<<< HEAD
 repository = "https://github.com/KILTprotocol/kilt-node"
-version = "1.7.0"
-=======
-repository = "https://github.com/KILTprotocol/mashnet-node"
 version = "1.7.1"
->>>>>>> 7f8d46d9
 
 [dependencies]
 # External dependencies
@@ -17,20 +12,12 @@
 scale-info = {version = "2.1.1", default-features = false, features = ["derive"]}
 serde = {version = "1.0.136", optional = true, features = ["derive"]}
 
-<<<<<<< HEAD
 # Substrate dependencies
-frame-support = {branch = "polkadot-v0.9.25", default-features = false, git = "https://github.com/paritytech/substrate"}
-frame-system = {branch = "polkadot-v0.9.25", default-features = false, git = "https://github.com/paritytech/substrate", optional = true}
-sp-core = {branch = "polkadot-v0.9.25", default-features = false, git = "https://github.com/paritytech/substrate"}
-sp-runtime = {branch = "polkadot-v0.9.25", default-features = false, git = "https://github.com/paritytech/substrate"}
-sp-std = {branch = "polkadot-v0.9.25", default-features = false, git = "https://github.com/paritytech/substrate"}
-=======
 frame-support = {branch = "polkadot-v0.9.26", default-features = false, git = "https://github.com/paritytech/substrate"}
-frame-system = {branch = "polkadot-v0.9.26", default-features = false, git = "https://github.com/paritytech/substrate"}
+frame-system = {branch = "polkadot-v0.9.26", default-features = false, git = "https://github.com/paritytech/substrate", optional = true}
 sp-core = {branch = "polkadot-v0.9.26", default-features = false, git = "https://github.com/paritytech/substrate"}
 sp-runtime = {branch = "polkadot-v0.9.26", default-features = false, git = "https://github.com/paritytech/substrate"}
 sp-std = {branch = "polkadot-v0.9.26", default-features = false, git = "https://github.com/paritytech/substrate"}
->>>>>>> 7f8d46d9
 
 [dev-dependencies]
 serde_json = "1.0.82"
