--- conflicted
+++ resolved
@@ -22,24 +22,8 @@
 use sp_runtime::{traits::Zero, DispatchError};
 
 /// An amount of balance reserved by the specified address.
-<<<<<<< HEAD
 #[derive(Clone, Debug, Encode, Decode, Eq, PartialEq, Ord, PartialOrd, TypeInfo, MaxEncodedLen)]
 #[cfg_attr(feature = "std", derive(serde::Serialize, serde::Deserialize))]
-#[cfg_attr(
-	feature = "std",
-	serde(bound(
-		serialize = "
-		Balance: std::fmt::Display,
-		Account: serde::Serialize",
-		deserialize = "
-		Balance: std::str::FromStr,
-		Account: serde::Deserialize<'de>"
-	))
-)]
-=======
-#[derive(Clone, Debug, Encode, Decode, PartialEq, TypeInfo, MaxEncodedLen)]
-#[cfg_attr(feature = "std", derive(Serialize, Deserialize))]
->>>>>>> 7f8d46d9
 pub struct Deposit<Account, Balance> {
 	pub owner: Account,
 	#[cfg_attr(
