--- conflicted
+++ resolved
@@ -76,42 +76,6 @@
 	fn generate_origin(sender: AccountId, subject: SubjectId) -> OuterOrigin;
 }
 
-<<<<<<< HEAD
-pub trait EnabledFunctionality {
-	fn transfer() -> bool;
-	fn feature() -> bool;
-	fn xcm() -> bool;
-}
-
-pub struct AllEnabled;
-impl EnabledFunctionality for AllEnabled {
-	fn transfer() -> bool {
-		true
-	}
-
-	fn feature() -> bool {
-		true
-	}
-
-	fn xcm() -> bool {
-		true
-	}
-}
-
-pub struct AllDisabled;
-impl EnabledFunctionality for AllDisabled {
-	fn transfer() -> bool {
-		false
-	}
-
-	fn feature() -> bool {
-		false
-	}
-
-	fn xcm() -> bool {
-		false
-	}
-=======
 /// Trait to reflect calls to the relaychain which we support on the pallet
 /// level.
 pub trait RelayCallBuilder {
@@ -147,5 +111,40 @@
 	/// * weight: The weight limit used for XCM.
 	/// * debt: The weight limit used to process the call.
 	fn finalize_call_into_xcm_message(call: Vec<u8>, extra_fee: Self::Balance, weight: Weight) -> Xcm<()>;
->>>>>>> 44b7bf48
+}
+
+pub trait EnabledFunctionality {
+	fn transfer() -> bool;
+	fn feature() -> bool;
+	fn xcm() -> bool;
+}
+
+pub struct AllEnabled;
+impl EnabledFunctionality for AllEnabled {
+	fn transfer() -> bool {
+		true
+	}
+
+	fn feature() -> bool {
+		true
+	}
+
+	fn xcm() -> bool {
+		true
+	}
+}
+
+pub struct AllDisabled;
+impl EnabledFunctionality for AllDisabled {
+	fn transfer() -> bool {
+		false
+	}
+
+	fn feature() -> bool {
+		false
+	}
+
+	fn xcm() -> bool {
+		false
+	}
 }