// KILT Blockchain – https://botlabs.org
// Copyright (C) 2019-2022 BOTLabs GmbH

// The KILT Blockchain is free software: you can redistribute it and/or modify
// it under the terms of the GNU General Public License as published by
// the Free Software Foundation, either version 3 of the License, or
// (at your option) any later version.

// The KILT Blockchain is distributed in the hope that it will be useful,
// but WITHOUT ANY WARRANTY; without even the implied warranty of
// MERCHANTABILITY or FITNESS FOR A PARTICULAR PURPOSE.  See the
// GNU General Public License for more details.

// You should have received a copy of the GNU General Public License
// along with this program.  If not, see <https://www.gnu.org/licenses/>.

// If you feel like getting in touch with us, you can do so at info@botlabs.org

use codec::{EncodeLike, FullCodec};
use cumulus_primitives_core::ParaId;
use frame_support::weights::Weight;
use scale_info::TypeInfo;
use sp_std::vec::Vec;
use xcm::latest::Xcm;

/// The sources of a call struct.
///
/// This trait allows to differentiate between the sender of a call and the
/// subject of the call. The sender account submitted the call to the chain and
/// might pay all fees and deposits that are required by the call.
pub trait CallSources<S, P> {
	/// The sender of the call who will pay for all deposits and fees.
	fn sender(&self) -> S;

	/// The subject of the call.
	fn subject(&self) -> P;
}

impl<S: Clone> CallSources<S, S> for S {
	fn sender(&self) -> S {
		self.clone()
	}

	fn subject(&self) -> S {
		self.clone()
	}
}

impl<S: Clone, P: Clone> CallSources<S, P> for (S, P) {
	fn sender(&self) -> S {
		self.0.clone()
	}

	fn subject(&self) -> P {
		self.1.clone()
	}
}

/// A trait that allows version migrators to access the underlying pallet's
/// context, e.g., its Config trait.
///
/// In this way, the migrator can access the pallet's storage and the pallet's
/// types directly.
pub trait VersionMigratorTrait<T>: Sized {
	#[cfg(feature = "try-runtime")]
	fn pre_migrate(&self) -> Result<(), &'static str>;
	fn migrate(&self) -> frame_support::weights::Weight;
	#[cfg(feature = "try-runtime")]
	fn post_migrate(&self) -> Result<(), &'static str>;
}

/// Trait to simulate an origin with different sender and subject.
/// This origin is only used on benchmarks and testing.
#[cfg(feature = "runtime-benchmarks")]
pub trait GenerateBenchmarkOrigin<OuterOrigin, AccountId, SubjectId> {
	fn generate_origin(sender: AccountId, subject: SubjectId) -> OuterOrigin;
}

<<<<<<< HEAD
/// Trait that allows types to implement a worst case value for a type,
/// only when running benchmarks.
#[cfg(feature = "runtime-benchmarks")]
pub trait GetWorstCase {
	fn worst_case() -> Self;
=======
/// Trait to reflect calls to the relaychain which we support on the pallet
/// level.
pub trait RelayCallBuilder {
	type AccountId: FullCodec;
	type Balance: FullCodec;
	type RelayChainCall: FullCodec + EncodeLike + sp_std::fmt::Debug + Clone + PartialEq + Eq + TypeInfo;

	/// Execute multiple calls in a batch.
	///
	/// * calls: The list of calls to be executed.
	fn utility_batch_call(calls: Vec<Self::RelayChainCall>) -> Self::RelayChainCall;

	/// Execute a call, replacing the `Origin` with a sub-account.
	///
	/// * call: The call to be executed. Can be nested with
	///   `utility_batch_call`.
	/// * index: The index of the sub-account to be used as the new origin.
	fn utility_as_derivative_call(call: Self::RelayChainCall, index: u16) -> Self::RelayChainCall;

	/// Execute a parachain lease swap call.
	///
	/// * id: One of the two para ids. Typically, this should be the one of the
	///   parachain that executes this XCM call, e.g. the source.
	/// * other: The target para id with which the lease swap should be
	///   executed.
	fn swap_call(id: ParaId, other: ParaId) -> Self::RelayChainCall;

	/// Wrap the final calls into the latest Xcm format.
	///
	/// * call: The relaychain call to be executed
	/// * extra_fee: The extra fee (in relaychain currency) used for buying the
	///   `weight` and `debt`.
	/// * weight: The weight limit used for XCM.
	/// * debt: The weight limit used to process the call.
	fn finalize_call_into_xcm_message(call: Vec<u8>, extra_fee: Self::Balance, weight: Weight) -> Xcm<()>;
>>>>>>> a7b2c43a
}<|MERGE_RESOLUTION|>--- conflicted
+++ resolved
@@ -76,13 +76,13 @@
 	fn generate_origin(sender: AccountId, subject: SubjectId) -> OuterOrigin;
 }
 
-<<<<<<< HEAD
 /// Trait that allows types to implement a worst case value for a type,
 /// only when running benchmarks.
 #[cfg(feature = "runtime-benchmarks")]
 pub trait GetWorstCase {
 	fn worst_case() -> Self;
-=======
+}
+
 /// Trait to reflect calls to the relaychain which we support on the pallet
 /// level.
 pub trait RelayCallBuilder {
@@ -118,5 +118,4 @@
 	/// * weight: The weight limit used for XCM.
 	/// * debt: The weight limit used to process the call.
 	fn finalize_call_into_xcm_message(call: Vec<u8>, extra_fee: Self::Balance, weight: Weight) -> Xcm<()>;
->>>>>>> a7b2c43a
 }