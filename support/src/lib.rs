--- conflicted
+++ resolved
@@ -22,10 +22,7 @@
 use sp_runtime::traits::Zero;
 
 pub mod deposit;
-<<<<<<< HEAD
 pub mod signature;
-pub mod traits;
-=======
 pub mod traits;
 
 pub fn free_deposit<A, C>(deposit: &Deposit<A, C::Balance>)
@@ -34,5 +31,4 @@
 {
 	let err_amount = C::unreserve(&deposit.owner, deposit.amount);
 	debug_assert!(err_amount.is_zero());
-}
->>>>>>> 59fe3b3e
+}